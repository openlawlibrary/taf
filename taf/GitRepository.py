--- conflicted
+++ resolved
@@ -1,13 +1,9 @@
 import json
 import os
 import subprocess
-<<<<<<< HEAD
 import shutil
-from .utils import run
-=======
 from pathlib import Path
 from taf.utils import run
->>>>>>> 8e29ac33
 
 
 class GitRepository(object):
@@ -25,7 +21,7 @@
     root_dir.
     """
     self.target_path = target_path
-    self.repo_path = str((Path(root_dir) / (target_path or '')).resolve(True))
+    self.repo_path = str((Path(root_dir) / (target_path or '')).resolve())
     self.repo_urls = repo_urls
     self.additional_info = additional_info
 
