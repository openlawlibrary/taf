import click
import json
from taf.api.repository import create_repository, taf_status
from taf.auth_repo import AuthenticationRepository
from taf.exceptions import TAFError, UpdateFailedError
from taf.repository_utils import find_valid_repository
from taf.tools.cli import catch_cli_exception
from taf.updater.types.update import UpdateType
from taf.updater.updater import OperationType, RepositoryConfig, clone_repository, update_repository, validate_repository


def common_update_options(f):
    f = click.option("--expected-repo-type", default="either", type=click.Choice(["test", "official", "either"]), help="Indicates expected authentication repository type - test or official.")(f)
    f = click.option("--scripts-root-dir", default=None, help="Scripts root directory, which can be used to move scripts out of the authentication repository for testing purposes.")(f)
    f = click.option("--profile", is_flag=True, help="Flag used to run profiler and generate .prof file")(f)
    f = click.option("--format-output", is_flag=True, help="Return formatted output which includes information on if build was successful and error message if it was raised")(f)
    f = click.option("--exclude-target", multiple=True, help="Globs defining which target repositories should be ignored during update.")(f)
    f = click.option("--strict", is_flag=True, default=False, help="Enable/disable strict mode - return an error if warnings are raised.")(f)
    return f


def start_profiling():
    import cProfile
    import atexit

    print("Profiling...")
    pr = cProfile.Profile()
    pr.enable()

    def exit_profiler():
        pr.disable()
        print("Profiling completed")
        filename = 'updater.prof'  # You can change the filename if needed
        pr.dump_stats(filename)

    atexit.register(exit_profiler)


def create_repo_command():
    @click.command(help="""
        \b
        Create a new authentication repository at the specified location by registering
        signing keys and generating initial metadata files. Information about the roles
        can be provided through a dictionary - either specified directly or contained
        by a .json file whose path is specified when calling this command. This allows
        definition of:
            - total number of keys per role
            - threshold of signatures per role
            - should keys of a role be on Yubikeys or should keystore files be used
            - scheme (the default scheme is rsa-pkcs1v15-sha256)
            - keystore path, if not specified via keystore option

        \b
        For example:
        {
            "roles": {
                "root": {
                    "number": 3,
                    "length": 2048,
                    "passwords": ["password1", "password2", "password3"],
                    "threshold": 2,
                    "yubikey": true
                },
                "targets": {
                    "length": 2048
                },
                "snapshot": {},
                "timestamp": {}
            },
            "keystore": "keystore_path"
        }

        In cases when this dictionary is not specified, it is necessary to enter the needed
        information when asked to do so, or confirm that default values should be used.
        If keys should be stored in keystore files, it is possible to either use already generated
        keys (stored in keystore files located at the path specified using the keystore option),
        or to generate new one.

        If the test flag is set, a special target file will be created. This means that when
        calling the updater, it'll be necessary to use the --authenticate-test-repo flag.
        """)
    @catch_cli_exception(handle=TAFError)
    @click.argument("path", type=click.Path(exists=False, file_okay=False, dir_okay=True, writable=True))
    @click.option("--keys-description", help="A dictionary containing information about the "
                  "keys or a path to a json file which stores the needed information")
    @click.option("--keystore", default=None, help="Location of the keystore files")
    @click.option("--no-commit", is_flag=True, default=False, help="Indicates if the changes should be "
                  "committed automatically")
    @click.option("--test", is_flag=True, default=False, help="Indicates if the created repository "
                  "is a test authentication repository")
    def create(path, keys_description, keystore, no_commit, test):
        create_repository(
            path=path,
            keystore=keystore,
            roles_key_infos=keys_description,
            commit=not no_commit,
            test=test,
        )
    return create


def clone_repo_command():
    @click.command(help="""
        Validate and clone authentication repositories and target repositories. URL of the
        remote authentication repository must be specified when calling this command. If the remote repository's URL is a file system path, the --from-fs flag must be used.

        The path to the authentication repository directory either read from targets/protected/info.json
        or specified using the --path option. If targets/protected/info.json does not exist and path is not
        defined, an error will be raised.

        If the authentication repository and the target repositories are in the same root directory,
        the locations of the target repositories are calculated based on the authentication repository's
        path. If this is not the case, it is necessary to redefine this default value using the
        --library-dir option. For example, if the authentication repository's path is
        E:\\root\\namespace\\auth-repo, and --library-dir is not specified, E:\\root is assumed
        to be the root directory.

        The names of the target repositories (as defined in repositories.json) are appended to the root
        repository's path, thus defining the location of each target repository. For instance, if the
        names of the target repositories are namespace/repo1, namespace/repo2, etc., and the root
        directory is E:\\root, the paths of the target repositories will be calculated as
        E:\\root\\namespace\\repo1, E:\\root\\namespace\\repo2, etc.

        The --scripts-root-dir option can be used to move scripts out of the authentication repository for
        testing purposes (to avoid a dirty index). Scripts are expected to be located in the
        scripts_root_dir/repo_name directory.

        One or more target repositories can be excluded from the update process using the --exclude-target
        option. In this case, the library will only be partly validated, so the last_validated_commit will
        not be updated, and no scripts will be called.

        The update can be performed in strict or non-strict mode. Strict mode is enabled by specifying
        --strict, which will raise errors during the update if any warnings are found. By default, --strict
        is disabled.
        """)
    @catch_cli_exception(handle=UpdateFailedError)
    @click.argument("url")
    @common_update_options
    @click.option("--path", help="Authentication repository's location. If not specified, calculated by combining repository's name specified in info.json and library dir")
    @click.option("--library-dir", default=None, help="Directory where target repositories and, optionally, authentication repository are located. If not specified, set to the current directory")
    @click.option("--from-fs", is_flag=True, default=False, help="Indicates if we want to clone a repository from the filesystem")
    @click.option("--bare", is_flag=True, default=False, help="Clone repositories as bare repositories")
    @click.option("--no-deps", is_flag=True, default=False, help="Optionally disables updating of dependencies")
    @click.option("--upstream/--no-upstream", default=False, help="Skips comparison with remote repositories upstream")
    def clone(path, url, library_dir, from_fs, expected_repo_type, scripts_root_dir, profile, format_output, exclude_target, strict, bare, force, upstream, no_deps):
        if profile:
            start_profiling()

        config = RepositoryConfig(
            operation=OperationType.CLONE,
            url=url,
            path=path,
            library_dir=library_dir,
            update_from_filesystem=from_fs,
            expected_repo_type=UpdateType(expected_repo_type),
            scripts_root_dir=scripts_root_dir,
            excluded_target_globs=exclude_target,
            strict=strict,
            bare=bare,
            force=force,
            no_upstream=not upstream,
            no_deps=no_deps,
        )

        try:
            clone_repository(config)
            if format_output:
                print(json.dumps({'updateSuccessful': True}))
        except Exception as e:
            if format_output:
                error_data = {'updateSuccessful': False, 'error': str(e)}
                print(json.dumps(error_data))
            else:
                raise e
    return clone


def update_repo_command():
    @click.command(help="""
        Update and validate local authentication repositories and target repositories.

        If the authentication repository and the target repositories are in the same root directory,
        the locations of the target repositories are calculated based on the authentication repository's
        path. If this is not the case, it is necessary to redefine this default value using the
        --library-dir option. This means that if the authentication repository's path is
        E:\\root\\namespace\\auth-repo, and --library-dir is not specified, E:\\root is assumed to be
        the root directory.

        The names of the target repositories (as defined in repositories.json) are appended to the root
        repository's path, thus defining the location of each target repository. For example, if the names
        of the target repositories are namespace/repo1, namespace/repo2, etc., and the root directory is
        E:\\root, the path of the target repositories will be calculated as E:\\root\\namespace\\repo1,
        E:\\root\\namespace\\repo2, etc.

        The path to the authentication repository directory is set by the --path option. If this option is
        not provided, the current directory is used.

        The --scripts-root-dir option can be used to move scripts out of the authentication repository for
        testing purposes (to avoid a dirty index). Scripts will then be expected to be located in the
        scripts_root_dir/repo_name directory.

        One or more target repositories can be excluded from the update process using the --exclude-target
        option. In this case, the library will only be partly validated, so the last_validated_commit will
        not be updated, and no scripts will be called.

        The update can be performed in strict or non-strict mode. Strict mode is enabled by specifying
        --strict, which will raise errors during the update if any warnings are found. By default, --strict
        is disabled.
        """)
    @catch_cli_exception(handle=UpdateFailedError)
    @common_update_options
    @click.option("--path", default=".", help="Authentication repository's location. If not specified, set to the current directory")
    @click.option("--library-dir", default=None, help="Directory where target repositories and, optionally, authentication repository are located. If not specified, calculated based on the authentication repository's path")
    @click.option("--force", is_flag=True, default=False, help="Force Update repositories")
    # JMC: Addition of --no-deps:
    @click.option("--no-deps", is_flag=True, default=False, help="Optionally disables updating of dependencies.")
    # JMC: Addition of --no-upstream
    @click.option("--upstream/--no-upstream", default=False, help="Skips comparison with remote repositories upstream")
<<<<<<< HEAD
    def update(path, library_dir, expected_repo_type, scripts_root_dir, profile, format_output, exclude_target, strict, force, no_deps, upstream):
=======
    def update(path, library_dir, expected_repo_type, scripts_root_dir, profile, format_output, exclude_target, strict, no_deps, upstream):
        path = find_valid_repository(path)
>>>>>>> ae70a47e
        if profile:
            start_profiling()

        config = RepositoryConfig(
            operation=OperationType.UPDATE,
            path=path,
            library_dir=library_dir,
            expected_repo_type=UpdateType(expected_repo_type),
            scripts_root_dir=scripts_root_dir,
            excluded_target_globs=exclude_target,
            strict=strict,
            force=force,
            no_upstream=not upstream,
            no_deps=no_deps,
        )

        try:
            update_repository(config)
            if format_output:
                print(json.dumps({'updateSuccessful': True}))
        except Exception as e:
            if format_output:
                error_data = {'updateSuccessful': False, 'error': str(e)}
                print(json.dumps(error_data))
            else:
                raise e
    return update


def validate_repo_command():
    @click.command(help="""
        Validates an authentication repository which is already on the file system
        and its target repositories (which are also expected to be on the file system).
        Does not clone repositories, fetch changes or merge commits.

        Validation can be in strict or no-strict mode. Strict mode is set by specifying --strict, which will raise errors
        during validate if any/all warnings are found. By default, --strict is disabled.
        """)
    @click.option("--path", default=".", help="Authentication repository's location. If not specified, set to the current directory")
    @click.option("--library-dir", default=None, help="Directory where target repositories and, "
                  "optionally, authentication repository are located. If omitted it is "
                  "calculated based on authentication repository's path. "
                  "Authentication repo is presumed to be at library-dir/namespace/auth-repo-name")
    @click.option("--from-commit", default=None, help="First commit which should be validated.")
    @click.option("--from-latest", is_flag=True, default=False, help="Use the last validated commit as the starting point.")
    @click.option("--exclude-target", multiple=True, help="globs defining which target repositories should be "
                  "ignored during update.")
    @click.option("--strict", is_flag=True, default=False, help="Enable/disable strict mode - return an error"
                  "if warnings are raised")
    # JMC: Addition of --no-targets:
    @click.option("--no-targets", is_flag=True, default=False, help="Skips target repository validation and validates only authentication repositories")
    # JMC: Addition of --no-deps:
    @click.option("--no-deps", is_flag=True, default=False, help="Optionally disables updating of dependencies")
    def validate(path, library_dir, from_commit, from_latest, exclude_target, strict, no_targets, no_deps):
        path = find_valid_repository(path)
        auth_repo = AuthenticationRepository(path=path)
        bare = auth_repo.is_bare_repository
        if from_latest:
            from_commit = auth_repo.last_validated_commit
        validate_repository(path, library_dir, from_commit, exclude_target, strict, bare, no_targets, no_deps)
    return validate


def latest_commit_command():
    @click.command(help="Fetch and print the last validated commit hash.")
    @click.option("--path", default=".", help="Authentication repository's location. If not specified, set to the current directory")
    def latest_commit(path):
        path = find_valid_repository(path)
        auth_repo = AuthenticationRepository(path=path)
        last_validated_commit = auth_repo.last_validated_commit
        if last_validated_commit:
            print(last_validated_commit)
        else:
            print('')
    return latest_commit


def status_command():
    @click.command(help="Prints the whole state of the library, including authentication repositories and its dependencies.")
    @click.option("--path", default=".", help="Authentication repository's location. If not specified, set to the current directory")
    @click.option("--library-dir", default=None, help="Path to the library's root directory. Determined based on the authentication repository's path if not provided.")
    def status(path, library_dir):
        path = find_valid_repository(path)
        try:
            taf_status(path, library_dir)
        except TAFError as e:
            click.echo()
            click.echo(f"Error: {e}")
            click.echo()
    return status


def attach_to_group(group):
    repo = click.Group(name='repo')

    repo.add_command(create_repo_command(), name='create')
    repo.add_command(clone_repo_command(), name='clone')
    repo.add_command(update_repo_command(), name='update')
    repo.add_command(validate_repo_command(), name='validate')
    repo.add_command(latest_commit_command(), name='latest-commit')
    repo.add_command(status_command(), name='status')

    group.add_command(repo)<|MERGE_RESOLUTION|>--- conflicted
+++ resolved
@@ -212,16 +212,10 @@
     @click.option("--path", default=".", help="Authentication repository's location. If not specified, set to the current directory")
     @click.option("--library-dir", default=None, help="Directory where target repositories and, optionally, authentication repository are located. If not specified, calculated based on the authentication repository's path")
     @click.option("--force", is_flag=True, default=False, help="Force Update repositories")
-    # JMC: Addition of --no-deps:
     @click.option("--no-deps", is_flag=True, default=False, help="Optionally disables updating of dependencies.")
-    # JMC: Addition of --no-upstream
     @click.option("--upstream/--no-upstream", default=False, help="Skips comparison with remote repositories upstream")
-<<<<<<< HEAD
     def update(path, library_dir, expected_repo_type, scripts_root_dir, profile, format_output, exclude_target, strict, force, no_deps, upstream):
-=======
-    def update(path, library_dir, expected_repo_type, scripts_root_dir, profile, format_output, exclude_target, strict, no_deps, upstream):
         path = find_valid_repository(path)
->>>>>>> ae70a47e
         if profile:
             start_profiling()
 
