--- conflicted
+++ resolved
@@ -1,6 +1,6 @@
 import click
 import json
-from taf.api.repository import create_repository
+from taf.api.repository import create_repository, taf_status
 from taf.auth_repo import AuthenticationRepository
 from taf.exceptions import TAFError, UpdateFailedError
 from taf.tools.cli import catch_cli_exception
@@ -35,26 +35,8 @@
     atexit.register(exit_profiler)
 
 
-<<<<<<< HEAD
-def attach_to_group(group):
-
-    @group.group()
-    def repo():
-        pass
-
-    @repo.command()
-    @catch_cli_exception(handle=TAFError)
-    @click.argument("path", type=click.Path(exists=True, file_okay=False, dir_okay=True, writable=True))
-    @click.option("--keys-description", help="A dictionary containing information about the keys or a path to a json file which stores the needed information.")
-    @click.option("--keystore", default=None, help="Location of the keystore files.")
-    @click.option("--no-commit", is_flag=True, default=False, help="Indicates if the changes should be committed automatically.")
-    @click.option("--test", is_flag=True, default=False, help="Indicates if the created repository is a test authentication repository.")
-    def create(path, keys_description, keystore, no_commit, test):
-        """
-=======
 def create_repo_command():
     @click.command(help="""
->>>>>>> a50a4c5a
         \b
         Create a new authentication repository at the specified location by registering
         signing keys and generating initial metadata files. Information about the roles
@@ -118,7 +100,7 @@
 
 def clone_repo_command():
     @click.command(help="""
-        Validate and clone the authentication repository and target repositories. URL of the
+        Validate and clone authentication repositories and target repositories. URL of the
         remote authentication repository must be specified when calling this command. If the remote repository's URL is a file system path, the --from-fs flag must be used.
 
         The path to the authentication repository directory either read from targets/protected/info.json
@@ -187,7 +169,7 @@
 
 def update_repo_command():
     @click.command(help="""
-        Update and validate the local authentication repository and target repositories.
+        Update and validate local authentication repositories and target repositories.
 
         If the authentication repository and the target repositories are in the same root directory,
         the locations of the target repositories are calculated based on the authentication repository's
@@ -289,6 +271,20 @@
     return latest_commit
 
 
+def status_command():
+    @click.command(help="Prints the whole state of the library, including authentication repositories and its dependencies.")
+    @click.option("--path", default=".", help="Authentication repository's location. If not specified, set to the current directory")
+    @click.option("--library-dir", default=None, help="Path to the library's root directory. Determined based on the authentication repository's path if not provided.")
+    def status(path, library_dir):
+        try:
+            taf_status(path, library_dir)
+        except TAFError as e:
+            click.echo()
+            click.echo(f"Error: {e}")
+            click.echo()
+    return status
+
+
 def attach_to_group(group):
     repo = click.Group(name='repo')
 
@@ -297,5 +293,6 @@
     repo.add_command(update_repo_command(), name='update')
     repo.add_command(validate_repo_command(), name='validate')
     repo.add_command(latest_commit_command(), name='latest-commit')
+    repo.add_command(status_command(), name='status')
 
     group.add_command(repo)