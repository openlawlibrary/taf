import sys

import click
import json
import argparse
from loguru import logger as taf_logger
import logging
from taf.api.repository import create_repository, taf_status
from taf.auth_repo import AuthenticationRepository
from taf.exceptions import TAFError, UpdateFailedError
from taf.repository_utils import find_valid_repository
from taf.tools.cli import catch_cli_exception
from taf.updater.types.update import UpdateType
<<<<<<< HEAD
from taf.updater.updater import OperationType, RepositoryConfig, clone_repository, update_repository, validate_repository
from taf.congif import set_verbosity_level

# JMC: Verbosity
def parse_args():
    parser = argparse.ArgumentParser(description="TAF Repository Updater")
    parser.add_argument('-v', '-vv', action='count', default=1, help="Increase verbosity level for output information")
def configure_logging(verbosity_level):
    if verbosity_level == 1:
        logging_level = logging.WARNING
    elif verbosity_level == 2:
        logging_level = logging.INFO
    else:
        logging_level = logging.DEBUG

    taf_logger.remove()
    taf_logger.add(sys.stdout, level=logging_level)
=======
from taf.updater.updater import OperationType, UpdateConfig, clone_repository, update_repository, validate_repository

>>>>>>> 968ec55f

def common_update_options(f):
    f = click.option("--expected-repo-type", default="either", type=click.Choice(["test", "official", "either"]), help="Indicates expected authentication repository type - test or official.")(f)
    f = click.option("--scripts-root-dir", default=None, help="Scripts root directory, which can be used to move scripts out of the authentication repository for testing purposes.")(f)
    f = click.option("--profile", is_flag=True, help="Flag used to run profiler and generate .prof file")(f)
    f = click.option("--format-output", is_flag=True, help="Return formatted output which includes information on if build was successful and error message if it was raised")(f)
    f = click.option("--exclude-target", multiple=True, help="Globs defining which target repositories should be ignored during update.")(f)
    f = click.option("--strict", is_flag=True, default=False, help="Enable/disable strict mode - return an error if warnings are raised.")(f)
    return f


def start_profiling():
    import cProfile
    import atexit

    print("Profiling...")
    pr = cProfile.Profile()
    pr.enable()

    def exit_profiler():
        pr.disable()
        print("Profiling completed")
        filename = 'updater.prof'  # You can change the filename if needed
        pr.dump_stats(filename)

    atexit.register(exit_profiler)


def create_repo_command():
    @click.command(help="""
        \b
        Create a new authentication repository at the specified location by registering
        signing keys and generating initial metadata files. Information about the roles
        can be provided through a dictionary - either specified directly or contained
        by a .json file whose path is specified when calling this command. This allows
        definition of:
            - total number of keys per role
            - threshold of signatures per role
            - should keys of a role be on Yubikeys or should keystore files be used
            - scheme (the default scheme is rsa-pkcs1v15-sha256)
            - keystore path, if not specified via keystore option

        \b
        For example:
        {
            "roles": {
                "root": {
                    "number": 3,
                    "length": 2048,
                    "passwords": ["password1", "password2", "password3"],
                    "threshold": 2,
                    "yubikey": true
                },
                "targets": {
                    "length": 2048
                },
                "snapshot": {},
                "timestamp": {}
            },
            "keystore": "keystore_path"
        }

        In cases when this dictionary is not specified, it is necessary to enter the needed
        information when asked to do so, or confirm that default values should be used.
        If keys should be stored in keystore files, it is possible to either use already generated
        keys (stored in keystore files located at the path specified using the keystore option),
        or to generate new one.

        If the test flag is set, a special target file will be created. This means that when
        calling the updater, it'll be necessary to use the --authenticate-test-repo flag.
        """)
    @catch_cli_exception(handle=TAFError)
    @click.argument("path", type=click.Path(exists=False, file_okay=False, dir_okay=True, writable=True))
    @click.option("--keys-description", help="A dictionary containing information about the "
                  "keys or a path to a json file which stores the needed information")
    @click.option("--keystore", default=None, help="Location of the keystore files")
    @click.option("--no-commit", is_flag=True, default=False, help="Indicates if the changes should be "
                  "committed automatically")
    @click.option("--test", is_flag=True, default=False, help="Indicates if the created repository "
                  "is a test authentication repository")
    def create(path, keys_description, keystore, no_commit, test):
        create_repository(
            path=path,
            keystore=keystore,
            roles_key_infos=keys_description,
            commit=not no_commit,
            test=test,
        )
    return create


def clone_repo_command():
    @click.command(help="""
        Validate and clone authentication repositories and target repositories. URL of the
        remote authentication repository must be specified when calling this command. If the remote repository's URL is a file system path, the --from-fs flag must be used.

        The path to the authentication repository directory either read from targets/protected/info.json
        or specified using the --path option. If targets/protected/info.json does not exist and path is not
        defined, an error will be raised.

        If the authentication repository and the target repositories are in the same root directory,
        the locations of the target repositories are calculated based on the authentication repository's
        path. If this is not the case, it is necessary to redefine this default value using the
        --library-dir option. For example, if the authentication repository's path is
        E:\\root\\namespace\\auth-repo, and --library-dir is not specified, E:\\root is assumed
        to be the root directory.

        The names of the target repositories (as defined in repositories.json) are appended to the root
        repository's path, thus defining the location of each target repository. For instance, if the
        names of the target repositories are namespace/repo1, namespace/repo2, etc., and the root
        directory is E:\\root, the paths of the target repositories will be calculated as
        E:\\root\\namespace\\repo1, E:\\root\\namespace\\repo2, etc.

        The --scripts-root-dir option can be used to move scripts out of the authentication repository for
        testing purposes (to avoid a dirty index). Scripts are expected to be located in the
        scripts_root_dir/repo_name directory.

        One or more target repositories can be excluded from the update process using the --exclude-target
        option. In this case, the library will only be partly validated, so the last_validated_commit will
        not be updated, and no scripts will be called.

        The update can be performed in strict or non-strict mode. Strict mode is enabled by specifying
        --strict, which will raise errors during the update if any warnings are found. By default, --strict
        is disabled.
        """)
    @catch_cli_exception(handle=UpdateFailedError)
    @click.argument("url")
    @common_update_options
    @click.option("--path", help="Authentication repository's location. If not specified, calculated by combining repository's name specified in info.json and library dir")
    @click.option("--library-dir", default=None, help="Directory where target repositories and, optionally, authentication repository are located. If not specified, set to the current directory")
    @click.option("--from-fs", is_flag=True, default=False, help="Indicates if we want to clone a repository from the filesystem")
    @click.option("--bare", is_flag=True, default=False, help="Clone repositories as bare repositories")
    @click.option("--no-deps", is_flag=True, default=False, help="Optionally disables updating of dependencies")
    @click.option("--upstream/--no-upstream", default=False, help="Skips comparison with remote repositories upstream")
    def clone(path, url, library_dir, from_fs, expected_repo_type, scripts_root_dir, profile, format_output, exclude_target, strict, bare, upstream, no_deps):
        if profile:
            start_profiling()

        config = UpdateConfig(
            operation=OperationType.CLONE,
            url=url,
            path=path,
            library_dir=library_dir,
            update_from_filesystem=from_fs,
            expected_repo_type=UpdateType(expected_repo_type),
            scripts_root_dir=scripts_root_dir,
            excluded_target_globs=exclude_target,
            strict=strict,
            bare=bare,
            no_upstream=not upstream,
            no_deps=no_deps,
        )

        try:
            clone_repository(config)
            if format_output:
                print(json.dumps({'updateSuccessful': True}))
        except Exception as e:
            if format_output:
                error_data = {'updateSuccessful': False, 'error': str(e)}
                print(json.dumps(error_data))
            else:
                raise e
    return clone


def update_repo_command():
    @click.command(help="""
        Update and validate local authentication repositories and target repositories.

        If the authentication repository and the target repositories are in the same root directory,
        the locations of the target repositories are calculated based on the authentication repository's
        path. If this is not the case, it is necessary to redefine this default value using the
        --library-dir option. This means that if the authentication repository's path is
        E:\\root\\namespace\\auth-repo, and --library-dir is not specified, E:\\root is assumed to be
        the root directory.

        The names of the target repositories (as defined in repositories.json) are appended to the root
        repository's path, thus defining the location of each target repository. For example, if the names
        of the target repositories are namespace/repo1, namespace/repo2, etc., and the root directory is
        E:\\root, the path of the target repositories will be calculated as E:\\root\\namespace\\repo1,
        E:\\root\\namespace\\repo2, etc.

        The path to the authentication repository directory is set by the --path option. If this option is
        not provided, the current directory is used.

        The --scripts-root-dir option can be used to move scripts out of the authentication repository for
        testing purposes (to avoid a dirty index). Scripts will then be expected to be located in the
        scripts_root_dir/repo_name directory.

        One or more target repositories can be excluded from the update process using the --exclude-target
        option. In this case, the library will only be partly validated, so the last_validated_commit will
        not be updated, and no scripts will be called.

        The update can be performed in strict or non-strict mode. Strict mode is enabled by specifying
        --strict, which will raise errors during the update if any warnings are found. By default, --strict
        is disabled.
        """)
    @catch_cli_exception(handle=UpdateFailedError)
    @common_update_options
    @click.option("--path", default=".", help="Authentication repository's location. If not specified, set to the current directory")
    @click.option("--library-dir", default=None, help="Directory where target repositories and, optionally, authentication repository are located. If not specified, calculated based on the authentication repository's path")
<<<<<<< HEAD
    @click.option("--no-deps", is_flag=True, default=False, help="Optionally disables updating of dependencies.")
    @click.option("--upstream/--no-upstream", default=False, help="Skips comparison with remote repositories upstream")
    @click.option("-v", "--verbosity", count=True, help="Increase output verbosity of logging messages")
    def update(path, library_dir, expected_repo_type, scripts_root_dir, profile, format_output, exclude_target, strict, no_deps, upstream, verbosity):
        verbosity_level = verbosity or 1
        set_verbosity_level(verbosity_level)
        configure_logging(verbosity_level)

=======
    @click.option("--force", is_flag=True, default=False, help="Force Update repositories")
    @click.option("--no-deps", is_flag=True, default=False, help="Optionally disables updating of dependencies.")
    @click.option("--upstream/--no-upstream", default=False, help="Skips comparison with remote repositories upstream")
    def update(path, library_dir, expected_repo_type, scripts_root_dir, profile, format_output, exclude_target, strict, force, no_deps, upstream):
>>>>>>> 968ec55f
        path = find_valid_repository(path)
        if profile:
            start_profiling()

        config = UpdateConfig(
            operation=OperationType.UPDATE,
            path=path,
            library_dir=library_dir,
            expected_repo_type=UpdateType(expected_repo_type),
            scripts_root_dir=scripts_root_dir,
            excluded_target_globs=exclude_target,
            strict=strict,
            force=force,
            no_upstream=not upstream,
            no_deps=no_deps,
        )

        try:
            update_repository(config)
            if format_output:
                print(json.dumps({'updateSuccessful': True}))
        except Exception as e:
            if format_output:
                error_data = {'updateSuccessful': False, 'error': str(e)}
                print(json.dumps(error_data))
            else:
                raise e
    return update


def validate_repo_command():
    @click.command(help="""
        Validates an authentication repository which is already on the file system
        and its target repositories (which are also expected to be on the file system).
        Does not clone repositories, fetch changes or merge commits.

        Validation can be in strict or no-strict mode. Strict mode is set by specifying --strict, which will raise errors
        during validate if any/all warnings are found. By default, --strict is disabled.
        """)
    @click.option("--path", default=".", help="Authentication repository's location. If not specified, set to the current directory")
    @click.option("--library-dir", default=None, help="Directory where target repositories and, "
                  "optionally, authentication repository are located. If omitted it is "
                  "calculated based on authentication repository's path. "
                  "Authentication repo is presumed to be at library-dir/namespace/auth-repo-name")
    @click.option("--from-commit", default=None, help="First commit which should be validated.")
    @click.option("--from-latest", is_flag=True, default=False, help="Use the last validated commit as the starting point.")
    @click.option("--exclude-target", multiple=True, help="globs defining which target repositories should be "
                  "ignored during update.")
    @click.option("--strict", is_flag=True, default=False, help="Enable/disable strict mode - return an error"
                  "if warnings are raised")
    @click.option("--no-targets", is_flag=True, default=False, help="Skips target repository validation and validates only authentication repositories")
    @click.option("--no-deps", is_flag=True, default=False, help="Optionally disables updating of dependencies")
    def validate(path, library_dir, from_commit, from_latest, exclude_target, strict, no_targets, no_deps):
        path = find_valid_repository(path)
        auth_repo = AuthenticationRepository(path=path)
        bare = auth_repo.is_bare_repository
        if from_latest:
            from_commit = auth_repo.last_validated_commit
        validate_repository(path, library_dir, from_commit, exclude_target, strict, bare, no_targets, no_deps)
    return validate


def latest_commit_command():
    @click.command(help="Fetch and print the last validated commit hash.")
    @click.option("--path", default=".", help="Authentication repository's location. If not specified, set to the current directory")
    def latest_commit(path):
        path = find_valid_repository(path)
        auth_repo = AuthenticationRepository(path=path)
        last_validated_commit = auth_repo.last_validated_commit
        if last_validated_commit:
            print(last_validated_commit)
        else:
            print('')
    return latest_commit


def status_command():
    @click.command(help="Prints the whole state of the library, including authentication repositories and its dependencies.")
    @click.option("--path", default=".", help="Authentication repository's location. If not specified, set to the current directory")
    @click.option("--library-dir", default=None, help="Path to the library's root directory. Determined based on the authentication repository's path if not provided.")
    def status(path, library_dir):
        path = find_valid_repository(path)
        try:
            taf_status(path, library_dir)
        except TAFError as e:
            click.echo()
            click.echo(f"Error: {e}")
            click.echo()
    return status


def attach_to_group(group):
    repo = click.Group(name='repo')

    repo.add_command(create_repo_command(), name='create')
    repo.add_command(clone_repo_command(), name='clone')
    repo.add_command(update_repo_command(), name='update')
    repo.add_command(validate_repo_command(), name='validate')
    repo.add_command(latest_commit_command(), name='latest-commit')
    repo.add_command(status_command(), name='status')

    group.add_command(repo)<|MERGE_RESOLUTION|>--- conflicted
+++ resolved
@@ -1,38 +1,13 @@
-import sys
-
 import click
 import json
-import argparse
-from loguru import logger as taf_logger
-import logging
 from taf.api.repository import create_repository, taf_status
 from taf.auth_repo import AuthenticationRepository
 from taf.exceptions import TAFError, UpdateFailedError
 from taf.repository_utils import find_valid_repository
 from taf.tools.cli import catch_cli_exception
 from taf.updater.types.update import UpdateType
-<<<<<<< HEAD
 from taf.updater.updater import OperationType, RepositoryConfig, clone_repository, update_repository, validate_repository
-from taf.congif import set_verbosity_level
-
-# JMC: Verbosity
-def parse_args():
-    parser = argparse.ArgumentParser(description="TAF Repository Updater")
-    parser.add_argument('-v', '-vv', action='count', default=1, help="Increase verbosity level for output information")
-def configure_logging(verbosity_level):
-    if verbosity_level == 1:
-        logging_level = logging.WARNING
-    elif verbosity_level == 2:
-        logging_level = logging.INFO
-    else:
-        logging_level = logging.DEBUG
-
-    taf_logger.remove()
-    taf_logger.add(sys.stdout, level=logging_level)
-=======
-from taf.updater.updater import OperationType, UpdateConfig, clone_repository, update_repository, validate_repository
-
->>>>>>> 968ec55f
+
 
 def common_update_options(f):
     f = click.option("--expected-repo-type", default="either", type=click.Choice(["test", "official", "either"]), help="Indicates expected authentication repository type - test or official.")(f)
@@ -171,7 +146,7 @@
         if profile:
             start_profiling()
 
-        config = UpdateConfig(
+        config = RepositoryConfig(
             operation=OperationType.CLONE,
             url=url,
             path=path,
@@ -235,26 +210,16 @@
     @common_update_options
     @click.option("--path", default=".", help="Authentication repository's location. If not specified, set to the current directory")
     @click.option("--library-dir", default=None, help="Directory where target repositories and, optionally, authentication repository are located. If not specified, calculated based on the authentication repository's path")
-<<<<<<< HEAD
+    # JMC: Addition of --no-deps:
     @click.option("--no-deps", is_flag=True, default=False, help="Optionally disables updating of dependencies.")
+    # JMC: Addition of --no-upstream
     @click.option("--upstream/--no-upstream", default=False, help="Skips comparison with remote repositories upstream")
-    @click.option("-v", "--verbosity", count=True, help="Increase output verbosity of logging messages")
-    def update(path, library_dir, expected_repo_type, scripts_root_dir, profile, format_output, exclude_target, strict, no_deps, upstream, verbosity):
-        verbosity_level = verbosity or 1
-        set_verbosity_level(verbosity_level)
-        configure_logging(verbosity_level)
-
-=======
-    @click.option("--force", is_flag=True, default=False, help="Force Update repositories")
-    @click.option("--no-deps", is_flag=True, default=False, help="Optionally disables updating of dependencies.")
-    @click.option("--upstream/--no-upstream", default=False, help="Skips comparison with remote repositories upstream")
-    def update(path, library_dir, expected_repo_type, scripts_root_dir, profile, format_output, exclude_target, strict, force, no_deps, upstream):
->>>>>>> 968ec55f
+    def update(path, library_dir, expected_repo_type, scripts_root_dir, profile, format_output, exclude_target, strict, no_deps, upstream):
         path = find_valid_repository(path)
         if profile:
             start_profiling()
 
-        config = UpdateConfig(
+        config = RepositoryConfig(
             operation=OperationType.UPDATE,
             path=path,
             library_dir=library_dir,
@@ -262,7 +227,6 @@
             scripts_root_dir=scripts_root_dir,
             excluded_target_globs=exclude_target,
             strict=strict,
-            force=force,
             no_upstream=not upstream,
             no_deps=no_deps,
         )
@@ -300,7 +264,9 @@
                   "ignored during update.")
     @click.option("--strict", is_flag=True, default=False, help="Enable/disable strict mode - return an error"
                   "if warnings are raised")
+    # JMC: Addition of --no-targets:
     @click.option("--no-targets", is_flag=True, default=False, help="Skips target repository validation and validates only authentication repositories")
+    # JMC: Addition of --no-deps:
     @click.option("--no-deps", is_flag=True, default=False, help="Optionally disables updating of dependencies")
     def validate(path, library_dir, from_commit, from_latest, exclude_target, strict, no_targets, no_deps):
         path = find_valid_repository(path)
