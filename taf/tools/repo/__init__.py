--- conflicted
+++ resolved
@@ -1,11 +1,7 @@
 import click
 import json
-<<<<<<< HEAD
 from taf.api.repository import create_repository, taf_status
-=======
-from taf.api.repository import create_repository
 from taf.auth_repo import AuthenticationRepository
->>>>>>> a50a4c5a
 from taf.exceptions import TAFError, UpdateFailedError
 from taf.tools.cli import catch_cli_exception
 from taf.updater.types.update import UpdateType
@@ -39,142 +35,6 @@
     atexit.register(exit_profiler)
 
 
-<<<<<<< HEAD
-@click.group()
-def repo():
-    pass
-
-
-@repo.command()
-@catch_cli_exception(handle=TAFError)
-@click.option("--path", default=".", help="Location of the auth repository, defaults to current directory")
-@click.option("--keys-description", help="Dictionary or path to JSON file with key info")
-@click.option("--keystore", default=None, help="Location of keystore files")
-@click.option("--no-commit", is_flag=True, default=False, help="Do not commit changes automatically")
-@click.option("--test", is_flag=True, default=False, help="Create a test authentication repository")
-def create(path, keys_description, keystore, no_commit, test):
-    """
-    Create a new authentication repository at the exact location by registering signing keys and
-    generating initial metadata files.
-    """
-    create_repository(
-        path=path,
-        keystore=keystore,
-        roles_key_infos=keys_description,
-        commit=not no_commit,
-        test=test,
-    )
-
-
-@repo.command()
-@catch_cli_exception(handle=UpdateFailedError)
-@click.argument("url")
-@common_update_options
-@click.option("--path", help="Authentication repository's location. If not specified, calculated by combining repository's name specified in info.json and library dir")
-@click.option("--library-dir", default=None, help="Directory where target repositories and, optionally, authentication repository are located. If not specified, set to the current directory")
-@click.option("--from-fs", is_flag=True, default=False, help="Indicates if we want to clone a repository from the filesystem")
-def clone(path, url, library_dir, from_fs, expected_repo_type,
-          scripts_root_dir, profile, format_output, exclude_target, strict):
-    """
-    Validate and clone the authentication repository and target repositories. URL of the
-    remote authentication repository must be specified when calling this command.
-    """
-    if profile:
-        start_profiling()
-
-    config = RepositoryConfig(
-        operation=OperationType.CLONE,
-        url=url,
-        path=path,
-        library_dir=library_dir,
-        update_from_filesystem=from_fs,
-        expected_repo_type=UpdateType(expected_repo_type),
-        scripts_root_dir=scripts_root_dir,
-        excluded_target_globs=exclude_target,
-        strict=strict
-    )
-
-    try:
-        clone_repository(config)
-        if format_output:
-            print(json.dumps({'updateSuccessful': True}))
-    except Exception as e:
-        if format_output:
-            error_data = {
-                'updateSuccessful': False,
-                'error': str(e)
-            }
-            print(json.dumps(error_data))
-        else:
-            raise e
-
-
-@repo.command()
-@catch_cli_exception(handle=UpdateFailedError)
-@common_update_options
-@click.option("--path", default=None, help="Authentication repository's location. If not specified, set to the current directory")
-@click.option("--library-dir", default=None, help="Directory where target repositories and, optionally, authentication repository are located. If not specified, calculated based on the authentication repository's path")
-def update(path, library_dir, expected_repo_type,
-           scripts_root_dir, profile, format_output, exclude_target, strict):
-    """
-    Update and validate the local authentication repository and target repositories.
-    """
-    if profile:
-        start_profiling()
-
-    config = RepositoryConfig(
-        operation=OperationType.UPDATE,
-        path=path,
-        library_dir=library_dir,
-        expected_repo_type=UpdateType(expected_repo_type),
-        scripts_root_dir=scripts_root_dir,
-        excluded_target_globs=exclude_target,
-        strict=strict
-    )
-
-    try:
-        update_repository(config)
-        if format_output:
-            print(json.dumps({'updateSuccessful': True}))
-    except Exception as e:
-        if format_output:
-            error_data = {
-                'updateSuccessful': False,
-                'error': str(e)
-            }
-            print(json.dumps(error_data))
-        else:
-            raise e
-
-
-@repo.command()
-@click.option("--path", default=".", help="Authentication repository's location. If not specified, set to the current directory")
-@click.option("--library-dir", default=None, help="Directory where target repositories and, optionally, authentication repository are located. If omitted it is calculated based on authentication repository's path. Authentication repo is presumed to be at library-dir/namespace/auth-repo-name")
-@click.option("--from-commit", default=None, help="First commit which should be validated.")
-@click.option("--exclude-target", multiple=True, help="globs defining which target repositories should be ignored during update.")
-@click.option("--strict", is_flag=True, default=False, help="Enable/disable strict mode - return an error if warnings are raised")
-def validate(path, library_dir, from_commit, exclude_target, strict):
-    """
-    Validates an authentication repository which is already on the file system and its target repositories.
-    """
-    validate_repository(path, library_dir, from_commit, exclude_target, strict)
-
-
-@repo.command()
-@catch_cli_exception(handle=TAFError)
-@click.option("--path", default=".", help="Authentication repository's location. If not specified, set to the current directory")
-@click.option("--library-dir", default=None, help="Path to the library's root directory. Determined based on the authentication repository's path if not provided.")
-def status(path, library_dir):
-    """
-    Print the status of the authentication repository including its dependencies and target repositories.
-    """
-    try:
-        taf_status(path, library_dir)
-    except TAFError as e:
-        click.echo()
-        click.echo(str(e))
-        click.echo()
-=======
 def create_repo_command():
     @click.command(help="""
         \b
@@ -240,7 +100,7 @@
 
 def clone_repo_command():
     @click.command(help="""
-        Validate and clone the authentication repository and target repositories. URL of the
+        Validate and clone authentication repositories and target repositories. URL of the
         remote authentication repository must be specified when calling this command. If the remote repository's URL is a file system path, the --from-fs flag must be used.
 
         The path to the authentication repository directory either read from targets/protected/info.json
@@ -281,12 +141,19 @@
     def clone(path, url, library_dir, from_fs, expected_repo_type, scripts_root_dir, profile, format_output, exclude_target, strict):
         if profile:
             start_profiling()
->>>>>>> a50a4c5a
-
-
-<<<<<<< HEAD
-def attach_to_group(group):
-=======
+
+        config = RepositoryConfig(
+            operation=OperationType.CLONE,
+            url=url,
+            path=path,
+            library_dir=library_dir,
+            update_from_filesystem=from_fs,
+            expected_repo_type=UpdateType(expected_repo_type),
+            scripts_root_dir=scripts_root_dir,
+            excluded_target_globs=exclude_target,
+            strict=strict
+        )
+
         try:
             clone_repository(config)
             if format_output:
@@ -302,7 +169,7 @@
 
 def update_repo_command():
     @click.command(help="""
-        Update and validate the local authentication repository and target repositories.
+        Update and validate local authentication repositories and target repositories.
 
         If the authentication repository and the target repositories are in the same root directory,
         the locations of the target repositories are calculated based on the authentication repository's
@@ -404,6 +271,20 @@
     return latest_commit
 
 
+def status_command():
+    @click.command(help="Prints the whole state of the library, including authentication repositories and its dependencies.")
+    @click.option("--path", default=".", help="Authentication repository's location. If not specified, set to the current directory")
+    @click.option("--library-dir", default=None, help="Path to the library's root directory. Determined based on the authentication repository's path if not provided.")
+    def status(path, library_dir):
+        try:
+            taf_status(path, library_dir)
+        except TAFError as e:
+            click.echo()
+            click.echo(f"Error: {e}")
+            click.echo()
+    return status
+
+
 def attach_to_group(group):
     repo = click.Group(name='repo')
 
@@ -412,6 +293,6 @@
     repo.add_command(update_repo_command(), name='update')
     repo.add_command(validate_repo_command(), name='validate')
     repo.add_command(latest_commit_command(), name='latest-commit')
-
->>>>>>> a50a4c5a
+    repo.add_command(status_command(), name='status')
+
     group.add_command(repo)