import shutil
import sys
import click
from functools import partial, wraps
from logging import ERROR
from logdecorator import log_on_error

from taf.exceptions import InvalidRepositoryError, TAFError
from taf.log import taf_logger
from taf.repository_utils import find_valid_repository
from taf.git import GitRepository
from taf.utils import is_run_from_python_executable, on_rm_error


def catch_cli_exception(func=None, *, handle=TAFError, print_error=False, remove_dir_on_error=False, skip_cleanup=False):
    if not func:
        return partial(
            catch_cli_exception,
            handle=handle,
            print_error=print_error,
            remove_dir_on_error=remove_dir_on_error,
            skip_cleanup=skip_cleanup,
        )

    handle = tuple(handle) if isinstance(handle, (list, tuple)) else (handle,)

    @wraps(func)
    def wrapper(*args, **kwargs):
        successful = False
        try:
            result = func(*args, **kwargs)
            successful = True
            return result
        except handle as e:
            # TODO
            # for now
            # if print_error:
            taf_logger.error(e)
        except Exception as e:
            if is_run_from_python_executable():
                taf_logger.error(f"An error occurred: {e}")
                sys.exit(1)
            else:
                raise e
        finally:
            if not skip_cleanup and not successful and "path" in kwargs:
                path = kwargs["path"]
                repo = GitRepository(path=path)
<<<<<<< HEAD
                if repo.is_git_repository:
                    repo.restore(["metadata"])
                    # repo.clean_and_reset()
=======
                if repo.is_git_repository and not repo.is_bare_repository:
                    repo.clean_and_reset()
>>>>>>> f3a3ec60
                if remove_dir_on_error:
                    shutil.rmtree(path, onerror=on_rm_error)

    return wrapper


def find_repository(func):
    @wraps(func)
    def wrapper(*args, **kwargs):
        try:
            if "path" in kwargs:
                kwargs["path"] = find_valid_repository(kwargs["path"])
            return func(*args, **kwargs)
        except InvalidRepositoryError as e:
            click.echo(f"An error occurred: {e}")
            sys.exit(1)

    return wrapper


@log_on_error(
    ERROR,
    "{e}",
    logger=taf_logger,
    on_exceptions=TAFError,
    reraise=True,
)
def process_custom_command_line_args(ctx):
    """
    Certain cli commands need to make it possible to enter custom arguments.
    E.g. when adding a new target repository, users can specify using the cli
    key-value pairs that will be written to its custom section of repositories.json.
    This function checks if that input is valid. It is easy to accidentally omit a space,
    e.g. --arg1 val1--arg2 val2. So show a nice error message in such a case. Also convert
    boolean values to actual booleans.

    Arguments:
        ctx: click context

    Returns:
       A dictionary containing parsed custom arguments
    """

    def _convert_value(value):
        if value.lower() == "true":
            return True
        if value.lower() == "false":
            return False
        return value

    if len(ctx.args) % 2 == 1:
        raise TAFError(
            "Custom parameters invalid. Check if there are spaces around each parameter/value"
        )

    custom = (
        {
            ctx.args[i][2:]: _convert_value(ctx.args[i + 1])
            for i in range(0, len(ctx.args), 2)
        }
        if len(ctx.args)
        else {}
    )
    return custom<|MERGE_RESOLUTION|>--- conflicted
+++ resolved
@@ -46,14 +46,10 @@
             if not skip_cleanup and not successful and "path" in kwargs:
                 path = kwargs["path"]
                 repo = GitRepository(path=path)
-<<<<<<< HEAD
-                if repo.is_git_repository:
+                if repo.is_git_repository and not repo.is_bare_repository:
                     repo.restore(["metadata"])
                     # repo.clean_and_reset()
-=======
-                if repo.is_git_repository and not repo.is_bare_repository:
-                    repo.clean_and_reset()
->>>>>>> f3a3ec60
+
                 if remove_dir_on_error:
                     shutil.rmtree(path, onerror=on_rm_error)
 
