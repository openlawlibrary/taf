import shutil
import sys
import click
<<<<<<< HEAD
=======
import sys

>>>>>>> 449f05f6
from functools import partial, wraps
from logging import ERROR
from logdecorator import log_on_error

from taf.exceptions import InvalidRepositoryError, TAFError
from taf.log import taf_logger
from taf.repository_utils import find_valid_repository
from taf.git import GitRepository
from taf.utils import is_run_from_python_executable, on_rm_error


def catch_cli_exception(func=None, *, handle=TAFError, print_error=False, remove_dir_on_error=False):
    if not func:
        return partial(
            catch_cli_exception,
            handle=handle,
            print_error=print_error,
            remove_dir_on_error=remove_dir_on_error
        )

    handle = tuple(handle) if isinstance(handle, (list, tuple)) else (handle,)

    @wraps(func)
    def wrapper(*args, **kwargs):
        successful = False
        try:
            result = func(*args, **kwargs)
            successful = True
            return result
        except handle as e:
            if print_error:
                click.echo(e)
        except Exception as e:
            if is_run_from_python_executable():
                click.echo(f"An error occurred: {e}")
                sys.exit(1)
            else:
                raise e
        finally:
            if not successful and "path" in kwargs:
                path = kwargs["path"]
                repo = GitRepository(path=path)
                if repo.is_git_repository:
                    repo.clean_and_reset()
                if remove_dir_on_error:
                    shutil.rmtree(path, onerror=on_rm_error)

    return wrapper


def find_repository(func):
    @wraps(func)
    def wrapper(*args, **kwargs):
        try:
            if "path" in kwargs:
                kwargs["path"] = find_valid_repository(kwargs["path"])
            return func(*args, **kwargs)
        except InvalidRepositoryError as e:
            click.echo(f"An error occurred: {e}")
            sys.exit(1)

    return wrapper


@log_on_error(
    ERROR,
    "{e}",
    logger=taf_logger,
    on_exceptions=TAFError,
    reraise=True,
)
def process_custom_command_line_args(ctx):
    """
    Certain cli commands need to make it possible to enter custom arguments.
    E.g. when adding a new target repository, users can specify using the cli
    key-value pairs that will be written to its custom section of repositories.json.
    This function checks if that input is valid. It is easy to accidentally omit a space,
    e.g. --arg1 val1--arg2 val2. So show a nice error message in such a case. Also convert
    boolean values to actual booleans.

    Arguments:
        ctx: click context

    Returns:
       A dictionary containing parsed custom arguments
    """

    def _convert_value(value):
        if value.lower() == "true":
            return True
        if value.lower() == "false":
            return False
        return value

    if len(ctx.args) % 2 == 1:
        raise TAFError(
            "Custom parameters invalid. Check if there are spaces around each parameter/value"
        )

    custom = (
        {
            ctx.args[i][2:]: _convert_value(ctx.args[i + 1])
            for i in range(0, len(ctx.args), 2)
        }
        if len(ctx.args)
        else {}
    )
    return custom<|MERGE_RESOLUTION|>--- conflicted
+++ resolved
@@ -1,11 +1,6 @@
 import shutil
 import sys
 import click
-<<<<<<< HEAD
-=======
-import sys
-
->>>>>>> 449f05f6
 from functools import partial, wraps
 from logging import ERROR
 from logdecorator import log_on_error
