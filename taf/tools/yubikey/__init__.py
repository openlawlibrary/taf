--- conflicted
+++ resolved
@@ -66,14 +66,9 @@
         to the specified directory.
         WARNING - this will delete everything from the inserted key.""")
     @click.option("--certs-dir", help="Path of the directory where the exported certificate will be saved. Set to the user home directory by default")
-<<<<<<< HEAD
     @click.option("--serial", type=int, help="YubiKey serial number to use")
     def setup_signing_key(certs_dir, serial):
-        setup_signing_yubikey(certs_dir, serial)
-=======
-    def setup_signing_key(certs_dir):
-        setup_signing_yubikey(certs_dir,key_size=2048)
->>>>>>> 96abbcbb
+        setup_signing_yubikey(certs_dir, key_size=2048, serial)
     return setup_signing_key
 
 
@@ -81,14 +76,9 @@
     @click.command(help="""Copies the specified key onto the inserted YubiKey
         WARNING - this will reset the inserted key.""")
     @click.argument("key-path")
-<<<<<<< HEAD
     @click.option("--serial", type=int, help="YubiKey serial number to use")
     def setup_test_key(key_path, serial):
-        setup_test_yubikey(key_path, serial)  # Only pass key_path and serial
-=======
-    def setup_test_key(key_path):
-        setup_test_yubikey(key_path,key_size=2048)
->>>>>>> 96abbcbb
+        setup_test_yubikey(key_path, key_size=2048, serial)  # Only pass key_path and serial
     return setup_test_key
 
 
