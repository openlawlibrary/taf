import json
import os
import re
import shutil
import subprocess
import logging
from collections import OrderedDict
from functools import reduce
from pathlib import Path

import taf.settings as settings
from taf.exceptions import (
    CloneRepoException,
    FetchException,
    InvalidRepositoryError,
    GitError,
)
from taf.log import taf_logger
from taf.utils import run

EMPTY_TREE = "4b825dc642cb6eb9a060e54bf8d69288fbee4904"


class GitRepository:
    def __init__(
        self,
        path,
        urls=None,
        custom=None,
        default_branch="master",
        name=None,
        *args,
        **kwargs,
    ):
        """
        Args:
          path: repository's path
          urls: repository's urls (optional)
          custom: a dictionary containing other data (optional)
          default_branch: repository's default branch
        """
        self._path = Path(path).resolve()
        if name is None:
            name = self._path.name
        self.name = name
        self.default_branch = default_branch
        if urls is not None:
            if settings.update_from_filesystem is False:
                for url in urls:
                    self._validate_url(url)
            else:
                urls = [
                    os.path.normpath(os.path.join(self.path, url))
                    if not os.path.isabs(url)
                    else url
                    for url in urls
                ]
        self.urls = urls
        if custom is None:
            custom = {}
        self.custom = custom

    @classmethod
    def from_json_dict(cls, json_data):
        path = json_data.pop("path")
        urls = json_data.pop("urls")
        custom = json_data.pop("custom", None)
        name = json_data.pop("name")
        default_branch = json_data.pop("default_branch", "master")
        return cls(path, urls, custom, default_branch, name, **json_data)

    def to_json_dict(self):
        return {
            "path": str(self.path),
            "urls": self.urls,
            "name": self.name,
            "default_branch": self.default_branch,
            "custom": self.custom,
        }

    logging_functions = {
        logging.DEBUG: taf_logger.debug,
        logging.INFO: taf_logger.info,
        logging.WARNING: taf_logger.warning,
        logging.ERROR: taf_logger.error,
        logging.CRITICAL: taf_logger.critical,
    }

    log_template = "{}{}"

    @property
    def path(self):
        return str(self._path)

    _remotes = None

    @property
    def remotes(self):
        if self._remotes is None:
            self._remotes = self._git("remote").split("\n")
        return self._remotes

    @property
    def is_git_repository_root(self):
        """Check if path is git repository."""
        git_path = self._path / ".git"
        return self.is_git_repository and (git_path.is_dir() or git_path.is_file())

    @property
    def is_git_repository(self):
        try:
            self._git("rev-parse --git-dir")
            return True
        except GitError:
            return False

    @property
    def initial_commit(self):
        return (
            self._git(
                "rev-list --max-parents=0 HEAD", error_if_not_exists=False
            ).strip()
            if self.is_git_repository
            else None
        )

    @property
    def log_prefix(self):
        return f"Repo {self.name}: "

    def _git(self, cmd, *args, **kwargs):
        """Call git commands in subprocess
        e.g.:
          self._git('checkout {}', branch_name)
        """
        log_error = kwargs.pop("log_error", False)
        log_error_msg = kwargs.pop("log_error_msg", "")
        reraise_error = kwargs.pop("reraise_error", False)
        log_success_msg = kwargs.pop("log_success_msg", "")
        error_if_not_exists = kwargs.pop("error_if_not_exists", True)

        if len(args):
            cmd = cmd.format(*args)
        command = f"git -C {self.path} {cmd}"
        result = None
        if log_error or log_error_msg:
            try:
                result = run(command, **kwargs)
                if log_success_msg:
                    self._log_debug(log_success_msg)
            except subprocess.CalledProcessError as e:
                if error_if_not_exists and (
                    not self._path.is_dir() or not self.is_git_repository
                ):
                    log_error_msg = (
                        f"{self.path} does not exist or is not a git repository"
                    )
                    reraise_error = True
                if log_error_msg:
                    error = GitError(self, message=log_error_msg, error=e)
                    self._log_error(error.message)
                else:
                    error = GitError(self, command=command, error=e)
                    # not every git error indicates a problem
                    # if it does, we expect that either custom error message will be provided
                    # or that the error will be reraised
                    self._log_debug(error.message)
                if reraise_error:
                    raise error
        else:
            try:
                result = run(command, **kwargs)
            except subprocess.CalledProcessError as e:
                raise GitError(self, command=command, error=e)
            if log_success_msg:
                self._log_debug(log_success_msg)
        return result

    def _log(self, log_func, message):
        log_func(self.log_template, self.log_prefix, message)

    def _log_debug(self, message):
        self._log(self.logging_functions[logging.DEBUG], message)

    def _log_info(self, message):
        self._log(self.logging_functions[logging.INFO], message)

    def _log_warning(self, message):
        self._log(self.logging_functions[logging.WARNING], message)

    def _log_error(self, message):
        self._log(self.logging_functions[logging.ERROR], message)

    def _log_critical(self, message):
        self._log(self.logging_functions[logging.CRITICAL], message)

    def all_commits_on_branch(self, branch=None, reverse=True):
        """Returns a list of all commits on the specified branch. If branch is None,
        all commits on the currently checked out branch will be returned
        """
        if branch is None:
            branch = ""
        commits = self._git("log {} --format=format:%H", branch, log_error=True)
        if commits is not None:
            commits = commits.strip()
        if not commits:
            commits = []
        else:
            commits = commits.split("\n")
            if reverse:
                commits.reverse()

        self._log_debug(f"found the following commits: {', '.join(commits)}")
        return commits

    def all_commits_since_commit(self, since_commit, branch=None, reverse=True):
        """Returns a list of all commits since the specified commit on the
        specified or currently checked out branch
        """
        if since_commit is None:
            return self.all_commits_on_branch(branch=branch, reverse=reverse)
        if branch is None:
            branch = "HEAD"
        commits = self._git("rev-list {}..{}", since_commit, branch, log_error=True)
        if commits is not None:
            commits = commits.strip()
        if not commits:
            commits = []
        else:
            commits = commits.split("\n")
            if reverse:
                commits.reverse()

        self._log_debug(
            f"found the following commits after commit {since_commit}: {', '.join(commits)}"
        )
        return commits

    def all_fetched_commits(self, branch="master"):
        commits = self._git("rev-list ..origin/{}", branch).strip()
        if not commits:
            commits = []
        else:
            commits = commits.split("\n")
            commits.reverse()
        self._log_debug(f"fetched the following commits {', '.join(commits)}")
        return commits

    def branches(self, remote=False, all=False, strip_remote=False):
        """Returns all branches."""
        flag = "-r" if remote else "-a" if all else ""
        error_msg = "remote" if remote else "all" if all else ""
        branches = [
            branch.strip('"').strip("'").strip()
            for branch in self._git(
                "branch {} --format='%(refname:short)'",
                flag,
                log_error_msg=f"Repo {self.name}: could not list {error_msg} branches",
                reraise_error=True,
            ).split("\n")
        ]

        if strip_remote:
            remotes = self.remotes
            branches = set(
                [
                    reduce(lambda b, r: b.replace(f"{r}/", ""), remotes, branch)
                    for branch in branches
                ]
            )

        return branches

    def branches_containing_commit(self, commit, strip_remote=False, sort_key=None):
        """Finds all branches that contain the given commit"""
        local_branches = self._git(f"branch --contains {commit}", log_error=True).split(
            "\n"
        )
        if local_branches:
            local_branches = [
                branch.replace("*", "").replace("+", "").strip()
                for branch in local_branches
            ]
        remote_branches = self._git(
            f"branch -r --contains {commit}", log_error=True
        ).split("\n")
        filtered_remote_branches = []
        if remote_branches:
            for branch in remote_branches:
                branch = branch.strip()
                local_name = self.branch_local_name(branch)
                if (
                    local_name
                    and "HEAD" not in local_name
                    and local_name not in local_branches
                ):
                    if strip_remote:
                        branch = self.branch_local_name(branch)
                    filtered_remote_branches.append(branch)
        branches = {branch: False for branch in local_branches}
        branches.update({branch: True for branch in filtered_remote_branches})
        return OrderedDict(sorted(branches.items(), key=sort_key, reverse=True))

    def branch_exists(self, branch_name, include_remotes=True):
        """
        Checks if a branch with the given name exists.
        If include_remotes is set to True, this checks if
        a remote branch exists.
        """
        branch = self._git(
            f"branch --list {branch_name}", log_error=True, reraise_error=True
        )
        # this git command should return the branch's name if it exists
        # empty string otherwise
        if branch:
            return True
        if include_remotes:
            for remote in self.remotes:
                remote_branch = self._git(
                    f"branch -r --list {remote}/{branch_name}",
                    log_error_msg=f"Repo {self.name}: could not list remote branches",
                    reraise_error=True,
                )
                # this command should return the branch's name if the remote tracking branch
                # exists
                # it will also return some warnings if there are problems with some refs
                if branch_name in remote_branch:
                    return True

                # finally, check remote branch
                if self.has_remote():
                    return (
                        self._git(
                            f"ls-remote --heads origin {branch_name}",
                            log_error_msg=f"Repo {self.name}: could check if the branch exists in the remote repository",
                            reraise_error=True,
                        )
                        != ""
                    )

        return False

    def branch_off_commit(self, branch_name, commit):
        """Create a new branch by branching off of the specified commit"""
        self._git(
            f"checkout -b {branch_name} {commit}",
            log_error=True,
            reraise_error=True,
            log_success_msg=f"Repo {self.name}: created a new branch {branch_name} from branching off of {commit}",
        )

    def branch_local_name(self, remote_branch_name):
        """Strip remote from the given remote branch"""
        for remote in self.remotes:
            if remote_branch_name.startswith(remote + "/"):
                return remote_branch_name.split("/", 1)[1]

    def checkout_branch(self, branch_name, create=False, raise_anyway=False):
        """Check out the specified branch. If it does not exists and
        the create parameter is set to True, create a new branch.
        If the branch does not exist and create is set to False,
        raise an exception."""
        try:
            self._git(
                "checkout {}",
                branch_name,
                log_success_msg=f"Repo {self.name}: checked out branch {branch_name}",
            )
        except GitError as e:
            if raise_anyway:
                raise (e)

            # skip worktree errors
            if "is already checked out at" in e.error.output:
                return

            if create:
                self.create_and_checkout_branch(branch_name)
            else:
                self._log_error(f"could not checkout branch {branch_name}")
                raise (e)

    def checkout_paths(self, commit, *args):
        for file_path in args:
            self._git(
                f"checkout {commit} {file_path}", log_error=True, reraise_error=True
            )

    def checkout_orphan_branch(self, branch_name):
        """Creates orphan branch"""
        self._git(
            f"checkout --orphan {branch_name}", log_error=True, reraise_error=True
        )
        try:
            self._git("rm -rf .")
        except GitError:  # If repository is empty
            pass

    def clean(self):
        self._git("clean -fd")

    def clone(self, no_checkout=False, bare=False, **kwargs):

        self._log_info("cloning repository")
        shutil.rmtree(self.path, True)
        self._path.mkdir(exist_ok=True, parents=True)
        if self.urls is None:
            raise GitError(
                repo=self, message="cannot clone repository. No urls were specified"
            )
        params = []
        if bare:
            params.append("--bare")
        elif no_checkout:
            params.append("--no-checkout")

        for name, value in kwargs.items():
            if isinstance(value, bool):
                params.append(f"--{name}")
            else:
                params.append(f"--{name} {value}")

        params = " ".join(params)

        cloned = False
        for url in self.urls:
            self._log_info(f"trying to clone from {url}")
            try:
                self._git(
                    "clone {} . {}",
                    url,
                    params,
                    log_success_msg=f"successfully cloned from {url}",
                    log_error_msg=f"cannot clone from url {url}",
                    reraise_error=True,
                )
            except GitError as e:
                self._log_info(f"could not clone from {url} due to {e}")
            else:
                self._log_info(f"successfully cloned from {url}")
                cloned = True
                break

        if not cloned:
            raise CloneRepoException(self)

    def clone_or_pull(self, branches=None, only_fetch=False, **kwargs):
        """
        Clone or fetch the specified branch for the given repo.
        Return old and new HEAD.
        """
        if branches is None:
            branches = ["master"]
        self._log_debug(f"cloning or pulling branches {', '.join(branches)}")

        old_head = self.head_commit_sha()
        if old_head is None:
            self._log_debug(f"old head sha is {old_head}")
            self.clone(**kwargs)
        else:
            try:
                for branch in branches:
                    if only_fetch:
                        self._git("fetch", "origin", f"{branch}:{branch}")
                    else:
                        self._git("pull", "origin", branch)
                    self._log_info(f"successfully fetched branch {branch}")
            except GitError as e:
                if "fatal" in str(e):
                    raise FetchException(f"{self.path}: {str(e)}")
                pass

        new_head = self.head_commit_sha()

        return old_head, new_head

    def create_and_checkout_branch(self, branch_name, raise_error_if_exists=True):
        flag = "-b" if raise_error_if_exists else "-B"
        self._git(
            "checkout {} {}",
            flag,
            branch_name,
            log_success_msg=f"created and checked out branch {branch_name}",
            log_error=True,
            reraise_error=True,
        )

    def create_branch(self, branch_name, commit=None):
        if commit is None:
            commit = ""
        self._git(
            "branch {} {}",
            branch_name,
            commit,
            log_success_msg=f"created branch {branch_name}",
            log_error=True,
            reraise_error=True,
        )

    def create_local_branch(self, branch_name):
        """Create local branch by checking it out if it does not exist and making sure
        to check out previously checked out branch
        """
        if not self.branch_exists(branch_name, include_remotes=False):
            current_branch = self.get_current_branch()
            self.checkout_branch(branch_name)
            self.checkout_branch(current_branch)

    def checkout_commit(self, commit):
        self._git(
            "checkout {}",
            commit,
            log_success_msg=f"checked out commit {commit}",
            log_error=True,
            reraise_error=True,
        )

    def commit(self, message):
        """Create a commit with the provided message on the currently checked out branch"""
        self._git("add -A")
        try:
            self._git("diff --cached --exit-code --shortstat", reraise_error=True)
        except GitError:
            try:
                run("git", "-C", self.path, "commit", "--quiet", "-m", message)
            except subprocess.CalledProcessError as e:
                raise GitError(
                    repo=self, message=f"could not commit changes due to:\n{e.output}"
                )
        return self._git("rev-parse HEAD")

    def commit_empty(self, message):
        run("git", "-C", self.path, "commit", "--quiet", "--allow-empty", "-m", message)
        return self._git("rev-parse HEAD")

    def commits_on_branch_and_not_other(
        self, branch1, branch2, include_branching_commit=False
    ):
        """
        Meant to find commits belonging to a branch which branches off of
        a commit from another branch. For example, to find only commits
        on a speculative branch and not on the master branch.
        """

        self._log_debug(
            f"finding commits which are on branch {branch1}, but not on branch {branch2}"
        )
        commits = self._git(
            "log {} --not {} --no-merges --format=format:%H", branch1, branch2
        )
        commits = commits.split("\n") if commits else []
        if include_branching_commit:
            branching_commit = self._git("rev-list -n 1 {}~1", commits[-1])
            commits.append(branching_commit)
        self._log_debug(f"found the following commits: {commits}")
        return commits

    def delete_local_branch(self, branch_name, force=False):
        """Deletes local branch."""
        flag = "-D" if force else "-d"
        self._git(f"branch {flag} {branch_name}", log_error=True)

    def delete_remote_tracking_branch(self, remote_branch_name, force=False):
        flag = "-D" if force else "-d"
        self._git(f"branch {flag} -r {remote_branch_name}", log_error=True)

    def delete_remote_branch(self, branch_name, remote=None):
        if remote is None:
            remote = self.remotes[0]
        self._git(f"push {remote} --delete {branch_name}", log_error=True)

    def get_commit_message(self, commit):
        """Returns commit message of the given commit"""
        return self._git("log --format=%B -n 1 {}", commit).strip()

    def get_commit_sha(self, behind_head):
        """Get commit sha of HEAD~{behind_head}"""
        return self._git("rev-parse HEAD~{}", behind_head)

    def get_json(self, commit, path, raw=False):
        s = self.get_file(commit, path, raw=raw)
        return json.loads(s)

    def get_file(self, commit, path, raw=False):
        path = Path(path).as_posix()
        return self._git("show {}:{}", commit, path, raw=raw)

    def get_first_commit_on_branch(self, branch="master"):
        first_commit = self._git(
            f"rev-list --max-parents=0 {branch}", error_if_not_exists=False
        )
        return first_commit.strip() if first_commit else None

    def get_last_branch_by_committer_date(self):
        """Find the latest branch based on committer date. Should only be used for
        testing purposes"""
        branches = self._git("branch --sort=committerdate").strip().split("\n")
        if not len(branches):
            return None
        return branches[-1]

    def get_remote_url(self):
        try:
            return self._git("config --get remote.origin.url").strip()
        except GitError:
            return None

    def delete_branch(self, branch_name):
        self._git("branch -D {}", branch_name, log_error=True)

    def diff_between_revisions(self, revision1=EMPTY_TREE, revision2="HEAD"):
        return self._git("diff --name-status {} {}", revision1, revision2)

    def has_remote(self):
        return bool(self._git("remote"))

    def head_commit_sha(self):
        """Finds sha of the commit to which the current HEAD points"""
        try:
            return self._git("rev-parse HEAD")
        except GitError:
            return None

    def fetch(self, fetch_all=False, branch=None, remote="origin"):
        if fetch_all:
            self._git("fetch --all", log_error=True)
        else:
            if branch is None:
                branch = ""
            self._git("fetch {} {}", remote, branch, log_error=True)

    def find_worktree_path_by_branch(self, branch_name):
<<<<<<< HEAD
        """Returns worktree path where branch is checked out."""
=======
        """Returns path of the workree where the branch is checked out, or None if not checked out in any worktree"""
>>>>>>> c68939a7
        worktrees = self.list_worktrees()
        for path, _, _branch_name in worktrees.values():
            if _branch_name == branch_name:
                return path
        return None

    def get_current_branch(self):
        """Return current branch."""
        return self._git("rev-parse --abbrev-ref HEAD").strip()

    def get_last_remote_commit(self, url, branch="master"):
        """
        Fet the last remote commit of the specified branch
        """
        if url is not None:
            last_commit = self._git(
                f"--no-pager ls-remote {url} {branch}", log_error=True
            )
            if last_commit:
                last_commit = last_commit.split("\t", 1)[0]
                # in some cases (e.g. upstream is defined the result might contain a warning line)
                return last_commit.split()[-1]
        return None

    def get_merge_base(self, branch1, branch2):
        """Finds the best common ancestor between two branches"""
        return self._git(f"merge-base {branch1} {branch2}", log_error=True)

    def get_tracking_branch(self, branch="", strip_remote=False):
        """Returns tracking branch name in format origin/branch-name or None if branch does not
        track remote branch.
        """
        try:
            tracking_branch = self._git(f"rev-parse --abbrev-ref {branch}@{{u}}")
            if strip_remote:
                tracking_branch = self.branch_local_name(tracking_branch)
            return tracking_branch
        except GitError:
            return None

    def init_repo(self, bare=False):
        if self._path.is_dir():
            self._path.mkdir(exist_ok=True, parents=True)
        flag = "--bare" if bare else ""
        self._git(f"init {flag}", error_if_not_exists=False)
        if self.urls is not None and len(self.urls):
            self._git("remote add origin {}", self.urls[0])

    def is_remote_branch(self, branch_name):
        for remote in self.remotes:
            if branch_name.startswith(remote + "/"):
                return True
        return False

    def list_files_at_revision(self, commit, path=""):
        if path is None:
            path = ""
        file_names = self._git("ls-tree -r --name-only {}", commit)
        list_of_files = []
        if not file_names:
            return list_of_files
        for file_in_repo in file_names.split("\n"):
            if not file_in_repo.startswith(path):
                continue
            file_in_repo = os.path.relpath(file_in_repo, path)
            list_of_files.append(file_in_repo)
        return list_of_files

    def list_changed_files_at_revision(self, commit):
        file_names = self._git("diff-tree --no-commit-id --name-only -r {}", commit)
        return (file_names or []).split("\n")

    def list_commits(self, branch="", **kwargs):
        params = []
        for name, value in kwargs.items():
            params.append(f"--{name}={value}")

        return self._git("log {} {}", branch, " ".join(params)).split("\n")

    def list_commit_shas(self, branch="master"):
        return self.list_commits(branch, format="format:%H")

    def list_n_commits(self, number=10, skip=None, branch=None):
        """List the specified number of top commits of the current branch
        Optionally skip a number of commits from the top"""
        if branch is None:
            branch = ""
        if skip:
            commits = self._git(
                f"log {branch} --format=format:%H --skip={skip} -n {number}"
            )
        else:
            commits = self._git(f"log {branch} --format=format:%H -n {number}")
        return commits.split("\n") if commits else []

    def list_modified_files(self, path=None, with_status=False):
        diff_command = "diff --name-status"
        if path is not None:
            diff_command = f"{diff_command} {path}"
        modified_files = self._git(diff_command).split("\n")
        files = []
        for modified_file in modified_files:
            # ignore warning lines
            if len(modified_file) and modified_file[0] in ["A", "M", "D"]:
                if with_status:
                    files.append(tuple(modified_file.split(maxsplit=1)))
                else:
                    files.append(modified_file.split(maxsplit=1)[1])
        return files

    def list_untracked_files(self, path=None):
        ls_command = "ls-files --others"
        if path is not None:
            ls_command = f"{ls_command} {path}"
        untracked_files = self._git(ls_command).split("\n")
        return [
            untracked_file for untracked_file in untracked_files if len(untracked_file)
        ]

    def list_worktrees(self):
<<<<<<< HEAD
=======
        """
        Returns a dictionary containing information about repository's worktrees:
        {
            "worktree1_path: (worktree1_path, worktree1_commit, worktree1_branch),
            "worktree2_path: (worktree2_path, worktree2_commit, worktree2_branch),
            ...
        }
        """
>>>>>>> c68939a7
        worktrees_list = self._git("worktree list")
        worktrees = [w.split() for w in worktrees_list.splitlines() if w]
        return {
            Path(wt[0]): (Path(wt[0]), wt[1], wt[2].replace("[", "").replace("]", ""))
            for wt in worktrees
        }

    def merge_commit(self, commit):
        self._git("merge {}", commit, log_error=True)

    def pull(self):
        """Pull current branch"""
        self._git("pull", log_error=True)

    def push(self, branch=None, set_upstream=False, force=False):
        """Push all changes"""
        if branch is None:
            branch = self.get_current_branch()
        upstream_flag = "-u" if set_upstream else ""
        force_flag = "-f" if force else ""
        self._git(
            "push {} {} origin {}", upstream_flag, force_flag, branch, log_error=True
        )

    def rename_branch(self, old_name, new_name):
        self._git("branch -m {} {}", old_name, new_name)

    def reset_num_of_commits(self, num_of_commits, hard=False):
        flag = "--hard" if hard else "--soft"
        self._git(f"reset {flag} HEAD~{num_of_commits}")

    def reset_to_commit(self, commit, hard=False):
        flag = "--hard" if hard else "--soft"
        self._git(f"reset {flag} {commit}")

    def reset_to_head(self):
        self._git("reset --hard HEAD")

    def safely_get_json(self, commit, path):
        try:
            return self.get_json(commit, path)
        except GitError:
            self._log_debug(f"{path} not available at revision {commit}")
        except json.decoder.JSONDecodeError:
            self._log_debug(f"{path} not a valid json at revision {commit}")
        return None

    def set_remote_url(self, new_url, remote="origin"):
        self._git(f"remote set-url {remote} {new_url}")

    def set_upstream(self, branch_name):
        self._git("branch -u origin/{}", branch_name)

    def something_to_commit(self):
        """Checks if there are any uncommitted changes"""
        uncommitted_changes = self._git("status --porcelain")
        return bool(uncommitted_changes)

    def synced_with_remote(self, branch="master", url=None):
        """Checks if local branch is synced with its remote branch"""
        # check if the latest local commit matches
        # the latest remote commit on the specified branch
        if url is None:
            if self.urls is not None and len(self.urls):
                url = self.urls[0]
            else:
                url = self.get_remote_url()

        tracking_branch = self.get_tracking_branch(branch, strip_remote=True)
        if not tracking_branch:
            return False

        try:
            local_commit = self._git(f"rev-parse {branch}")
        except GitError as e:
            if "unknown revision or path not in the working tree" not in str(e):
                raise e
            local_commit = None

        remote_commit = self.get_last_remote_commit(url, tracking_branch)

        return local_commit == remote_commit

    def top_commit_of_branch(self, branch):
        return self._git(f"rev-parse {branch}")

    def _validate_url(self, url):
        """ ensure valid URL """
        for _url_re in [_http_fttp_url, _ssh_url]:
            match = _url_re.match(url)
            if match:
                return
        self._log_error(f"URL ({url}) is not valid")
        raise InvalidRepositoryError(
            f'Repository URL must be a valid URL, but got "{url}".'
        )


class NamedGitRepository(GitRepository):
    def __init__(
        self,
        root_dir,
        name,
        urls=None,
        custom=None,
        default_branch="master",
        *args,
        **kwargs,
    ):
        """
        Args:
          root_dir: the root directory
          name: repository's path relative to the root directory root_dir
          urls: repository's urls (optional)
          custom: a dictionary containing other data (optional)
          default_branch: repository's default branch
        path is the absolute path to this repository. It is set by joining
        root_dir and name.
        """
        self.root_dir = root_dir
        self.name = name
        path = self._get_repo_path(root_dir, name)
        super().__init__(
            path,
            name=name,
            urls=urls,
            custom=custom,
            default_branch=default_branch,
        )

    @classmethod
    def from_json_dict(cls, json_data):
        json_data.pop("path", None)
        root_dir = json_data.pop("root_dir")
        urls = json_data.pop("urls")
        custom = json_data.pop("custom", None)
        name = json_data.pop("name")
        default_branch = json_data.pop("default_branch", "master")
        return cls(root_dir, name, urls, custom, default_branch, **json_data)

    def to_json_dict(self):
        return {
            "root_dir": str(self.root_dir),
            "name": self.name,
            "path": self.path,
            "urls": self.urls,
            "custom": self.custom,
            "default_branch": self.default_branch,
        }

    def _get_repo_path(self, root_dir, name):
        """
        get the path to a repo and ensure it is valid.
        (since this is coming from potentially untrusted data)
        """
        self._validate_repo_name(name)
        repo_dir = str((Path(root_dir) / (name or "")))
        if not repo_dir.startswith(repo_dir):
            self._log_error("repository name is not valid")
            raise InvalidRepositoryError(f"Invalid repository name: {name}")
        return repo_dir

    def _validate_repo_name(self, name):
        """ Ensure the repo name is not malicious """
        match = _repo_name_re.match(name)
        if not match:
            self._log_error("repository name is not valid")
            raise InvalidRepositoryError(
                "Repository name must be in format namespace/repository "
                "and can only contain letters, numbers, underscores and "
                f'dashes, but got "{name}"'
            )


def get_last_remote_commit(url):
    """
    get the last remote commit without cloning the repo
    """
    if url is not None:
        last_commit = run("git", "--no-pager", "ls-remote", url, "HEAD")
        if last_commit:
            return last_commit.split("\t", 1)[0]
    return None


_repo_name_re = re.compile(r"^\w[\w_-]*/\w[\w_-]*$")

_http_fttp_url = re.compile(
    r"^(?:http|ftp)s?://"  # http:// or https://
    # domain...
    r"(?:(?:[A-Z0-9](?:[A-Z0-9-]{0,61}[A-Z0-9])?\.)+(?:[A-Z]{2,6}\.?|[A-Z0-9-]{2,}\.?)|"
    r"localhost|"  # localhost...
    r"\d{1,3}\.\d{1,3}\.\d{1,3}\.\d{1,3})"  # ...or ip
    r"(?::\d+)?"  # optional port
    r"(?:/?|[/?]\S+)$",
    re.IGNORECASE,
)

_ssh_url = re.compile(
    r"((git|ssh|http(s)?)|(git@[\w\.]+))(:(//)?)([\w\.@\:/\-~]+)(\.git)?(/)?"
)<|MERGE_RESOLUTION|>--- conflicted
+++ resolved
@@ -630,11 +630,7 @@
             self._git("fetch {} {}", remote, branch, log_error=True)
 
     def find_worktree_path_by_branch(self, branch_name):
-<<<<<<< HEAD
-        """Returns worktree path where branch is checked out."""
-=======
         """Returns path of the workree where the branch is checked out, or None if not checked out in any worktree"""
->>>>>>> c68939a7
         worktrees = self.list_worktrees()
         for path, _, _branch_name in worktrees.values():
             if _branch_name == branch_name:
@@ -755,8 +751,6 @@
         ]
 
     def list_worktrees(self):
-<<<<<<< HEAD
-=======
         """
         Returns a dictionary containing information about repository's worktrees:
         {
@@ -765,7 +759,6 @@
             ...
         }
         """
->>>>>>> c68939a7
         worktrees_list = self._git("worktree list")
         worktrees = [w.split() for w in worktrees_list.splitlines() if w]
         return {
