--- conflicted
+++ resolved
@@ -732,11 +732,8 @@
                     joined_params,
                     log_success_msg=f"successfully cloned from {url}",
                     reraise_error=True,
-<<<<<<< HEAD
                     timeout=60,
-=======
                     error_if_not_exists=False,
->>>>>>> 7bb9f58e
                 )
             except GitError as e:
                 self._log_debug(f"could not clone from {url} due to {e}")
