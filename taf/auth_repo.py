--- conflicted
+++ resolved
@@ -137,15 +137,8 @@
                         "additional-info": target_data.get("additional-info")
                     })
                 previous_commits[target_path] = target_commit
-<<<<<<< HEAD
-        taf_logger.debug(
-            "Auth repo {}: new commits per repositories according to target files: {}",
-            self.name,
-            repositories_commits,
-=======
         self._log_debug(
-            f"new commits per repositories according to targets.json: {repositories_commits}"
->>>>>>> eb5405c5
+            f"new commits per repositories according to target files: {repositories_commits}"
         )
         return repositories_commits
 
