import json
import os
import tempfile
from collections import defaultdict
from contextlib import contextmanager
from pathlib import Path
from subprocess import CalledProcessError
from tuf.repository_tool import METADATA_DIRECTORY_NAME
from taf.log import taf_logger
from taf.git import GitRepository, NamedGitRepository
from taf.repository_tool import (
    Repository as TAFRepository,
    get_role_metadata_path,
    get_target_path,
)


class AuthRepoMixin(TAFRepository):

    LAST_VALIDATED_FILENAME = "last_validated_commit"
    TEST_REPO_FLAG_FILE = "test-auth-repo"

    @property
    def conf_dir(self):
        """
        Returns location of the directory which stores the authentication repository's
        configuration files. That is, the last validated commit.
        Create the directory if it does not exist.
        """
        # the repository's name consists of the namespace and name (namespace/name)
        # the configuration directory should be _name
        last_dir = os.path.basename(os.path.normpath(self.path))
        conf_path = Path(self.path).parent / f"_{last_dir}"
        conf_path.mkdir(parents=True, exist_ok=True)
        return str(conf_path)

    @property
    def certs_dir(self):
        certs_dir = Path(self.path, "certs")
        certs_dir.mkdir(parents=True, exist_ok=True)
        return str(certs_dir)

    @property
    def last_validated_commit(self):
        """
        Return the last validated commit of the authentication repository
        """
        try:
            return Path(self.conf_dir, self.LAST_VALIDATED_FILENAME).read_text()
        except FileNotFoundError:
            return None

    def get_target(self, target_name, commit=None, safely=True):
        if commit is None:
            commit = self.head_commit_sha()
        target_path = get_target_path(target_name)
        if safely:
            return self._safely_get_json(commit, target_path)
        else:
            return self.get_json(commit, target_path)

    def is_commit_authenticated(self, target_name, commit):
        """Checks if passed commit is ever authenticated for given target name.
        """
        for auth_commit in self.all_commits_on_branch(reverse=False):
            target = self.get_target(target_name, auth_commit)
            try:
                if target["commit"] == commit:
                    return True
            except TypeError:
                continue
        return False

    @contextmanager
    def repository_at_revision(self, commit):
        """
        Context manager which makes sure that TUF repository is instantiated
        using metadata files at the specified revision. Creates a temp directory
        and metadata files inside it. Deleted the temp directory when no longer
        needed.
        """
        tuf_repository = self._tuf_repository
        with tempfile.TemporaryDirectory() as temp_dir:
            metadata_files = self.list_files_at_revision(
                commit, METADATA_DIRECTORY_NAME
            )
            Path(temp_dir, METADATA_DIRECTORY_NAME).mkdir(parents=True)
            for file_name in metadata_files:
                path = Path(temp_dir, METADATA_DIRECTORY_NAME, file_name)
                with open(path, "w") as f:
                    data = self.get_json(
                        commit, f"{METADATA_DIRECTORY_NAME}/{file_name}"
                    )
                    json.dump(data, f)
            self._load_tuf_repository(temp_dir)
            yield
            self._tuf_repository = tuf_repository

    def set_last_validated_commit(self, commit):
        """
        Set the last validated commit of the authentication repository
        """
        taf_logger.debug(
            "Auth repo {}: setting last validated commit to: {}", self.name, commit
        )
        Path(self.conf_dir, self.LAST_VALIDATED_FILENAME).write_text(commit)

    def sorted_commits_and_branches_per_repositories(self, commits):
        """Return a dictionary consisting of branches and commits belonging
        to it for every target repository:
        {
            target_repo1: {
                branch1: [commit1, commit2, commit3],
                branch2: [commit4, commit5]
            },
            target_repo2: {
                branch1: [commit6, commit7, commit8],
                branch2: [commit9, commit10]
            }
        }
        Keep in mind that targets metadata
        file is not updated everytime something is committed to the authentication repo.
        """
        repositories_commits = defaultdict(dict)
        targets = self.target_commits_at_revisions(commits)
        previous_commits = {}
        for commit in commits:
            for target_path, target_branch_and_commit in targets[commit].items():
                target_branch, target_commit = target_branch_and_commit
                previous_commit = previous_commits.get(target_path)
                if previous_commit is None or target_commit != previous_commit:
                    repositories_commits[target_path].setdefault(
                        target_branch, []
                    ).append(target_commit)
                previous_commits[target_path] = target_commit
        taf_logger.debug(
            "Auth repo {}: new commits per repositories according to targets.json: {}",
            self.name,
            repositories_commits,
        )
        return repositories_commits

    def targets_at_revisions(self, *commits):
        targets = defaultdict(dict)
        # TODO
        # if we need to deduplicate targets
        #if not targets or target != targets[-1]:
        #        targets.append(target)
        for commit in commits:
            # repositories.json might not exit, if the current commit is
            # the initial commit
            repositories_at_revision = self._safely_get_json(
                commit, get_target_path("repositories.json")
            )
            if repositories_at_revision is None:
                continue
            repositories_at_revision = repositories_at_revision["repositories"]

            # get names of all targets roles defined in the current revision
            with self.repository_at_revision(commit):
                roles_at_revision = self.get_all_targets_roles()

            for role_name in roles_at_revision:
                # targets metadata files corresponding to the found roles must exist
                targets_at_revision = self.get_json(
                    commit, get_role_metadata_path(role_name)
                )
                targets_at_revision = targets_at_revision["signed"]["targets"]

                for target_path in targets_at_revision:
                    if target_path not in repositories_at_revision:
                        # we only care about repositories
                        continue
                    try:
                        target_content = self.get_json(
                            commit, get_target_path(target_path)
                        )
                        target_commit = target_content.get("commit")
                        target_branch = target_content.get("branch", "master")
                        targets[commit][target_path] = {
                            "branch": target_branch,
                            "commit": target_commit
                        }
                    except json.decoder.JSONDecodeError:
                        taf_logger.debug(
                            "Auth repo {}: target file {} is not a valid json at revision {}",
                            self.name,
                            target_path,
                            commit,
                        )
                        continue
        return targets

    def _safely_get_json(self, commit, path):
        try:
            return self.get_json(commit, path)
        except CalledProcessError:
            taf_logger.info(
                "Auth repo {}: {} not available at revision {}",
                self.name,
                os.path.basename(path),
                commit,
            )
        except json.decoder.JSONDecodeError:
            taf_logger.info(
                "Auth repo {}: {} not a valid json at revision {}",
                self.name,
                os.path.basename(path),
                commit,
            )


class AuthenticationRepo(GitRepository, AuthRepoMixin):
    def __init__(
<<<<<<< HEAD
        self, repo_path, repo_urls=None, additional_info=None, default_branch="master", *args, **kwargs
=======
        self, path, repo_urls=None, additional_info=None, default_branch="master"
>>>>>>> 53e7cf92
    ):
        super().__init__(path, repo_urls, additional_info, default_branch)


class NamedAuthenticationRepo(NamedGitRepository, AuthRepoMixin):
    def __init__(
        self,
        root_dir,
        repo_name,
        repo_urls=None,
        additional_info=None,
        default_branch="master",
        *args,
        **kwargs
    ):
        super().__init__(
            root_dir=root_dir,
            repo_name=repo_name,
            repo_urls=repo_urls,
            additional_info=additional_info,
            default_branch=default_branch,
        )<|MERGE_RESOLUTION|>--- conflicted
+++ resolved
@@ -212,11 +212,7 @@
 
 class AuthenticationRepo(GitRepository, AuthRepoMixin):
     def __init__(
-<<<<<<< HEAD
-        self, repo_path, repo_urls=None, additional_info=None, default_branch="master", *args, **kwargs
-=======
-        self, path, repo_urls=None, additional_info=None, default_branch="master"
->>>>>>> 53e7cf92
+        self, path, repo_urls=None, additional_info=None, default_branch="master", *args, **kwargs
     ):
         super().__init__(path, repo_urls, additional_info, default_branch)
 
