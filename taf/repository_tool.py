--- conflicted
+++ resolved
@@ -421,7 +421,6 @@
             )
         )
 
-<<<<<<< HEAD
     def get_singed_targets_with_custom_data(self, roles):
         """Return all target files signed by the specified roles and and their custom data
         as specified in the metadata files
@@ -442,46 +441,6 @@
                 target_files.setdefault(target_file, {}).update(custom_data)
         return target_files
 
-
-    def add_metadata_key(self, role, pub_key_pem, scheme=DEFAULT_RSA_SIGNATURE_SCHEME):
-        """Add metadata key of the provided role.
-
-        Args:
-        - role(str): TUF role (root, targets, timestamp, snapshot or delegated one)
-        - pub_key_pem(str|bytes): Public key in PEM format
-
-        Returns:
-        None
-
-        Raises:
-        - securesystemslib.exceptions.FormatError: If the arguments are improperly formatted.
-        - securesystemslib.exceptions.UnknownRoleError: If 'rolename' has not been delegated by this
-                                                        targets object.
-        - securesystemslib.exceptions.UnknownKeyError: If 'key_id' is not found in the keydb database.
-
-        """
-        if isinstance(pub_key_pem, bytes):
-            pub_key_pem = pub_key_pem.decode("utf-8")
-
-        if is_delegated_role(role):
-            parent_role = self.find_delegated_roles_parent(role)
-            tuf.roledb._roledb_dict[self.name][role]["keyids"] = self.get_role_keys(
-                role, parent_role
-            )
-
-        key = import_rsakey_from_pem(pub_key_pem, scheme)
-        self._role_obj(role).add_verification_key(key)
-
-        if is_delegated_role(role):
-            self.set_delegated_role_property(
-                "keyids",
-                role,
-                tuf.roledb.get_roleinfo(role, self.name)["keyids"],
-                parent_role,
-            )
-
-=======
->>>>>>> 9834b218
     def modify_targets(self, added_data=None, removed_data=None):
         """Creates a target.json file containing a repository's commit for each repository.
         Adds those files to the tuf repository.
