--- conflicted
+++ resolved
@@ -1014,7 +1014,6 @@
         if write:
             self._repository.write(role_name)
 
-<<<<<<< HEAD
     def target_files_by_roles(self, target_filenames):
         """Sort target files by roles
         Args:
@@ -1029,10 +1028,7 @@
             roles_targets_mapping.setdefault(role_name, []).append(target_filename)
         return roles_targets_mapping
 
-    def _update_role_keystores(
-=======
     def update_role_keystores(
->>>>>>> 6940c82d
         self, role_name, signing_keys, start_date=None, interval=None, write=True
     ):
         """Update the specified role's metadata's expiration date by setting it to a date calculated by
