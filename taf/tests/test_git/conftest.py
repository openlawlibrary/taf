--- conflicted
+++ resolved
@@ -34,10 +34,7 @@
     shutil.rmtree(path, onerror=on_rm_error)
 
 
-<<<<<<< HEAD
 @pytest.fixture
-=======
-@fixture
 def origin_repo(repository):
     path = TEST_DIR / ORIGIN_REPO_NAME
     repo = GitRepository(path=path)
@@ -47,8 +44,7 @@
     shutil.rmtree(path, onerror=on_rm_error)
 
 
-@fixture
->>>>>>> 82377f53
+@pytest.fixture
 def clone_repository():
     path = TEST_DIR / CLONE_REPO_NAME
     path.mkdir(exist_ok=True, parents=True)
