<<<<<<< HEAD
from pathlib import Path
=======
import os
>>>>>>> 81df4968
import pytest
from freezegun import freeze_time
from collections import defaultdict
from datetime import datetime
import fnmatch
import json
from taf import repositoriesdb
from taf.auth_repo import AuthenticationRepository
from taf.git import GitRepository
from taf.exceptions import UpdateFailedError
from taf.updater.types.update import OperationType, UpdateType
from taf.updater.updater import UpdateConfig, clone_repository, update_repository


def check_last_validated_commit(clients_auth_repo_path):
    # check if last validated commit is created and the saved commit is correct
    client_auth_repo = AuthenticationRepository(path=clients_auth_repo_path)
    head_sha = client_auth_repo.head_commit_sha()
    last_validated_commit = client_auth_repo.last_validated_commit
    assert head_sha == last_validated_commit


def check_if_commits_match(
    client_repositories,
    origin_dir,
    start_head_shas=None,
    excluded_target_globs=None,
):
    excluded_target_globs = excluded_target_globs or []
    for repo_name, client_repo in client_repositories.items():
        if any(
            fnmatch.fnmatch(repo_name, excluded_target_glob)
            for excluded_target_glob in excluded_target_globs
        ):
            continue
        origin_repo = GitRepository(origin_dir, repo_name)
        for branch in origin_repo.branches():
            # ensures that git log will work
            client_repo.checkout_branch(branch)
            start_commit = None
            if start_head_shas is not None:
                start_commit = start_head_shas[repo_name].get(branch)
            origin_auth_repo_commits = origin_repo.all_commits_since_commit(
                start_commit, branch=branch
            )
            client_auth_repo_commits = client_repo.all_commits_since_commit(
                start_commit, branch=branch
            )
            for origin_commit, client_commit in zip(
                origin_auth_repo_commits, client_auth_repo_commits
            ):
                assert origin_commit == client_commit


def check_if_last_validated_commit_exists(client_auth_repo, should_exist):
    last_validated_commit = client_auth_repo.last_validated_commit
    if not should_exist:
        assert last_validated_commit is None
    else:
        assert (
            client_auth_repo.top_commit_of_branch(client_auth_repo.default_branch)
            == last_validated_commit
        )


def _clone_full_library(
    library_dict,
    origin_dir,
    client_dir,
    expected_repo_type=UpdateType.EITHER,
    excluded_target_globs=None,
):
    origin_root_repo = library_dict["root/auth"]["auth_repo"]

    git_dir = os.path.join(origin_root_repo.path, ".git")
    if not os.path.exists(git_dir):
        # Log a warning and skip cloning this repository
        print(
            "Warning: Update of root/auth failed. One or more referenced authentication repositories could not be validated: "
            "Repository root/auth is missing .git directory."
        )
        return

    all_repositories = []
    for repo_info in library_dict.values():
        all_repositories.append(repo_info["auth_repo"])
        all_repositories.extend(repo_info["target_repos"])

    start_head_shas = defaultdict(dict)
    for repo in all_repositories:
        for branch in repo.branches():
            start_head_shas[repo.name][branch] = repo.top_commit_of_branch(branch)

    clone_repositories(
        origin_root_repo,
        client_dir,
        expected_repo_type=expected_repo_type,
    )

    repositories = {}
    for auth_repo_name, repos in library_dict.items():
        repositories[auth_repo_name] = repos["auth_repo"]
        for target_repo in repos["target_repos"]:
            repositories[target_repo.name] = target_repo
        check_last_validated_commit(client_dir / repos["auth_repo"].name)

    check_if_commits_match(
        repositories, origin_dir, start_head_shas, excluded_target_globs
    )


def clone_repositories(
    origin_auth_repo,
    clients_dir,
    expected_repo_type=UpdateType.EITHER,
    excluded_target_globs=None,
):

    config = UpdateConfig(
        operation=OperationType.CLONE,
        url=str(origin_auth_repo.path),
        update_from_filesystem=True,
        path=None,
        library_dir=str(clients_dir),
        expected_repo_type=expected_repo_type,
        excluded_target_globs=excluded_target_globs,
    )

    with freeze_time(_get_valid_update_time(origin_auth_repo.path)):
        clone_repository(config)


def clone_client_auth_repo_without_updater(origin_auth_repo, client_dir):
    client_repo = GitRepository(
        client_dir, origin_auth_repo.name, urls=[str(origin_auth_repo.path)]
    )
    client_repo.clone()
    assert client_repo.path.is_dir()


def clone_client_target_repos_without_updater(origin_auth_repo, client_dir):
    client_repo = GitRepository(client_dir, origin_auth_repo.name)
    orgin_target_repos = load_target_repositories(origin_auth_repo)
    for target_repo in orgin_target_repos.values():
        client_repo = GitRepository(
            client_dir, target_repo.name, urls=[str(target_repo.path)]
        )
        client_repo.clone()
        assert client_repo.path.is_dir()


def _get_valid_update_time(origin_auth_repo_path):
    # read timestamp.json expiration date
    timestamp_path = origin_auth_repo_path / "metadata" / "timestamp.json"
    timestamp_data = json.loads(timestamp_path.read_text())
    expires = timestamp_data["signed"]["expires"]
    return datetime.strptime(expires, "%Y-%m-%dT%H:%M:%SZ").date().strftime("%Y-%m-%d")


def _get_head_commit_shas(client_repos):
    start_head_shas = defaultdict(dict)
    if client_repos is not None:
        for repo_rel_path, repo in client_repos.items():
            for branch in repo.branches():
                start_head_shas[repo_rel_path][branch] = repo.top_commit_of_branch(
                    branch
                )
    return start_head_shas


def load_target_repositories(
    auth_repo, library_dir=None, excluded_target_globs=None, commits=None
):
    if library_dir is None:
        library_dir = auth_repo.path.parent.parent

    repositoriesdb.load_repositories(
        auth_repo,
        library_dir=library_dir,
        only_load_targets=True,
        excluded_target_globs=excluded_target_globs,
        commits=commits,
    )
    return repositoriesdb.get_deduplicated_repositories(
        auth_repo,
        commits=commits,
    )


def update_and_check_commit_shas(
    operation,
    origin_auth_repo,
    clients_dir,
    expected_repo_type=UpdateType.EITHER,
    auth_repo_name_exists=True,
    excluded_target_globs=None,
    force=False,
    bare=False,
    no_upstream=False,
):
    client_repos = load_target_repositories(origin_auth_repo, clients_dir)
    client_repos = {
        repo_name: repo
        for repo_name, repo in client_repos.items()
        if repo.path.is_dir()
    }

    clients_auth_repo_path = clients_dir / origin_auth_repo.name
    clients_auth_repo = GitRepository(path=clients_auth_repo_path)
    if clients_auth_repo_path.is_dir():
        client_repos[clients_auth_repo.name] = clients_auth_repo
    start_head_shas = _get_head_commit_shas(client_repos)

    config = UpdateConfig(
        operation=operation,
        url=str(origin_auth_repo.path),
        update_from_filesystem=True,
        path=str(clients_auth_repo_path) if auth_repo_name_exists else None,
        library_dir=str(clients_dir),
        expected_repo_type=expected_repo_type,
        excluded_target_globs=excluded_target_globs,
        bare=bare,
        force=force,
        no_upstream=no_upstream,
    )

    if operation == OperationType.CLONE:
        clone_repository(config)
    else:
        update_repository(config)

    origin_root_dir = origin_auth_repo.path.parent.parent
    check_if_commits_match(
        client_repos,
        origin_root_dir,
        start_head_shas,
        excluded_target_globs,
    )
    if not excluded_target_globs:
        check_last_validated_commit(clients_auth_repo_path)

    if excluded_target_globs:
        repositoriesdb.clear_repositories_db()
        all_target_repositories = load_target_repositories(
            origin_auth_repo, clients_dir
        )
        for target_repo in all_target_repositories.values():
            for excluded_target_glob in excluded_target_globs:
                if fnmatch.fnmatch(target_repo.name, excluded_target_glob):
                    assert not target_repo.path.is_dir()
                    break


def update_invalid_repos_and_check_if_repos_exist(
    operation,
    origin_auth_repo,
    clients_dir,
    expected_error,
    expect_partial_update,
    expected_repo_type=UpdateType.EITHER,
    auth_repo_name_exists=True,
    excluded_target_globs=None,
    strict=False,
    no_upstream=False,
):

    client_repos = load_target_repositories(origin_auth_repo, clients_dir)
    clients_auth_repo_path = clients_dir / origin_auth_repo.name
    clients_auth_repo = GitRepository(path=clients_auth_repo_path)
    client_repos[clients_auth_repo.name] = clients_auth_repo
    repositories_which_existed_paths = [
        client_repo.path
        for client_repo in client_repos.values()
        if client_repo.path.is_dir()
    ]

    config = UpdateConfig(
        operation=operation,
        url=str(origin_auth_repo.path),
        update_from_filesystem=True,
        path=str(clients_auth_repo_path) if auth_repo_name_exists else None,
        library_dir=str(clients_dir),
        expected_repo_type=expected_repo_type,
        excluded_target_globs=excluded_target_globs,
        strict=strict,
        no_upstream=no_upstream,
    )

    def _update_expect_error():
        with pytest.raises(UpdateFailedError, match=expected_error):
            if operation == OperationType.CLONE:
                clone_repository(config)
            else:
                update_repository(config)

    _update_expect_error()

    if not expect_partial_update:
        # the client repositories should not exist
        for client_repository in client_repos.values():
            if client_repository.path in repositories_which_existed_paths:
                assert client_repository.path.exists()
            else:
                assert not client_repository.path.exists()


<<<<<<< HEAD
def verify_client_repos_state(
    client_dir: Path, origin_auth_repo: AuthenticationRepository
):
    """
    Verify that the client's repositories are in the correct state.
    This means that the target repositories in the client repo should be in sync with the origin repo,
    and the client's auth repo should be updated to the last validated commit.
    """
    client_auth_repo = AuthenticationRepository(path=client_dir / origin_auth_repo.name)
    client_target_repos = load_target_repositories(
        origin_auth_repo, library_dir=client_dir
    )

    check_last_validated_commit(client_auth_repo.path)

    successful_update = True
    for repo_name, client_repo in client_target_repos.items():
        client_commit = client_repo.head_commit_sha()
        origin_commit = origin_auth_repo.head_commit_sha()

        if client_commit != origin_commit:
            successful_update = False
            break

    if successful_update:
        check_if_commits_match(client_target_repos, origin_auth_repo.path.parent.parent)
    else:
        for repo_name, client_repo in client_target_repos.items():
            client_commit = client_repo.head_commit_sha()

            # Extract commit SHA from the target file in the client repo
            target_commit_info = client_auth_repo.get_target(repo_name)
            target_commit_sha = (
                target_commit_info.get("commit") if target_commit_info else None
            )

            # Assert that the top commits of target repositories are the same as the commit SHA specified in the corresponding target files
            assert (
                client_commit == target_commit_sha
            ), f"Target repo {repo_name} should have the same top commit as specified in the corresponding target file"
            assert (
                client_commit != origin_commit
            ), f"Target repo {repo_name} should not have the same commit as specified in the client's auth repo"


def verify_partial_update(
    client_dir: Path, origin_auth_repo: AuthenticationRepository, original_commits: dict
):
    """
    Verify that the client's repositories are in the correct state following a partial update.
    This means that the top commits of the client's local target repositories are different
    from the top commits of the origin repositories, and they match the most recent valid
    commit as specified in the client's auth repo.
    """
    client_auth_repo = AuthenticationRepository(path=client_dir / origin_auth_repo.name)
    client_target_repos = load_target_repositories(
        origin_auth_repo, library_dir=client_dir
    )

    # Ensure the last validated commit exists in the client's auth repo
    check_last_validated_commit(client_auth_repo.path)

    for repo_name, client_repo in client_target_repos.items():
        client_commit = client_repo.head_commit_sha()
        origin_commit = origin_auth_repo.head_commit_sha()

        # Ensure the client repository commit is different from the origin repo commit
        assert (
            client_commit != origin_commit
        ), f"Target repo {repo_name} should not have the same top commit as the origin repo after a partial update"

        # Verify that the client's repo commit matches the expected commit SHA in the auth repo
        target = client_auth_repo.get_target(repo_name)

        # Use the get method to safely access the "commit" key
        expected_commit_sha = target.get("commit") if target else None

        # Ensure expected_commit_sha is not None before proceeding
        assert (
            expected_commit_sha is not None
        ), f"Commit SHA for {repo_name} is missing in the auth repo"

        assert (
            client_commit == expected_commit_sha
        ), f"Target repo {repo_name} should have the same top commit as specified in the client's auth repo"
=======
def update_and_validate_repositories(
    library_with_dependencies,
    origin_dir,
    client_dir,
    invalid_target_names=None,
    excluded_target_globs=None,
):
    if invalid_target_names is None:
        invalid_target_names = []

    all_repositories = []
    for repo_info in library_with_dependencies.values():
        all_repositories.append(repo_info["auth_repo"])
        all_repositories.extend(repo_info["target_repos"])

    start_head_shas = defaultdict(dict)
    for repo in all_repositories:
        for branch in repo.branches():
            start_head_shas[repo.name][branch] = repo.top_commit_of_branch(branch)

    origin_root_repo = library_with_dependencies["root/auth"]["auth_repo"]

    try:
        update_and_check_commit_shas(
            OperationType.UPDATE,
            origin_root_repo,
            client_dir,
            excluded_target_globs=excluded_target_globs,
        )
    except UpdateFailedError as e:
        if any(
            invalid_target_name in str(e)
            for invalid_target_name in invalid_target_names
        ):
            pass  # Skip the repositories that are invalid
        else:
            raise e

    def _check_if_invalid_repo_remain_same(repo_name):
        repo = next(repo for repo in all_repositories if repo.name == repo_name)
        for branch in start_head_shas[repo_name]:
            assert start_head_shas[repo_name][branch] == repo.top_commit_of_branch(
                branch
            )

    for auth_repo_name, repo_info in library_with_dependencies.items():
        auth_repo = repo_info["auth_repo"]
        for target_repo in repo_info["target_repos"]:
            if target_repo.name not in invalid_target_names:
                check_if_commits_match(
                    {auth_repo_name: auth_repo, target_repo.name: target_repo},
                    origin_dir,
                    start_head_shas,
                )
            else:
                _check_if_invalid_repo_remain_same(target_repo.name)

    for auth_repo_name, repo_info in library_with_dependencies.items():
        if repo_info["auth_repo"].name in invalid_target_names:
            _check_if_invalid_repo_remain_same(repo_info["auth_repo"].name)
>>>>>>> 81df4968
<|MERGE_RESOLUTION|>--- conflicted
+++ resolved
@@ -1,9 +1,6 @@
-<<<<<<< HEAD
+import os
+import pytest
 from pathlib import Path
-=======
-import os
->>>>>>> 81df4968
-import pytest
 from freezegun import freeze_time
 from collections import defaultdict
 from datetime import datetime
@@ -309,7 +306,6 @@
                 assert not client_repository.path.exists()
 
 
-<<<<<<< HEAD
 def verify_client_repos_state(
     client_dir: Path, origin_auth_repo: AuthenticationRepository
 ):
@@ -395,7 +391,7 @@
         assert (
             client_commit == expected_commit_sha
         ), f"Target repo {repo_name} should have the same top commit as specified in the client's auth repo"
-=======
+
 def update_and_validate_repositories(
     library_with_dependencies,
     origin_dir,
@@ -455,5 +451,4 @@
 
     for auth_repo_name, repo_info in library_with_dependencies.items():
         if repo_info["auth_repo"].name in invalid_target_names:
-            _check_if_invalid_repo_remain_same(repo_info["auth_repo"].name)
->>>>>>> 81df4968
+            _check_if_invalid_repo_remain_same(repo_info["auth_repo"].name)