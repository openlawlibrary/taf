--- conflicted
+++ resolved
@@ -265,11 +265,7 @@
 def test_sort_roles_targets_for_filenames(tuf_repo_with_delegations):
     actual = tuf_repo_with_delegations.sort_roles_targets_for_filenames()
     assert set(actual["targets"]) == {"test1", "test2"}
-<<<<<<< HEAD
-    assert set(actual["delegated_role"]) == set(["dir1/path1", "dir2/path1"])
-=======
     assert set(actual["delegated_role"]) == {"dir1/path1", "dir2/path1"}
->>>>>>> 517347df
     assert actual["inner_role"] == ["dir2/path2"]
 
 
