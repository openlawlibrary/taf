from collections import defaultdict
from concurrent.futures import ThreadPoolExecutor, as_completed
from enum import Enum
import functools
from logging import DEBUG, INFO
from pathlib import Path
import re
import shutil
import tempfile
from typing import Any, Dict, List, Optional
from attr import attrs, define, field
from taf.git import GitError
from logdecorator import log_on_end, log_on_start
from taf.git import GitRepository

import taf.settings as settings
import taf.repositoriesdb as repositoriesdb
from taf.auth_repo import AuthenticationRepository
from taf.exceptions import (
    InvalidRepositoryError,
    MissingInfoJsonError,
    RepositoryNotCleanError,
    UpdateFailedError,
    UnpushedCommitsError,
)
from taf.updater.handlers import GitUpdater
from taf.updater.lifecycle_handlers import Event
from taf.updater.types.update import OperationType, UpdateType
from taf.utils import TempPartition, on_rm_error, ensure_pre_push_hook
from taf.log import taf_logger
from tuf.ngclient.updater import Updater
from tuf.repository_tool import TARGETS_DIRECTORY_NAME


EXPIRED_METADATA_ERROR = "ExpiredMetadataError"
PROTECTED_DIRECTORY_NAME = "protected"
INFO_JSON_PATH = f"{TARGETS_DIRECTORY_NAME}/{PROTECTED_DIRECTORY_NAME}/info.json"


class UpdateStatus(Enum):
    SUCCESS = 1
    PARTIAL = 2
    FAILED = 3


class RunMode(Enum):
    UPDATE = 1
    LOCAL_VALIDATION = 2
    ALL = 3


@define
class UpdateState:
    auth_commits_since_last_validated: List[Any] = field(factory=list)
    existing_repo: bool = field(default=False)
    is_test_repo: bool = field(default=False)
    update_status: UpdateStatus = field(default=None)
    update_successful: bool = field(default=False)
    event: Optional[str] = field(default=None)
    users_auth_repo: Optional["AuthenticationRepository"] = field(default=None)
    validation_auth_repo: Optional["AuthenticationRepository"] = field(default=None)
    auth_repo_name: Optional[str] = field(default=None)
    errors: Optional[List[Exception]] = field(default=None)
    targets_data: Dict[str, Any] = field(factory=dict)
    last_validated_commit: str = field(factory=str)
    # repositories inside the temp folder which are created and cleaned up
    # during the update process
    temp_target_repositories: Dict[str, "GitRepository"] = field(factory=dict)
    # permanent repositories inside the user's local direcotry
    users_target_repositories: Dict[str, "GitRepository"] = field(factory=dict)
    # a dictionary of repositories which are already present inside a user's local and
    # directory when the update is started
    repos_on_disk: Dict[str, GitRepository] = field(factory=dict)
    # a dictionary of repositories which are not present inside a user's local
    # directory when the update is started
    repos_not_on_disk: Dict[str, GitRepository] = field(factory=dict)
    target_branches_data_from_auth_repo: Dict = field(factory=dict)
    targets_data_by_auth_commits: Dict = field(factory=dict)
    old_heads_per_target_repos_branches: Dict[str, Dict[str, str]] = field(factory=dict)
    fetched_commits_per_target_repos_branches: Dict[str, Dict[str, List[str]]] = field(
        factory=dict
    )
    validated_commits_per_target_repos_branches: Dict[str, Dict[str, str]] = field(
        factory=dict
    )
    additional_commits_per_target_repos_branches: Dict[
        str, Dict[str, List[str]]
    ] = field(factory=dict)
    validated_auth_commits: List[str] = field(factory=list)
    temp_root: TempPartition = field(default=None)


@attrs
class UpdateOutput:
    event: str = field()
    users_auth_repo: Optional[Any] = field(default=None)
    auth_repo_name: Optional[str] = field(default=None)
    commits_data: Optional[Dict[str, Any]] = field(default=None)
    error: Optional[Exception] = field(default=None)
    targets_data: Dict[str, Any] = field(factory=dict)


def cleanup_decorator(pipeline_function):
    @functools.wraps(pipeline_function)
    def wrapper(self, *args, **kwargs):
        try:
            result = pipeline_function(self, *args, **kwargs)
            return result
        finally:
            if (
                not self.only_validate
                and self.state.event == Event.FAILED
                and not self.state.existing_repo
                and self.state.users_auth_repo is not None
            ):
                shutil.rmtree(self.state.users_auth_repo.path, onerror=on_rm_error)
                shutil.rmtree(self.state.users_auth_repo.conf_dir)

    return wrapper


def combine_statuses(current_status, new_status):
    """
    Combine the current overall status with the new step status.
    """
    if current_status is None:
        return new_status
    if new_status == UpdateStatus.FAILED:
        return UpdateStatus.FAILED
    elif new_status == UpdateStatus.PARTIAL:
        if current_status != UpdateStatus.FAILED:
            return UpdateStatus.PARTIAL
    return current_status


def format_commit(commit):
    return commit[:10]


class Pipeline:
    def __init__(self, steps, run_mode):
        self.state = None
        self.steps = steps
        self.current_step = None
        self.run_mode = run_mode

    def run(self):
        self.state.errors = []
        for step, step_run_mode, should_run_fn in self.steps:
            try:
                if (
                    step_run_mode == RunMode.ALL or step_run_mode == self.run_mode
                ) and (
                    should_run_fn is None or should_run_fn()
                ):  # runs method like object
                    self.current_step = step
                    update_status = step()
                    combined_status = combine_statuses(
                        self.state.update_status, update_status
                    )
                    self.state.update_status = combined_status
                    if combined_status == UpdateStatus.FAILED:
                        message = "\n".join(str(error) for error in self.state.errors)
                        raise UpdateFailedError(message)

            except Exception as e:
                self.handle_error(e)
                break
            except KeyboardInterrupt as e:
                self.handle_error(e)
        self.set_output()

    def handle_error(self, e):
        self.remove_temp_repositories()
        if self.state.auth_repo_name is not None:
            taf_logger.error(
                "An error occurred while updating repository {} while running step {}: {}",
                self.state.auth_repo_name,
                self.current_step.__name__,
                str(e),
            )
        else:
            taf_logger.error(
                "An error occurred while updating authentication repository while running step {}: {}",
                self.current_step.__name__,
                str(e),
            )
        self.state.errors.append(e)

    def set_output(self):
        pass


class AuthenticationRepositoryUpdatePipeline(Pipeline):
    def __init__(
        self,
<<<<<<< HEAD
        update_config,
=======
        operation,
        url,
        auth_path,
        library_dir,
        update_from_filesystem,
        expected_repo_type,
        target_repo_classes,
        target_factory,
        only_validate,
        validate_from_commit,
        conf_directory_root,
        out_of_band_authentication,
        checkout,
        excluded_target_globs,
        bare,
        no_targets=False,  # do not add to clone or validate, run w/o no targets flag, and output with taf repo validate should see that it is validating messages. run with flag and what might happen is
        no_upstream=False,  # add to all
>>>>>>> 25339a42
    ):

        super().__init__(
            steps=[
                (
                    self.set_existing_repositories,
                    RunMode.UPDATE,
                    None,
                ),  # specify extra method here and runner will call to check if we can have it here
                (
                    self.check_if_local_repositories_clean,
                    RunMode.UPDATE,
                    None,
                ),  # run only when want to updatae; valaidation doesn't change repop sstate; merge will fail without this
                (
                    self.clone_remote_and_run_tuf_updater,
                    RunMode.ALL,
                    self.should_update_auth_repos,
                ),  # should be done regardless of flags
                (
                    self.validate_out_of_band_and_update_type,
                    RunMode.ALL,
                    self.should_update_auth_repos,
                ),  # auth repo
                (
                    self.clone_or_fetch_users_auth_repo,
                    RunMode.UPDATE,
                    self.should_update_auth_repos,
                ),  # auth repo
                # should_validate_target_repos
                (
                    self.load_target_repositories,
                    RunMode.ALL,
                    self.should_validate_target_repos,
                ),
                (
                    self.check_if_repositories_on_disk,
                    RunMode.LOCAL_VALIDATION,
                    self.should_validate_target_repos,
                ),
                (
                    self.clone_target_repositories_to_temp,
                    RunMode.UPDATE,
                    self.should_validate_target_repos,
                ),
                (
                    self.determine_start_commits,
                    RunMode.ALL,
                    self.should_validate_target_repos,
                ),
                (
                    self.get_targets_data_from_auth_repo,
                    RunMode.ALL,
                    self.should_validate_target_repos,
                ),
                (
                    self.check_if_local_target_repositories_clean,
                    RunMode.UPDATE,
                    self.should_validate_target_repos,
                ),
                (
                    self.get_target_repositories_commits,
                    RunMode.ALL,
                    self.should_validate_target_repos,
                ),
                (
                    self.validate_target_repositories,
                    RunMode.ALL,
                    self.should_validate_target_repos,
                ),
                (
                    self.validate_and_set_additional_commits_of_target_repositories,
                    RunMode.ALL,
                    self.should_validate_target_repos,
                ),
                (
                    self.update_users_target_repositories,
                    RunMode.UPDATE,
                    self.should_validate_target_repos,
                ),  # fetch commits; END UPDATE TARGET REPOS
                (self.merge_commits, RunMode.UPDATE, None),  # merge fetched commits
                (
                    self.remove_temp_repositories,
                    RunMode.UPDATE,
                    None,
                ),  # only removes auth repo with --no-targets
                (
                    self.set_target_repositories_data,
                    RunMode.UPDATE,
                    self.should_validate_target_repos,
                ),  # skipped with no-targets
                (
                    self.print_additional_commits,
                    RunMode.ALL,
                    self.should_validate_target_repos,
                ),  # skipped with no-targets; prints all other commits that exist but are not merged
                (self.check_pre_push_hook, RunMode.ALL, self.should_update_auth_repos),
            ],
            run_mode=RunMode.LOCAL_VALIDATION
            if update_config.only_validate
            else RunMode.UPDATE,
        )

<<<<<<< HEAD
        self.operation = update_config.operation
        self.url = update_config.url
        self.library_dir = update_config.library_dir
        self.auth_path = update_config.path
        self.update_from_filesystem = update_config.update_from_filesystem
        self.expected_repo_type = update_config.expected_repo_type
        self.target_repo_classes = update_config.target_repo_classes
        self.target_factory = update_config.target_factory
        self.only_validate = update_config.only_validate
        self.validate_from_commit = update_config.validate_from_commit
        self.out_of_band_authentication = update_config.out_of_band_authentication
        self.checkout = update_config.checkout
        self.excluded_target_globs = update_config.excluded_target_globs
        # JMC: Add no_upstream flag
        self.no_targets = update_config.no_targets
        self.no_upstream = update_config.no_upstream
=======
        self.operation = operation
        self.url = url
        self.library_dir = library_dir
        self.auth_path = auth_path
        self.update_from_filesystem = update_from_filesystem
        self.expected_repo_type = expected_repo_type
        self.target_repo_classes = target_repo_classes
        self.target_factory = target_factory
        self.only_validate = only_validate
        self.validate_from_commit = validate_from_commit
        self.conf_directory_root = conf_directory_root
        self.out_of_band_authentication = out_of_band_authentication
        self.checkout = checkout
        self.excluded_target_globs = excluded_target_globs
        self.bare = bare
        self.no_targets = no_targets
        self.no_upstream = no_upstream
>>>>>>> 25339a42
        self.state = UpdateState()
        self.state.targets_data = {}
        self._output = None

    @property
    def output(self):
        if not self._output:
            raise ValueError(
                "Pipeline has not been run yet. Please run the pipeline first."
            )
        return self._output

    def should_update_auth_repos(self):
        return True

    def should_validate_target_repos(self):
        if self.no_targets:
            return False
        if self.no_upstream:
            # check if self.state.event has changed.
            # if changed, validate the target repos
            return self.state.event == Event.CHANGED
        return True

    @log_on_start(
        DEBUG, "Checking which repositories are already on disk...", logger=taf_logger
    )
    def set_existing_repositories(self):
        self.state.existing_repo = False
        self.state.repos_on_disk = {}
        if self.auth_path is not None:
            auth_repo = AuthenticationRepository(path=self.auth_path)
            if auth_repo.is_git_repository_root:
                self.state.existing_repo = True
                # load target repositories in order to check if they are clean or synced
                # after updating the authentication repotiory, we need to load them again
                # since repositories.json could've changed
                repositoriesdb.load_repositories(
                    auth_repo,
                    library_dir=self.library_dir,
                    only_load_targets=True,
                    excluded_target_globs=self.excluded_target_globs,
                )
                target_repositories = repositoriesdb.get_deduplicated_repositories(
                    auth_repo,
                )
                self.state.repos_on_disk = {
                    target_repo.name: target_repo
                    for target_repo in target_repositories.values()
                    if target_repo.is_git_repository_root
                }
                repositoriesdb.clear_repositories_db()
        return UpdateStatus.SUCCESS

    # return UpdateStatus.SUCCESS if self.state.existing_repo else UpdateStatus.FAILURE
    @log_on_start(
        INFO,
        "Checking if local repositories are clean...",
        logger=taf_logger,
    )
    def check_if_local_repositories_clean(self):
        try:
            # check if the auth repo is clean first
            if self.state.existing_repo:
                auth_repo = AuthenticationRepository(path=self.auth_path)
                if auth_repo.is_bare_repository:
                    taf_logger.info(
                        f"Skipping clean check for bare repository {auth_repo.name}"
                    )
                    return UpdateStatus.SUCCESS
                else:
                    if auth_repo.something_to_commit():
                        raise RepositoryNotCleanError(auth_repo.name)
                    if auth_repo.is_branch_with_unpushed_commits(
                        auth_repo.default_branch
                    ):
                        raise UnpushedCommitsError(
                            auth_repo.name,
                            auth_repo.default_branch,
                        )

                # check target repositories which are on disk
                for repository in self.state.repos_on_disk.values():
                    if repository.is_bare_repository:
                        taf_logger.info(
                            f"Skipping clean check for bare repository {repository.name}"
                        )
                    else:
                        if repository.something_to_commit():
                            raise RepositoryNotCleanError(repository.name)

                        # read the branch from the most recent target files (before the update)
                        # and check if it contains unpushed commits
                        # after the update, check if there are unpushed commits on any of the
                        # other branches
                        target = auth_repo.get_target(repository.name)
                        if not target or "branch" not in target:
                            continue
                        branch = target["branch"]
                        if repository.is_branch_with_unpushed_commits(branch):
                            raise UnpushedCommitsError(repository.name, branch)
            return UpdateStatus.SUCCESS
        except Exception as e:
            self.state.errors.append(e)
            self.state.event = Event.FAILED
            return UpdateStatus.FAILED

    @log_on_start(
        INFO, "Cloning repository and running TUF updater...", logger=taf_logger
    )
    @cleanup_decorator
    def clone_remote_and_run_tuf_updater(self):
        settings.update_from_filesystem = self.update_from_filesystem

        if self.operation == OperationType.CLONE_OR_UPDATE:
            if (
                self.auth_path is not None
                and AuthenticationRepository(path=self.auth_path).is_git_repository_root
            ):
                self.operation = OperationType.UPDATE
            else:
                self.operation = OperationType.CLONE

        # set last validated commit before running the updater
        # this last validated commit is read from the settings
        if self.operation == OperationType.CLONE:
            settings.last_validated_commit = {}
        elif not settings.overwrite_last_validated_commit:
            users_auth_repo = AuthenticationRepository(path=self.auth_path)
            last_validated_commit = users_auth_repo.last_validated_commit
            settings.last_validated_commit[users_auth_repo.name] = last_validated_commit

        try:
            self.state.auth_commits_since_last_validated = None

            # Use ThreadPoolExecutor to run _clone_validation_repo in a separate thread
            with ThreadPoolExecutor() as executor:
                future_validation_repo = executor.submit(
                    _clone_validation_repo, self.url
                )
                validation_repo = future_validation_repo.result()

            # check if auth path is provided and if that is not the case
            # check if info.json exists. info.json will be read after validation
            # at revision determined by the last validated commit
            # but we do not want the user to have to wait for the validation to be over
            # before raising an error because info.json is missing
            top_commit_of_validation_repo = validation_repo.top_commit_of_branch(
                validation_repo.default_branch
            )
            auth_repo_name = None
            git_updater = None

            if self.auth_path:
                auth_repo_name = GitRepository(path=self.auth_path).name
                self.state.auth_repo_name = auth_repo_name
            else:
                auth_repo_name = _get_repository_name_raise_error_if_not_defined(
                    validation_repo, top_commit_of_validation_repo
                )
            git_updater = GitUpdater(self.url, self.library_dir, validation_repo.name)
            last_validated_remote_commit, error = _run_tuf_updater(
                git_updater, auth_repo_name
            )
            if last_validated_remote_commit is None and error is not None:
                raise error

            # having validated the repository, read info.json from the last
            # valid commit if it is not the same as the most recent commit
            if self.state.auth_repo_name is None:
                if top_commit_of_validation_repo != last_validated_remote_commit:
                    self.state.auth_repo_name = (
                        _get_repository_name_raise_error_if_not_defined(
                            validation_repo, last_validated_remote_commit
                        )
                    )
                else:
                    self.state.auth_repo_name = auth_repo_name
            self.state.users_auth_repo = AuthenticationRepository(
                library_dir=self.library_dir,
                name=self.state.auth_repo_name,
                urls=[self.url],
            )
            self.state.existing_repo = self.state.users_auth_repo.is_git_repository_root
            self._validate_operation_type()
            self.state.validation_auth_repo = git_updater.validation_auth_repo
            self.state.is_test_repo = self.state.validation_auth_repo.is_test_repo
            if self.operation == OperationType.UPDATE:
                self._validate_last_validated_commit(settings.last_validated_commit)
            # used for testing purposes
            if settings.overwrite_last_validated_commit:
                self.state.last_validated_commit = settings.last_validated_commit
            else:
                self.state.last_validated_commit = (
                    self.state.users_auth_repo.last_validated_commit
                )
            if error is None:
                self.state.auth_commits_since_last_validated = list(git_updater.commits)
                taf_logger.info(
                    "Successfully validated authentication repository {}",
                    self.state.auth_repo_name,
                )
                self.state.event = (
                    Event.CHANGED
                    if len(self.state.auth_commits_since_last_validated) > 1
                    or (
                        self.operation == OperationType.CLONE
                        and len(self.state.auth_commits_since_last_validated) == 1
                    )
                    else Event.UNCHANGED
                )
                return UpdateStatus.SUCCESS
            else:
                validated_commits_since_last_validated = []
                for commit in git_updater.commits:
                    validated_commits_since_last_validated.append(commit)
                    if commit == last_validated_remote_commit:
                        break

                self.state.auth_commits_since_last_validated = (
                    validated_commits_since_last_validated
                )
                self.state.errors.append(error)
                self.state.event = Event.PARTIAL
                return UpdateStatus.PARTIAL

        except Exception as e:
            self.state.errors.append(e)
            self.state.users_auth_repo = None

            if self.state.auth_repo_name is not None:
                self.state.users_auth_repo = AuthenticationRepository(
                    self.library_dir,
                    self.state.auth_repo_name,
                    urls=[self.url],
                )
            self.state.event = Event.FAILED
            return UpdateStatus.FAILED
        finally:
            # always clean up repository updater
            if git_updater is not None:
                git_updater.cleanup()

    def _validate_operation_type(self):
        if self.operation == OperationType.CLONE and self.state.existing_repo:
            raise UpdateFailedError(
                f"Destination path {self.state.users_auth_repo.path} already exists and is not an empty directory. Run 'taf repo update' to update it."
            )
        elif self.operation == OperationType.UPDATE and not self.state.existing_repo:
            raise UpdateFailedError(
                f"{self.state.users_auth_repo.path} is not a Git repository. Run 'taf repo clone' instead"
            )

    @log_on_start(
        INFO, "Validating out of band commit and update type", logger=taf_logger
    )
    def validate_out_of_band_and_update_type(self):
        # this is the repository cloned inside the temp directory
        # we validate it before updating the actual authentication repository
        try:
            if (
                self.out_of_band_authentication is not None
                and self.state.users_auth_repo.last_validated_commit is None
                and self.state.auth_commits_since_last_validated[0]
                != self.out_of_band_authentication
            ):
                raise UpdateFailedError(
                    f"First commit of repository {self.state.auth_repo_name} does not match "
                    "out of band authentication commit"
                )

            if self.expected_repo_type != UpdateType.EITHER:
                # check if the repository being updated is a test repository
                if (
                    self.state.is_test_repo
                    and self.expected_repo_type != UpdateType.TEST
                ):
                    raise UpdateFailedError(
                        f"Repository {self.state.users_auth_repo.name} is a test repository. "
                        'Call update with "--expected-repo-type" test to update a test '
                        "repository"
                    )
                elif (
                    not self.state.is_test_repo
                    and self.expected_repo_type == UpdateType.TEST
                ):
                    raise UpdateFailedError(
                        f"Repository {self.state.users_auth_repo.name} is not a test repository,"
                        ' but update was called with the "--expected-repo-type" test'
                    )
        except Exception as e:
            self.state.errors.append(e)
            self.state.event = Event.FAILED
            return UpdateStatus.FAILED

    def _validate_last_validated_commit(self, last_validated_commit):
        branch = self.state.users_auth_repo.default_branch
        users_head_sha = self.state.users_auth_repo.top_commit_of_branch(branch)
        if last_validated_commit != users_head_sha:
            # if a user committed something to the repo or manually pulled the changes
            # last_validated_commit will no longer match the top commit, but the repository
            # might still be completely valid
            # committing without pushing is not valid
            # user_head_sha should be newer than last validated commit
            commits_since = self.state.users_auth_repo.all_commits_since_commit(
                since_commit=last_validated_commit, branch=branch
            )
            if users_head_sha not in commits_since:
                msg = f"Top commit of repository {self.state.users_auth_repo.name} {users_head_sha} and is not equal to or newer than last successful commit"
                taf_logger.error(msg)
                raise UpdateFailedError(msg)

    @log_on_start(
        INFO,
        "Cloning or updating user's authentication repository...",
        logger=taf_logger,
    )
    def clone_or_fetch_users_auth_repo(self):
        # fetch the latest commit or clone the repository without checkout
        # do not merge before targets are validated as well
        try:
            if self.state.existing_repo:
                self.state.users_auth_repo.fetch(fetch_all=True)
            else:
                self.state.users_auth_repo.clone(bare=self.bare)
        except Exception as e:
            self.state.errors.append(e)
            self.state.event = Event.FAILED
            return UpdateStatus.FAILED
        return UpdateStatus.SUCCESS

    @log_on_start(DEBUG, "Loading target repositories", logger=taf_logger)
    def load_target_repositories(self):
        try:
            repositoriesdb.load_repositories(
                self.state.users_auth_repo,
                repo_classes=self.target_repo_classes,
                factory=self.target_factory,
                library_dir=self.library_dir,
                commits=self.state.auth_commits_since_last_validated,
                only_load_targets=True,
                excluded_target_globs=self.excluded_target_globs,
            )
            self.state.users_target_repositories = (
                repositoriesdb.get_deduplicated_repositories(
                    self.state.users_auth_repo,
                    self.state.auth_commits_since_last_validated[-1::],
                )
            )
            if self.only_validate:
                self.state.temp_target_repositories = (
                    self.state.users_target_repositories
                )
            else:
                self.state.temp_root = TempPartition(self.state.users_auth_repo.path)
                self.state.temp_target_repositories = {
                    repo.name: GitRepository(
                        self.state.temp_root.temp_dir,
                        repo.name,
                        urls=repo.urls,
                        custom=repo.custom,
                    )
                    for repo in self.state.users_target_repositories.values()
                }
                return UpdateStatus.SUCCESS
        except Exception as e:
            self.state.errors.append(e)
            self.state.event = Event.FAILED
            return UpdateStatus.FAILED

    @log_on_start(
        INFO,
        "Checking if all target repositories are already on disk...",
        logger=taf_logger,
    )
    def check_if_repositories_on_disk(self):
        try:
            for repository in self.state.users_target_repositories.values():
                if not repository.is_git_repository_root:
                    is_git_repository = repository.is_git_repository_root
                    if not is_git_repository:
                        if self.only_validate:
                            self.state.targets_data = {}
                            msg = f"{repository.name} not on disk. Please run update to clone the repositories."
                            taf_logger.error(msg)
                            raise UpdateFailedError(msg)
            return UpdateStatus.SUCCESS
        except Exception as e:
            self.state.errors.append(e)
            self.state.event = Event.FAILED
            return UpdateStatus.FAILED

    @log_on_start(DEBUG, "Cloning target repositories to temp...", logger=taf_logger)
    @log_on_end(INFO, "Finished cloning target repositories", logger=taf_logger)
    def clone_target_repositories_to_temp(self):
        try:
            self.state.repos_on_disk = {}
            self.state.repos_not_on_disk = {}

            def clone_repo_to_temp(temp_repo, users_repo):
                if users_repo.is_git_repository_root:
                    temp_repo.clone_from_disk(
                        users_repo.path,
                        users_repo.get_remote_url(),
                        is_bare=True,
                    )
                    self.state.repos_on_disk[users_repo.name] = users_repo
                else:
                    temp_repo.clone(bare=self.bare)
                    self.state.repos_not_on_disk[users_repo.name] = users_repo

            with ThreadPoolExecutor() as executor:
                futures = []
                for temp_repo in self.state.temp_target_repositories.values():
                    users_repo = self.state.users_target_repositories[temp_repo.name]
                    futures.append(
                        executor.submit(clone_repo_to_temp, temp_repo, users_repo)
                    )

                for future in as_completed(futures):
                    future.result()

            return UpdateStatus.SUCCESS
        except Exception as e:
            self.state.errors.append(e)
            self.state.event = Event.FAILED
            return UpdateStatus.FAILED

    @log_on_start(
        INFO, "Validating initial state of target repositories...", logger=taf_logger
    )
    @log_on_end(
        INFO,
        "Checking initial state of repositories",
        logger=taf_logger,
    )
    def determine_start_commits(self):
        try:
            self.state.targets_data_by_auth_commits = (
                self.state.users_auth_repo.targets_data_by_auth_commits(
                    self.state.auth_commits_since_last_validated
                )
            )
            self.state.old_heads_per_target_repos_branches = defaultdict(dict)
            is_initial_state_in_sync = True
            # if last validated commit was not manually modified (set to a newer commit)
            # target repositories data that is extracted to them (commit and branch)
            # should be present in the local repository
            # if the local repository was manually modified (say, something was committed)
            # we still expect the last validated target commit to exist
            # and the remaining commits will be validated afterwards
            # if the last validated target commit does not exist, start the validation from scratch
            if self.state.last_validated_commit is not None:
                for repository in self.state.temp_target_repositories.values():
                    if repository.name not in self.state.targets_data_by_auth_commits:
                        continue
                    self.state.old_heads_per_target_repos_branches[repository.name] = {}
                    last_validated_repository_commits_data = (
                        self.state.targets_data_by_auth_commits[repository.name].get(
                            self.state.last_validated_commit, {}
                        )
                    )

                    if last_validated_repository_commits_data:
                        if repository.name in self.state.repos_not_on_disk:
                            is_initial_state_in_sync = False
                            break
                        current_branch = last_validated_repository_commits_data.get(
                            "branch", repository.default_branch
                        )
                        last_validated_commit = last_validated_repository_commits_data[
                            "commit"
                        ]
                        if repository.is_bare_repository:
                            try:
                                top_commit_of_branch = (
                                    repository.top_commit_of_remote_branch(
                                        current_branch
                                    )
                                )
                            except GitError:
                                # Check if the user's local repository has the branch
                                if current_branch in repository.branches:
                                    # Create the branch in the temp repository
                                    repository.create_branch(current_branch)
                                    top_commit_of_branch = (
                                        repository.top_commit_of_branch(current_branch)
                                    )
                                else:
                                    is_initial_state_in_sync = False
                                    break
                        else:
                            if not repository.branch_exists(
                                current_branch, include_remotes=False
                            ):
                                is_initial_state_in_sync = False
                                break

                        top_commit_of_branch = repository.top_commit_of_branch(
                            current_branch
                        )

                        if top_commit_of_branch != last_validated_commit:
                            # check if top commit is newer (which is fine, it will be validated)
                            # or older, meaning that the authentication repository contains
                            # additional commits, so it would be necessary to find older auth repo
                            # commit and start the validation from there
                            if (
                                current_branch
                                not in repository.branches_containing_commit(
                                    last_validated_commit
                                )
                            ):
                                is_initial_state_in_sync = False
                                break

                            self.state.old_heads_per_target_repos_branches[
                                repository.name
                            ][current_branch] = last_validated_commit

            if not is_initial_state_in_sync:
                taf_logger.info(
                    f"Repository {self.state.users_auth_repo.name}: states of target repositories are not in sync with last validated commit. Starting the update from the beginning"
                )
                self.state.last_validated_commit = None
                self.state.auth_commits_since_last_validated = (
                    self.state.users_auth_repo.all_commits_on_branch(
                        self.state.users_auth_repo.default_branch
                    )
                )
                self.state.targets_data_by_auth_commits = (
                    self.state.users_auth_repo.targets_data_by_auth_commits(
                        self.state.auth_commits_since_last_validated
                    )
                )
                # start validation from the beginning, so also removed
                # information about the top commits of user's repositories
                for repository in self.state.users_target_repositories.values():
                    for branch in self.state.old_heads_per_target_repos_branches[
                        repository.name
                    ]:
                        self.state.old_heads_per_target_repos_branches[repository.name][
                            branch
                        ] = None

            return UpdateStatus.SUCCESS
        except Exception as e:
            self.state.errors.append(e)
            self.state.event = Event.FAILED
            return UpdateStatus.FAILED

    def get_targets_data_from_auth_repo(self):
        repo_branches = {}
        for repo_name, commits_data in self.state.targets_data_by_auth_commits.items():
            branches = set()  # using a set to avoid duplicate branches
            for commit_data in commits_data.values():
                branches.add(commit_data["branch"])
            repo_branches[repo_name] = sorted(list(branches))
        self.state.target_branches_data_from_auth_repo = repo_branches
        return UpdateStatus.SUCCESS

    @log_on_start(DEBUG, "Fetching commits of target repositories", logger=taf_logger)
    def get_target_repositories_commits(self):
        """Returns a list of newly fetched commits belonging to the specified branch."""
        self.state.fetched_commits_per_target_repos_branches = defaultdict(dict)

        def fetch_commits(repository, branch, old_head):
            fetched_commits_on_target_repo_branch = []
            local_branch_exists = repository.branch_exists(
                branch, include_remotes=False
            )
            branch_exists = repository.branch_exists(branch, include_remotes=True)

            if repository.name in self.state.repos_on_disk:
                if self.only_validate:
                    if not branch_exists:
                        self.state.targets_data = {}
                        msg = f"{repository.name} does not contain a branch named {branch} and cannot be validated. Please update the repositories."
                        taf_logger.error(msg)
                        raise UpdateFailedError(msg)
                else:
                    repository.fetch(branch=branch)

            if old_head is not None:
                if not self.only_validate:
                    fetched_commits = repository.all_commits_on_branch(
                        branch=f"origin/{branch}"
                    )
                    if old_head in fetched_commits:
                        fetched_commits_on_target_repo_branch = fetched_commits[
                            fetched_commits.index(old_head) + 1 :
                        ]
                    else:
                        fetched_commits_on_target_repo_branch = (
                            repository.all_commits_since_commit(old_head, branch)
                        )
                        for commit in fetched_commits:
                            if commit not in fetched_commits_on_target_repo_branch:
                                fetched_commits_on_target_repo_branch.append(commit)
                else:
                    fetched_commits_on_target_repo_branch = (
                        repository.all_commits_since_commit(old_head, branch)
                    )
                fetched_commits_on_target_repo_branch.insert(0, old_head)
            else:
                if local_branch_exists:
                    fetched_commits_on_target_repo_branch = (
                        repository.all_commits_on_branch(branch=branch, reverse=True)
                    )
                else:
                    fetched_commits_on_target_repo_branch = []
                try:
                    fetched_commits = repository.all_commits_on_branch(
                        branch=f"origin/{branch}"
                    )
                    for commit in fetched_commits:
                        if commit not in fetched_commits_on_target_repo_branch:
                            fetched_commits_on_target_repo_branch.append(commit)
                except GitError:
                    pass

            return branch, fetched_commits_on_target_repo_branch

        with ThreadPoolExecutor() as executor:
            future_to_branch = {
                executor.submit(
                    fetch_commits,
                    repository,
                    branch,
                    self.state.old_heads_per_target_repos_branches[repository.name].get(
                        branch
                    ),
                ): repository.name
                for repository in self.state.temp_target_repositories.values()
                if repository.name in self.state.target_branches_data_from_auth_repo
                for branch in self.state.target_branches_data_from_auth_repo[
                    repository.name
                ]
            }

            for future in as_completed(future_to_branch):
                try:
                    branch, commits = future.result()
                    repository_name = future_to_branch[future]
                    self.state.fetched_commits_per_target_repos_branches[
                        repository_name
                    ][branch] = commits
                except Exception as e:
                    self.state.errors.append(e)
                    self.state.event = Event.FAILED
                    return UpdateStatus.FAILED
        return UpdateStatus.SUCCESS

    @log_on_start(
        DEBUG,
        "Checking if target repositories are clean...",
        logger=taf_logger,
    )
    def check_if_local_target_repositories_clean(self):
        try:
            for repository in self.state.repos_on_disk.values():
                if repository.is_bare_repository:
                    # For bare repositories, ensure they are valid
                    if not repository.is_git_repository:
                        raise InvalidRepositoryError(
                            f"{repository.name} is not a valid git repository."
                        )
                    taf_logger.debug(
                        f"Repo {repository.name} is a bare repository and is valid."
                    )
                else:
                    # For non-bare repositories, check for uncommitted changes and unpushed commits
                    if repository.something_to_commit():
                        raise RepositoryNotCleanError(repository.name)
                    for branch in self.state.target_branches_data_from_auth_repo[
                        repository.name
                    ]:
                        if repository.is_branch_with_unpushed_commits(branch):
                            raise UnpushedCommitsError(repository.name, branch)
        except Exception as e:
            self.state.errors.append(e)
            self.state.event = Event.FAILED
            return UpdateStatus.FAILED
        return UpdateStatus.SUCCESS

    @log_on_start(INFO, "Validating target repositories...", logger=taf_logger)
    @log_on_end(INFO, "Validation of target repositories finished", logger=taf_logger)
    def validate_target_repositories(self):
        """
        Breadth-first update of target repositories
        Merge last valid commits at the end of the update
        """
        try:
            # need to be set to old head since that is the last validated target
            self.state.validated_commits_per_target_repos_branches = defaultdict(dict)

            last_validated_data_per_repositories = defaultdict(dict)
            self.state.validated_auth_commits = []
            for auth_commit in self.state.auth_commits_since_last_validated:
                for repository in self.state.temp_target_repositories.values():
                    if repository.name not in self.state.targets_data_by_auth_commits:
                        continue
                    if (
                        auth_commit
                        not in self.state.targets_data_by_auth_commits[repository.name]
                    ):
                        continue
                    current_targets_data = self.state.targets_data_by_auth_commits[
                        repository.name
                    ][auth_commit]

                    current_branch = current_targets_data.get(
                        "branch", repository.default_branch
                    )
                    current_commit = current_targets_data["commit"]
                    if not len(last_validated_data_per_repositories[repository.name]):
                        current_head_commit_and_branch = (
                            self.state.targets_data_by_auth_commits[
                                repository.name
                            ].get(self.state.last_validated_commit, {})
                        )
                        previous_branch = current_head_commit_and_branch.get("branch")
                        previous_commit = current_head_commit_and_branch.get("commit")
                        if previous_commit is not None and previous_branch is None:
                            previous_branch = repository.default_branch
                    else:
                        previous_branch = last_validated_data_per_repositories[
                            repository.name
                        ].get("branch")
                        previous_commit = last_validated_data_per_repositories[
                            repository.name
                        ]["commit"]

                    target_commits_from_target_repo = (
                        self.state.fetched_commits_per_target_repos_branches[
                            repository.name
                        ]
                    )
                    validated_commit = self._validate_current_repo_commit(
                        repository,
                        self.state.users_auth_repo,
                        previous_branch,
                        previous_commit,
                        current_branch,
                        current_commit,
                        target_commits_from_target_repo,
                        auth_commit,
                    )

                    last_validated_data_per_repositories[repository.name] = {
                        "commit": validated_commit,
                        "branch": current_branch,
                    }

                    self.state.validated_commits_per_target_repos_branches[
                        repository.name
                    ].setdefault(current_branch, []).append(validated_commit)

                # commit processed without an error
                self.state.validated_auth_commits.append(auth_commit)
            return UpdateStatus.SUCCESS
        except Exception as e:
            self.state.errors.append(e)
            taf_logger.error(e)
            if len(self.state.validated_auth_commits):
                self.state.event = Event.PARTIAL
                return UpdateStatus.PARTIAL
            self.state.event = Event.FAILED
            return UpdateStatus.FAILED

    def _validate_current_repo_commit(
        self,
        repository,
        users_auth_repo,
        previous_branch,
        previous_commit,
        current_branch,
        current_commit,
        target_commits_from_target_repo,
        current_auth_commit,
    ):
        target_commits_from_target_repos_on_branch = target_commits_from_target_repo[
            current_branch
        ]
        if previous_commit == current_commit:
            # target not updated in this revision
            return current_commit
        if previous_branch == current_branch:
            # same branch
            current_target_commit = _find_next_value(
                previous_commit, target_commits_from_target_repos_on_branch
            )
        else:
            # next branch
            current_target_commit = target_commits_from_target_repos_on_branch[0]

        if current_target_commit is None:
            # there are commits missing from the target repository
            commit_date = users_auth_repo.get_commit_date(current_auth_commit)
            raise UpdateFailedError(
                f"Failure to validate {users_auth_repo.name} commit {current_auth_commit} committed on {commit_date}: \
data repository {repository.name} was supposed to be at commit {current_commit} \
but commit not on branch {current_branch}"
            )

        if current_commit == current_target_commit:
            return current_target_commit
        if not _is_unauthenticated_allowed(repository):
            commit_date = users_auth_repo.get_commit_date(current_auth_commit)
            raise UpdateFailedError(
                f"Failure to validate {users_auth_repo.name} commit {current_auth_commit} committed on {commit_date}: \
data repository {repository.name} was supposed to be at commit {current_commit} \
but repo was at {current_target_commit}"
            )
        # unauthenticated commits are allowed, try to skip them
        # if commits of the target repositories were swapped, commit which is expected to be found
        # after the current one will be skipped and it won't be found later, so validation will fail
        remaining_commits = target_commits_from_target_repos_on_branch[
            target_commits_from_target_repos_on_branch.index(current_target_commit) :
        ]
        for target_commit in remaining_commits:
            if current_commit == target_commit:
                return target_commit
            taf_logger.debug(
                f"{repository.name}: skipping target commit {target_commit}. Looking for commit {current_commit}"
            )
        commit_date = users_auth_repo.get_commit_date(current_auth_commit)
        raise UpdateFailedError(
            f"Failure to validate {users_auth_repo.name} commit {current_auth_commit} committed on {commit_date}: \
data repository {repository.name} was supposed to be at commit {current_commit} \
but commit not on branch {current_branch}"
        )

    @log_on_start(
        DEBUG,
        "Validating and setting additional commits of target repositories",
        logger=taf_logger,
    )
    def validate_and_set_additional_commits_of_target_repositories(self):
        """
        For target repository and for each branch, extract commits following the last validated commit
        These commits are not invalid. In case of repositories which cannot contain unauthenticated commits
        all of these commits will have to get signed if at least one commits on that branch needs to get signed
        However, no error will get reported if there are commits which have not yet been signed
        In case of repositories which can contain unauthenticated commits, they do not even need to get signed
        """
        # only get additional commits if the validation was complete (not partial, up to a commit)
        self.state.additional_commits_per_target_repos_branches = defaultdict(dict)
        if self.state.update_status != UpdateStatus.SUCCESS:
            return self.state.update_status
        try:
            for repository in self.state.temp_target_repositories.values():
                # this will only include branches that were, at least partially, validated (up until a certain point)
                for (
                    branch,
                    validated_commits,
                ) in self.state.validated_commits_per_target_repos_branches[
                    repository.name
                ].items():
                    last_validated_commit = validated_commits[-1]
                    branch_commits = (
                        self.state.fetched_commits_per_target_repos_branches[
                            repository.name
                        ][branch]
                    )
                    additional_commits = branch_commits[
                        branch_commits.index(last_validated_commit) + 1 :
                    ]
                    if len(additional_commits):
                        if (
                            not _is_unauthenticated_allowed(repository)
                            and not self.no_upstream
                        ):
                            raise UpdateFailedError(
                                f"Target repository {repository.name} does not allow unauthenticated commits, but contains commit(s) {', '.join(additional_commits)} on branch {branch}"
                            )

                        # these commits include all commits newer than last authenticated commit (if unauthenticated commits are allowed)
                        # that does not necessarily mean that the local repository is not up to date with the remote
                        # pull could've been run manually
                        # check where the current local head is
                        branch_current_head = repository.top_commit_of_branch(branch)
                        if branch_current_head in additional_commits:
                            additional_commits = additional_commits[
                                additional_commits.index(branch_current_head) + 1 :
                            ]
                    self.state.additional_commits_per_target_repos_branches[
                        repository.name
                    ][branch] = additional_commits
            return self.state.update_status
        except UpdateFailedError as e:
            self.state.errors.append(e)
            taf_logger.error(e)
            self.state.event = Event.PARTIAL
            return UpdateStatus.PARTIAL
        except Exception as e:
            self.state.errors.append(e)
            taf_logger.error(e)
            self.state.event = Event.FAILED
            return UpdateStatus.FAILED

    @log_on_start(
        DEBUG, "Copying or updating user's target repositories...", logger=taf_logger
    )
    def update_users_target_repositories(self):
        if self.state.update_status == UpdateStatus.FAILED:
            return self.state.update_status
        try:
            for repository_name in self.state.repos_not_on_disk:
                users_target_repo = self.state.users_target_repositories[
                    repository_name
                ]
                temp_target_repo = self.state.temp_target_repositories[repository_name]
                users_target_repo.clone_from_disk(
                    temp_target_repo.path,
                    temp_target_repo.get_remote_url(),
                    is_bare=self.bare,
                )
            for repo_name in self.state.repos_on_disk:
                users_target_repo = self.state.users_target_repositories[repo_name]
                temp_target_repo = self.state.temp_target_repositories[repo_name]
                branches = self.state.validated_commits_per_target_repos_branches[
                    repo_name
                ]
                for branch in branches:
                    temp_target_repo.update_local_branch(branch=branch)
                users_target_repo.fetch_from_disk(temp_target_repo.path, branches)

            return self.state.update_status
        except Exception as e:
            self.state.errors.append(e)
            taf_logger.error(e)
            self.state.event = Event.FAILED
            return UpdateStatus.FAILED

    @log_on_start(DEBUG, "Removing temp repositories...", logger=taf_logger)
    def remove_temp_repositories(self):
        if not self.state.temp_root:
            return self.state.update_status
        try:
            for repo in self.state.temp_target_repositories.values():
                repo.cleanup()
            self.state.temp_root.cleanup()
        except Exception:
            taf_logger.warning(
                f"WARNING: Could not remove clean up temp folder: {self.state.temp_root}. Please remove it manually."
            )
        return self.state.update_status

    @log_on_start(
        INFO, "Merging commits into target repositories...", logger=taf_logger
    )
    def merge_commits(self):
        """Determines which commits needs to be merged into the specified branch and
        merge it.
        """
        try:
            if self.only_validate:
                return self.state.update_status
            if self.state.update_status == UpdateStatus.FAILED:
                return self.state.update_status
            for repository in self.state.users_target_repositories.values():
                # this will only include branches that were, at least partially, validated (up until a certain point)
                for (
                    branch,
                    validated_commits,
                ) in self.state.validated_commits_per_target_repos_branches[
                    repository.name
                ].items():
                    last_validated_commit = validated_commits[-1]
                    commit_to_merge = last_validated_commit
                    _merge_commit(
                        repository, branch, commit_to_merge, force_revert=True
                    )
            return self.state.update_status
        except Exception as e:
            self.state.errors.append(e)
            self.state.event = Event.FAILED
            return UpdateStatus.FAILED

    def set_target_repositories_data(self):
        try:
            targets_data = {}
            for repo_name, repo in self.state.users_target_repositories.items():
                targets_data[repo_name] = {"repo_data": repo.to_json_dict()}
                if repo_name not in self.state.targets_data_by_auth_commits:
                    continue
                commits_data = self.state.targets_data_by_auth_commits[repo_name]

                branch_data = defaultdict(dict)

                # Iterate through auth_commits in the specified order
                for auth_commit in self.state.validated_auth_commits:
                    commit_info = commits_data.get(auth_commit)
                    if not commit_info or "branch" not in commit_info:
                        continue

                    branch = commit_info.pop("branch")

                    # Update the before_pull, after_pull, and new values
                    if branch not in branch_data:
                        old_head = self.state.old_heads_per_target_repos_branches.get(
                            repo_name, {}
                        ).get(branch)
                        branch_data[branch]["new"] = [commit_info]
                        branch_data[branch]["after_pull"] = [commit_info]
                        branch_data[branch][
                            "unauthenticated"
                        ] = self.state.additional_commits_per_target_repos_branches.get(
                            repo_name, {}
                        ).get(
                            branch, []
                        )
                        if old_head is not None:
                            branch_data[branch]["before_pull"] = old_head
                    else:
                        branch_data[branch]["new"].append(commit_info)
                        branch_data[branch]["after_pull"] = commit_info

                targets_data[repo_name]["commits"] = branch_data
            self.state.targets_data = targets_data
            return self.state.update_status
        except Exception as e:
            self.state.errors.append(e)
            self.state.event = Event.FAILED
            return UpdateStatus.FAILED

    def set_output(self):
        if self.state.auth_commits_since_last_validated is None:
            commit_before_pull = None
            new_commits = []
            commit_after_pull = None
        else:
            commit_before_pull = (
                self.state.validated_auth_commits[0]
                if self.state.existing_repo and len(self.state.validated_auth_commits)
                else None
            )

            if len(self.state.validated_auth_commits):
                commit_after_pull = self.state.validated_auth_commits[-1]
            else:
                commit_after_pull = None

            if not self.state.existing_repo:
                new_commits = self.state.validated_auth_commits
            else:
                new_commits = (
                    self.state.validated_auth_commits[1:]
                    if len(self.state.validated_auth_commits)
                    else []
                )
        commits_data = {
            "before_pull": commit_before_pull,
            "new": new_commits,
            "after_pull": commit_after_pull,
        }

        if len(self.state.errors):
            message = "\n".join(str(error) for error in self.state.errors)
            error = UpdateFailedError(message)
        else:
            error = None

        self._output = UpdateOutput(
            event=self.state.event,
            users_auth_repo=self.state.users_auth_repo,
            auth_repo_name=self.state.auth_repo_name,
            commits_data=commits_data,
            error=error,
            targets_data=self.state.targets_data,
        )

    def print_additional_commits(self):
        for (
            repo_name,
            branches,
        ) in self.state.additional_commits_per_target_repos_branches.items():
            for branch_name, additional_commits in branches.items():
                if len(additional_commits):
                    formatted_commits = [
                        format_commit(commit) for commit in additional_commits
                    ]
                    taf_logger.info(
                        f"Repository {repo_name}: found commits succeeding the last authenticated commit on branch {branch_name}: {', '.join(formatted_commits)}.\nThese commits were not merged into {branch_name}"
                    )

    def check_pre_push_hook(self):
        try:
            ensure_pre_push_hook(self.state.users_auth_repo.path)
            return UpdateStatus.SUCCESS
        except Exception as e:
            self.state.errors.append(e)
            self.state.event = Event.FAILED
            return UpdateStatus.FAILED


def _clone_validation_repo(url):
    """
    Clones the authentication repository based on the url specified using the
    mirrors parameter. The repository is cloned as a bare repository
    to a the temp directory and will be deleted one the update is done.

    If repository_name isn't provided (default value), extract it from info.json.
    """
    temp_dir = tempfile.mkdtemp()
    path = Path(temp_dir, "auth_repo").absolute()
    validation_auth_repo = AuthenticationRepository(
        path=path, urls=[url], alias="Validation repository"
    )
    validation_auth_repo.clone(bare=True)
    validation_auth_repo.fetch(fetch_all=True)

    settings.validation_repo_path[validation_auth_repo.name] = validation_auth_repo.path

    validation_auth_repo.cleanup()
    return validation_auth_repo


def _get_repository_name_raise_error_if_not_defined(validation_repo, commit):
    try:
        return _get_repository_name_from_info_json(validation_repo, commit)
    except MissingInfoJsonError as e:
        raise UpdateFailedError(str(e))


def _get_repository_name_from_info_json(auth_repo, commit_sha):
    try:
        info = auth_repo.get_json(commit_sha, INFO_JSON_PATH)
        return f'{info["namespace"]}/{info["name"]}'
    except Exception:
        raise MissingInfoJsonError(
            "Error during info.json parse. If the authentication repository's path is not specified, info.json metadata is expected to be in targets/protected"
        )


def _is_unauthenticated_allowed(repository):
    return repository.custom.get("allow-unauthenticated-commits", False)


@log_on_start(
    INFO,
    "Running TUF validation of the authentication repository...",
    logger=taf_logger,
)
def _run_tuf_updater(git_fetcher, auth_repo_name):
    def _init_updater():
        try:
            return Updater(
                git_fetcher.metadata_dir,
                "metadata/",
                git_fetcher.targets_dir,
                "targets/",
                fetcher=git_fetcher,
            )
        except Exception as e:
            taf_logger.error(f"Failed to instantiate TUF Updater due to error: {e}")
            raise e

    last_validated_commit = None
    try:
        while not git_fetcher.update_done():
            updater = _init_updater()
            current_commit = _update_tuf_current_revision(
                git_fetcher, updater, auth_repo_name
            )
            if current_commit is not None:
                last_validated_commit = current_commit
    except UpdateFailedError as e:
        return last_validated_commit, e

    return last_validated_commit, None


def _update_tuf_current_revision(git_fetcher, updater, auth_repo_name):
    current_commit = git_fetcher.current_commit
    try:
        updater.refresh()
        taf_logger.debug("Validated metadata files at revision {}", current_commit)
        # using refresh, we have updated all main roles
        # we still need to update the delegated roles (if there are any)
        # and validate any target files
        current_targets = git_fetcher.get_current_targets()
        for target_path in current_targets:
            target_filepath = target_path.replace("\\", "/")

            targetinfo = updater.get_targetinfo(target_filepath)
            target_data = git_fetcher.get_current_target_data(target_filepath, raw=True)
            targetinfo.verify_length_and_hashes(target_data)

            taf_logger.debug(
                "Successfully validated target file {} at {}",
                target_filepath,
                current_commit,
            )
        if settings.strict:
            _validate_metadata_on_disk(git_fetcher)
        return current_commit
    except Exception as e:
        metadata_expired = EXPIRED_METADATA_ERROR in type(
            e
        ).__name__ or EXPIRED_METADATA_ERROR in str(e)
        if not metadata_expired or settings.strict:
            taf_logger.error(
                "Validation of authentication repository {} failed at revision {} due to error: {}",
                auth_repo_name or "",
                current_commit,
                e,
            )
            raise UpdateFailedError(
                f"Validation of authentication repository {auth_repo_name or ''}"
                f" failed at revision {current_commit} due to error: {e}"
            )
        taf_logger.warning(
            f"WARNING: Could not validate authentication repository at revision {current_commit} due to error: {e}"
        )


def _validate_metadata_on_disk(git_fetcher):
    """
    TUF updater does not always check the validity of all metadata files
    if timestamp is not updated, the updater will determine that a new version
    of the snapshot file does not need to be downloaded and it will not be validated
    during the update process, the metadata files that TUF updater downloads is stored
    in a separate folder within the temp directory
    For each commit, check if the metadata files inside that directory are the same
    as the ones in the auth repository's metadata folder at that revision
    """
    consistent_snaphost_pattern = r"\d+\.[^\.\s]+\.\w+"
    for metadata_file_name in git_fetcher.get_current_metadata():
        # version (consistent snapshot files) are downloaded to remote
        # by the TUF updater, but saved to the main metadata file
        # so, 2.root.json is downloaded and saved to root.json
        if re.search(consistent_snaphost_pattern, metadata_file_name):
            continue

        current_tuf_metadata_file = Path(git_fetcher.metadata_dir, metadata_file_name)
        if not current_tuf_metadata_file.is_file():
            # this validation causes an issue with one of the first
            # commits of our production repositories and it should
            # not be enabled until we specify a later commit of those
            # repositories as the initial valid ones
            # this error happens when a metadata file is added, but
            # snapshot is not updated
            # raise UpdateFailedError(
            #     f"Invalid metadata file {metadata_file_name}"
            # )
            continue
        metadata_content = git_fetcher.get_current_metadata_data(metadata_file_name)
        tuf_metadata_content = current_tuf_metadata_file.read_text()
        if metadata_content != tuf_metadata_content:
            raise UpdateFailedError(f"Invalid metadata file {metadata_file_name}")


def _find_next_value(value, values_list):
    """
    Find the next value in the list after the given value.

    Parameters:
    - value: The value to look for.
    - values_list: The list of values.

    Returns:
    - The next value in the list after the given value, or None if there isn't one.
    """
    try:
        index = values_list.index(value)
        if index < len(values_list) - 1:  # check if there are remaining values
            return values_list[index + 1]
    except ValueError:
        pass  # value not in list
    return None


def _merge_commit(repository, branch, commit_to_merge, force_revert=True):
    """Merge the specified commit into the given branch and check out the branch.
    If the repository cannot contain unauthenticated commits, check out the merged commit.
    """
    if repository.is_bare_repository:
        repository.update_ref_for_bare_repository(branch, commit_to_merge)
        return

    try:
        repository.checkout_branch(branch, raise_anyway=True)
    except GitError as e:
        # two scenarios:
        # current git repository is in an inconsistent state:
        # - .git/index.lock exists (git partial update got applied)
        # should get addressed in https://github.com/openlawlibrary/taf/issues/210
        # current git repository has uncommitted changes:
        # we do not want taf to lose any repo data, so we do not reset the repository.
        # for now, raise an update error and let the user manually reset the repository
        taf_logger.error(
            "Could not checkout branch {} during commit merge. Error {}", branch, e
        )
        raise UpdateFailedError(
            f"Repository {repository.name} should contain only committed changes. \n"
            f"Please update the repository at {repository.path} manually and try again."
        )

    if repository.top_commit_of_branch(branch) == commit_to_merge:
        return

    commits_since_to_merge = repository.all_commits_since_commit(
        commit_to_merge, branch=branch
    )

    if not len(commits_since_to_merge):
        taf_logger.info(
            "{} Merging commit {} into branch {}",
            repository.name,
            format_commit(commit_to_merge),
            branch,
        )
        repository.merge_commit(commit_to_merge)

    elif len(commits_since_to_merge) and force_revert:
        taf_logger.info(
            "{} Reverting branch {} to {}",
            repository.name,
            branch,
            format_commit(commit_to_merge),
        )
        repository.reset_to_commit(commit_to_merge, hard=True)
    else:
        taf_logger.info(
            "{} Commit {} already on branch {}",
            repository.name,
            format_commit(commit_to_merge),
            branch,
        )<|MERGE_RESOLUTION|>--- conflicted
+++ resolved
@@ -194,27 +194,7 @@
 class AuthenticationRepositoryUpdatePipeline(Pipeline):
     def __init__(
         self,
-<<<<<<< HEAD
         update_config,
-=======
-        operation,
-        url,
-        auth_path,
-        library_dir,
-        update_from_filesystem,
-        expected_repo_type,
-        target_repo_classes,
-        target_factory,
-        only_validate,
-        validate_from_commit,
-        conf_directory_root,
-        out_of_band_authentication,
-        checkout,
-        excluded_target_globs,
-        bare,
-        no_targets=False,  # do not add to clone or validate, run w/o no targets flag, and output with taf repo validate should see that it is validating messages. run with flag and what might happen is
-        no_upstream=False,  # add to all
->>>>>>> 25339a42
     ):
 
         super().__init__(
@@ -318,7 +298,6 @@
             else RunMode.UPDATE,
         )
 
-<<<<<<< HEAD
         self.operation = update_config.operation
         self.url = update_config.url
         self.library_dir = update_config.library_dir
@@ -331,29 +310,10 @@
         self.validate_from_commit = update_config.validate_from_commit
         self.out_of_band_authentication = update_config.out_of_band_authentication
         self.checkout = update_config.checkout
+        self.bare = update_config.bare
         self.excluded_target_globs = update_config.excluded_target_globs
-        # JMC: Add no_upstream flag
         self.no_targets = update_config.no_targets
         self.no_upstream = update_config.no_upstream
-=======
-        self.operation = operation
-        self.url = url
-        self.library_dir = library_dir
-        self.auth_path = auth_path
-        self.update_from_filesystem = update_from_filesystem
-        self.expected_repo_type = expected_repo_type
-        self.target_repo_classes = target_repo_classes
-        self.target_factory = target_factory
-        self.only_validate = only_validate
-        self.validate_from_commit = validate_from_commit
-        self.conf_directory_root = conf_directory_root
-        self.out_of_band_authentication = out_of_band_authentication
-        self.checkout = checkout
-        self.excluded_target_globs = excluded_target_globs
-        self.bare = bare
-        self.no_targets = no_targets
-        self.no_upstream = no_upstream
->>>>>>> 25339a42
         self.state = UpdateState()
         self.state.targets_data = {}
         self._output = None
