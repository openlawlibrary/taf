--- conflicted
+++ resolved
@@ -5,19 +5,11 @@
 from pathlib import Path
 import re
 import shutil
-import logging
 import tempfile
 from typing import Any, Dict, List, Optional
 
 from attr import attrs, define, field
 
-<<<<<<< HEAD
-from build.lib.taf.updater.updater_pipeline import (
-    _get_repository_name_from_info_json,
-    _get_repository_name_raise_error_if_not_defined,
-)
-=======
->>>>>>> 40fbf857
 from taf.git import GitError
 from taf.git import GitRepository
 from taf.constants import INFO_JSON_PATH
@@ -37,10 +29,6 @@
 from taf.updater.types.update import OperationType, UpdateType
 from taf.utils import TempPartition, on_rm_error, ensure_pre_push_hook
 from tuf.ngclient.updater import Updater
-<<<<<<< HEAD
-from tuf.repository_tool import TARGETS_DIRECTORY_NAME
-=======
->>>>>>> 40fbf857
 from taf.log import taf_logger
 
 EXPIRED_METADATA_ERROR = "ExpiredMetadataError"
@@ -56,11 +44,6 @@
     UPDATE = 1
     LOCAL_VALIDATION = 2
     ALL = 3
-
-
-logger = logging.getLogger(
-    "taf.updater_pipeline"
-)  # should this be logger = taf_logger?
 
 
 @define
@@ -97,9 +80,9 @@
     validated_commits_per_target_repos_branches: Dict[str, Dict[str, str]] = field(
         factory=dict
     )
-    additional_commits_per_target_repos_branches: Dict[str, Dict[str, List[str]]] = (
-        field(factory=dict)
-    )
+    additional_commits_per_target_repos_branches: Dict[
+        str, Dict[str, List[str]]
+    ] = field(factory=dict)
     validated_auth_commits: List[str] = field(factory=list)
     temp_root: TempPartition = field(default=None)
 
@@ -160,7 +143,6 @@
 
     def run(self):
         self.state.errors = []
-        taf_logger.info(f"Running pipeline in {self.run_mode} mode.")
         for step, step_run_mode, should_run_fn in self.steps:
             try:
                 if (
@@ -299,17 +281,17 @@
                     self.remove_temp_repositories,
                     RunMode.UPDATE,
                     None,
-                ),
+                ),  # only removes auth repo with --no-targets
                 (
                     self.set_target_repositories_data,
                     RunMode.UPDATE,
                     self.should_validate_target_repos,
-                ),
+                ),  # skipped with no-targets
                 (
                     self.print_additional_commits,
                     RunMode.ALL,
                     self.should_validate_target_repos,
-                ),
+                ),  # skipped with no-targets; prints all other commits that exist but are not merged
                 (self.check_pre_push_hook, RunMode.ALL, self.should_update_auth_repos),
                 (self.finish_update, RunMode.ALL, None),
             ],
@@ -362,17 +344,6 @@
 
     def start_update(self):
         # This message should be shown regardless of verbosity setting
-<<<<<<< HEAD
-        auth_repo_name = GitRepository(path=self.auth_path).name
-        taf_logger.log("NOTICE", f"{auth_repo_name}: Starting update...")
-
-    def finish_update(self):
-        # This message should be shown regardless of verbosity setting
-        taf_logger.log("NOTICE", f"{self.state.auth_repo_name}: Finished update!")
-
-    def set_existing_repositories(self):
-        taf_logger.debug("Checking which repositories are already on disk...")
-=======
         update_text = "validation" if self.only_validate else "update"
         if self.auth_path:
             auth_repo_name = GitRepository(path=self.auth_path).name
@@ -391,7 +362,6 @@
         taf_logger.debug(
             f"{self.state.auth_repo_name}: Checking which repositories are already on disk..."
         )
->>>>>>> 40fbf857
         self.state.existing_repo = False
         self.state.repos_on_disk = {}
         if self.auth_path is not None:
@@ -423,17 +393,12 @@
         try:
             # check if the auth repo is clean first
             if self.state.existing_repo:
-<<<<<<< HEAD
-                taf_logger.info(f"Checking if local repositories are clean...")
-                auth_repo = AuthenticationRepository(path=self.auth_path)
-=======
                 auth_repo = AuthenticationRepository(
                     path=self.auth_path, urls=[self.url]
                 )
                 taf_logger.info(
                     f"{auth_repo.name}: Checking if local repositories are clean..."
                 )
->>>>>>> 40fbf857
                 if auth_repo.is_bare_repository:
                     taf_logger.info(
                         f"Skipping clean check for bare repository {auth_repo.name}"
@@ -509,9 +474,6 @@
 
     @cleanup_decorator
     def clone_remote_and_run_tuf_updater(self):
-<<<<<<< HEAD
-        taf_logger.info("Cloning repository and running TUF updater...")
-=======
         if self.auth_path:
             auth_repo_name = GitRepository(path=self.auth_path).name
             taf_logger.info(
@@ -519,7 +481,6 @@
             )
         else:
             taf_logger.info("Cloning repository and running TUF updater...")
->>>>>>> 40fbf857
         settings.update_from_filesystem = self.update_from_filesystem
 
         if self.operation == OperationType.CLONE_OR_UPDATE:
@@ -543,9 +504,9 @@
             elif not settings.overwrite_last_validated_commit:
                 users_auth_repo = AuthenticationRepository(path=self.auth_path)
                 last_validated_commit = users_auth_repo.last_validated_commit
-                settings.last_validated_commit[validation_repo.name] = (
-                    last_validated_commit
-                )
+                settings.last_validated_commit[
+                    validation_repo.name
+                ] = last_validated_commit
 
             # check if auth path is provided and if that is not the case
             # check if info.json exists. info.json will be read after validation
@@ -667,13 +628,9 @@
     def validate_out_of_band_and_update_type(self):
         # this is the repository cloned inside the temp directory
         # we validate it before updating the actual authentication repository
-<<<<<<< HEAD
-        taf_logger.info("Validating out of band commit and update type...")
-=======
         taf_logger.info(
             f"{self.state.auth_repo_name}: Validating out of band commit and update type..."
         )
->>>>>>> 40fbf857
         try:
             if (
                 self.out_of_band_authentication is not None
@@ -730,13 +687,9 @@
     def clone_or_fetch_users_auth_repo(self):
         # fetch the latest commit or clone the repository without checkout
         # do not merge before targets are validated as well
-<<<<<<< HEAD
-        taf_logger.info("Cloning or updating user's authentication repository...")
-=======
         taf_logger.info(
             f"{self.state.auth_repo_name}: Cloning or updating user's authentication repository..."
         )
->>>>>>> 40fbf857
         try:
             if self.state.existing_repo:
                 self.state.users_auth_repo.fetch(fetch_all=True)
@@ -749,11 +702,7 @@
         return UpdateStatus.SUCCESS
 
     def load_target_repositories(self):
-<<<<<<< HEAD
-        taf_logger.debug("Loading target repositories...")
-=======
         taf_logger.debug(f"{self.state.auth_repo_name}: Loading target repositories...")
->>>>>>> 40fbf857
         try:
             repositoriesdb.load_repositories(
                 self.state.users_auth_repo,
@@ -792,13 +741,9 @@
             return UpdateStatus.FAILED
 
     def check_if_repositories_on_disk(self):
-<<<<<<< HEAD
-        taf_logger.info("Checking if all target repositories are already on disk...")
-=======
         taf_logger.info(
             f"{self.state.auth_repo_name}: Checking if all target repositories are already on disk..."
         )
->>>>>>> 40fbf857
         try:
             for repository in self.state.users_target_repositories.values():
                 if not repository.is_git_repository_root:
@@ -816,13 +761,9 @@
             return UpdateStatus.FAILED
 
     def clone_target_repositories_to_temp(self):
-<<<<<<< HEAD
-        taf_logger.debug("Cloning target repositories to temp...")
-=======
         taf_logger.debug(
             f"{self.state.auth_repo_name}: Cloning target repositories to temp..."
         )
->>>>>>> 40fbf857
         try:
             self.state.repos_on_disk = {}
             self.state.repos_not_on_disk = {}
@@ -849,13 +790,9 @@
 
                 for future in as_completed(futures):
                     future.result()
-<<<<<<< HEAD
-            taf_logger.info("Finished cloning target repositories.")
-=======
             taf_logger.info(
                 f"{self.state.auth_repo_name}: Finished cloning target repositories."
             )
->>>>>>> 40fbf857
             return UpdateStatus.SUCCESS
         except Exception as e:
             self.state.errors.append(e)
@@ -863,14 +800,9 @@
             return UpdateStatus.FAILED
 
     def determine_start_commits(self):
-<<<<<<< HEAD
-        taf_logger.info("Validating initial state of target repositories...")
-        taf_logger.info("Checking initial state of repositories...")
-=======
         taf_logger.info(
             f"{self.state.auth_repo_name}: Validating initial state of target repositories..."
         )
->>>>>>> 40fbf857
         try:
             self.state.targets_data_by_auth_commits = (
                 self.state.users_auth_repo.targets_data_by_auth_commits(
@@ -996,13 +928,9 @@
 
     def get_target_repositories_commits(self):
         """Returns a list of newly fetched commits belonging to the specified branch."""
-<<<<<<< HEAD
-        taf_logger.debug("Fetching commits of target repositories...")
-=======
         taf_logger.debug(
             f"{self.state.auth_repo_name}: Fetching commits of target repositories..."
         )
->>>>>>> 40fbf857
         self.state.fetched_commits_per_target_repos_branches = defaultdict(dict)
 
         def fetch_commits(repository, branch, old_head):
@@ -1093,13 +1021,9 @@
         return UpdateStatus.SUCCESS
 
     def check_if_local_target_repositories_clean(self):
-<<<<<<< HEAD
-        taf_logger.debug("Checking if target repositories are clean...")
-=======
         taf_logger.debug(
             f"{self.state.auth_repo_name}: Checking if target repositories are clean..."
         )
->>>>>>> 40fbf857
         try:
             for repository in self.state.repos_on_disk.values():
                 if repository.is_bare_repository:
@@ -1131,13 +1055,9 @@
         Breadth-first update of target repositories
         Merge last valid commits at the end of the update
         """
-<<<<<<< HEAD
-        taf_logger.info("Validating target repositories...")
-=======
         taf_logger.info(
             "f{self.state.auth_repo_name}: Validating target repositories..."
         )
->>>>>>> 40fbf857
         try:
             # need to be set to old head since that is the last validated target
             self.state.validated_commits_per_target_repos_branches = defaultdict(dict)
@@ -1206,13 +1126,9 @@
 
                 # commit processed without an error
                 self.state.validated_auth_commits.append(auth_commit)
-<<<<<<< HEAD
-            taf_logger.info("Validation of target repositories finished")
-=======
             taf_logger.info(
                 f"{self.state.auth_repo_name}: Validation of target repositories finished"
             )
->>>>>>> 40fbf857
             return UpdateStatus.SUCCESS
         except Exception as e:
             self.state.errors.append(e)
@@ -1295,11 +1211,7 @@
         In case of repositories which can contain unauthenticated commits, they do not even need to get signed
         """
         taf_logger.debug(
-<<<<<<< HEAD
-            "Validating and setting additional commits of target repositories..."
-=======
             f"{self.state.auth_repo_name}: Validating and setting additional commits of target repositories..."
->>>>>>> 40fbf857
         )
         # only get additional commits if the validation was complete (not partial, up to a commit)
         self.state.additional_commits_per_target_repos_branches = defaultdict(dict)
@@ -1357,13 +1269,9 @@
             return UpdateStatus.FAILED
 
     def update_users_target_repositories(self):
-<<<<<<< HEAD
-        taf_logger.debug("Copying or updating user's target repositories...")
-=======
         taf_logger.debug(
             f"{self.state.auth_repo_name}: Copying or updating user's target repositories..."
         )
->>>>>>> 40fbf857
         if self.state.update_status == UpdateStatus.FAILED:
             return self.state.update_status
         try:
@@ -1395,11 +1303,7 @@
             return UpdateStatus.FAILED
 
     def remove_temp_repositories(self):
-<<<<<<< HEAD
-        taf_logger.debug("Removing temp repositories...")
-=======
         taf_logger.debug(f"{self.state.auth_repo_name}: Removing temp repositories...")
->>>>>>> 40fbf857
         if not self.state.temp_root:
             return self.state.update_status
         try:
@@ -1416,13 +1320,9 @@
         """Determines which commits needs to be merged into the specified branch and
         merge it.
         """
-<<<<<<< HEAD
-        taf_logger.info("Merging commits into target repositories...")
-=======
         taf_logger.info(
             f"{self.state.auth_repo_name}: Merging commits into target repositories..."
         )
->>>>>>> 40fbf857
         try:
             if self.only_validate:
                 return self.state.update_status
@@ -1473,10 +1373,12 @@
                         ).get(branch)
                         branch_data[branch]["new"] = [commit_info]
                         branch_data[branch]["after_pull"] = [commit_info]
-                        branch_data[branch]["unauthenticated"] = (
-                            self.state.additional_commits_per_target_repos_branches.get(
-                                repo_name, {}
-                            ).get(branch, [])
+                        branch_data[branch][
+                            "unauthenticated"
+                        ] = self.state.additional_commits_per_target_repos_branches.get(
+                            repo_name, {}
+                        ).get(
+                            branch, []
                         )
                         if old_head is not None:
                             branch_data[branch]["before_pull"] = old_head
@@ -1606,12 +1508,8 @@
 
 
 def _run_tuf_updater(git_fetcher, auth_repo_name):
-<<<<<<< HEAD
-    taf_logger.info("Running TUF validation of the authentication repository...")
-=======
     auth_repo_name = auth_repo_name or ""
     taf_logger.info(f"{auth_repo_name}: Running TUF validation...")
->>>>>>> 40fbf857
 
     def _init_updater():
         try:
