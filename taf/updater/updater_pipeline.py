--- conflicted
+++ resolved
@@ -190,40 +190,17 @@
 class AuthenticationRepositoryUpdatePipeline(Pipeline):
     def __init__(
         self,
-<<<<<<< HEAD
-        operation,
-        url,
-        auth_path,
-        library_dir,
-        update_from_filesystem,
-        expected_repo_type,
-        target_repo_classes,
-        target_factory,
-        only_validate,
-        validate_from_commit,
-        conf_directory_root,
-        out_of_band_authentication,
-        checkout,
-        excluded_target_globs,
-        no_targets=False,  # do not add to clone or validate, run w/o no targets flag, and output with taf repo validate should see that it is validating messages. run with flag and what might happen is
-        # JMC: Add no_upstream to init
-        no_upstream=False,  # add to all
-=======
         update_config,
->>>>>>> 96abbcbb
     ):
 
         super().__init__(
             steps=[
                 (
-<<<<<<< HEAD
-=======
                     self.start_update,
                     RunMode.ALL,
                     None,
                 ),
                 (
->>>>>>> 96abbcbb
                     self.set_existing_repositories,
                     RunMode.UPDATE,
                     None,
@@ -315,11 +292,8 @@
                     RunMode.ALL,
                     self.should_validate_target_repos,
                 ),  # skipped with no-targets; prints all other commits that exist but are not merged
-<<<<<<< HEAD
-=======
                 (self.check_pre_push_hook, RunMode.ALL, self.should_update_auth_repos),
                 (self.finish_update, RunMode.ALL, None),
->>>>>>> 96abbcbb
             ],
             run_mode=(
                 RunMode.LOCAL_VALIDATION
@@ -327,26 +301,6 @@
                 else RunMode.UPDATE
             ),
         )
-<<<<<<< HEAD
-
-        self.operation = operation
-        self.url = url
-        self.library_dir = library_dir
-        self.auth_path = auth_path
-        self.update_from_filesystem = update_from_filesystem
-        self.expected_repo_type = expected_repo_type
-        self.target_repo_classes = target_repo_classes
-        self.target_factory = target_factory
-        self.only_validate = only_validate
-        self.validate_from_commit = validate_from_commit
-        self.conf_directory_root = conf_directory_root
-        self.out_of_band_authentication = out_of_band_authentication
-        self.checkout = checkout
-        self.excluded_target_globs = excluded_target_globs
-        # JMC: Add no_upstream flag
-        self.no_targets = no_targets
-        self.no_upstream = no_upstream
-=======
         self.operation = update_config.operation
         self.url = update_config.url
         self.library_dir = update_config.library_dir
@@ -364,7 +318,6 @@
         self.no_targets = update_config.no_targets
         self.no_upstream = update_config.no_upstream
         self.force = update_config.force
->>>>>>> 96abbcbb
         self.state = UpdateState()
         self.state.targets_data = {}
         self._output = None
@@ -389,11 +342,6 @@
             return self.state.event == Event.CHANGED
         return True
 
-<<<<<<< HEAD
-    @log_on_start(
-        DEBUG, "Checking which repositories are already on disk...", logger=taf_logger
-    )
-=======
     def start_update(self):
         # This message should be shown regardless of verbosity setting
         update_text = "validation" if self.only_validate else "update"
@@ -410,7 +358,6 @@
             "NOTICE", f"{self.state.auth_repo_name}: Finished {update_text}!"
         )
 
->>>>>>> 96abbcbb
     def set_existing_repositories(self):
         taf_logger.debug(
             f"{self.state.auth_repo_name}: Checking which repositories are already on disk..."
