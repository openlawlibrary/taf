--- conflicted
+++ resolved
@@ -215,8 +215,6 @@
         default=False,
         metadata={"docs": "Whether update fails if a warning is raised. Optional."},
     )
-<<<<<<< HEAD
-=======
     bare: bool = field(
         default=False,
         metadata={
@@ -229,25 +227,16 @@
             "docs": "Whether to force update repositories. If set to true, all repositories will be forcefully updated."
         },
     )
->>>>>>> 96abbcbb
     no_deps: bool = field(
         default=False,
         metadata={"docs": "Specifies whether or not to update dependencies. Optional."},
     )
-<<<<<<< HEAD
-    # JMC: Addition of --no-targets option to allow user to skip target repos when validating the authentication repository.
-=======
->>>>>>> 96abbcbb
     no_targets: bool = field(
         default=False,
         metadata={
             "docs": "Flag to skip target repositiory validation and validate only authentication repos. Optional."
         },
     )
-<<<<<<< HEAD
-    # JMC: Addition of --no-upstream option to allow user to opt out of comparing with the remote repository and be added to clone and update
-=======
->>>>>>> 96abbcbb
     no_upstream: bool = field(
         default=True,
         metadata={
@@ -368,17 +357,6 @@
             update_output=update_output,
             repos_update_data=repos_update_data,
             transient_data=transient_data,
-<<<<<<< HEAD
-            out_of_band_authentication=config.out_of_band_authentication,
-            scripts_root_dir=config.scripts_root_dir,
-            checkout=config.checkout,
-            excluded_target_globs=config.excluded_target_globs,
-            # JMC: pass the no_deps, no_targets, and no_upstream flags
-            no_deps=config.no_deps,
-            no_targets=config.no_targets,
-            no_upstream=config.no_upstream,
-=======
->>>>>>> 96abbcbb
         )
         if repos_update_data[auth_repo_name].get("error"):
             raise repos_update_data[auth_repo_name]["error"]
@@ -426,16 +404,6 @@
     visited=None,
     repos_update_data=None,
     transient_data=None,
-<<<<<<< HEAD
-    out_of_band_authentication=None,
-    scripts_root_dir=None,
-    checkout=True,
-    excluded_target_globs=None,
-    no_deps=False,
-    no_targets=False,
-    no_upstream=True,
-=======
->>>>>>> 96abbcbb
 ):
     """
     Arguments:
@@ -453,39 +421,11 @@
         return
     visited.append(update_config.url)
     # at the moment, we assume that the initial commit is valid and that it contains at least root.json
-<<<<<<< HEAD
-    (
-        update_status,
-        auth_repo,
-        auth_repo_name,
-        commits_data,
-        error,
-        targets_data,
-    ) = _update_current_repository(
-        operation,
-        url,
-        auth_path,
-        library_dir,
-        update_from_filesystem,
-        expected_repo_type,
-        target_repo_classes,
-        target_factory,
-        only_validate,
-        validate_from_commit,
-        conf_directory_root,
-        out_of_band_authentication,
-        checkout,
-        excluded_target_globs,
-        no_targets,
-        no_upstream,
-    )
-=======
     update_status = update_output.event
     auth_repo = update_output.users_auth_repo
     commits_data = update_output.commits_data
     error = update_output.error
     targets_data = (update_output.targets_data,)
->>>>>>> 96abbcbb
 
     # if auth_repo doesn't exist, means that either clients-auth-path isn't provided,
     # or info.json is missing from protected
@@ -505,76 +445,15 @@
         if commits_data["before_pull"] is not None:
             commits = [commits_data["before_pull"]]
         commits.extend(commits_data["new"])
-<<<<<<< HEAD
-
-    if commits_data["after_pull"] is not None:
-        if not no_deps:
-            # TODO
-            # need to handle wrong definitions and make sure that the update doesn't fail
-=======
 
     if commits_data["after_pull"] is not None and not update_config.no_deps:
 
         if update_status != Event.FAILED:
 
->>>>>>> 96abbcbb
             # for now, just take the newest commit and do not worry about updated definitions
             # latest_commit = commits[-1::]
             repositoriesdb.load_dependencies(
                 auth_repo,
-<<<<<<< HEAD
-                library_dir=library_dir,
-                commits=commits,
-            )
-
-            if update_status != Event.FAILED:
-                errors = []
-                # load the repositories from dependencies.json and update these repositories
-                child_auth_repos = repositoriesdb.get_deduplicated_auth_repositories(
-                    auth_repo, commits
-                ).values()
-
-                for (
-                    child_auth_repo
-                ) in child_auth_repos:  # want to parallelize this; separate PR
-                    try:
-                        _, error = _update_named_repository(
-                            operation=OperationType.CLONE_OR_UPDATE,
-                            url=child_auth_repo.urls[0],
-                            auth_path=child_auth_repo.path,
-                            library_dir=library_dir,
-                            update_from_filesystem=update_from_filesystem,
-                            expected_repo_type=expected_repo_type,
-                            target_repo_classes=target_repo_classes,
-                            target_factory=target_factory,
-                            only_validate=only_validate,
-                            validate_from_commit=validate_from_commit,
-                            conf_directory_root=conf_directory_root,
-                            visited=visited,
-                            repos_update_data=repos_update_data,
-                            transient_data=transient_data,
-                            out_of_band_authentication=child_auth_repo.out_of_band_authentication,
-                            scripts_root_dir=scripts_root_dir,
-                            checkout=checkout,
-                            no_upstream=no_upstream,
-                        )
-                        if error:
-                            raise error
-                    except Exception as e:
-                        errors.append(str(e))
-
-                if len(errors):
-                    errors = "\n".join(errors)
-                    taf_logger.error(
-                        "Update of {} failed. One or more referenced authentication repositories could not be validated:\n {}",
-                        auth_repo.name,
-                        errors,
-                    )
-                    error = UpdateFailedError(
-                        f"Update of {auth_repo.name} failed. One or more referenced authentication repositories could not be validated:\n {errors}"
-                    )
-                    update_status = Event.FAILED
-=======
                 library_dir=update_config.library_dir,
                 commits=commits,
             )
@@ -610,7 +489,6 @@
                     _process_repo_update(
                         child_config, output, visited, repos_update_data, transient_data
                     )
->>>>>>> 96abbcbb
 
         if (
             not update_config.only_validate
@@ -624,24 +502,12 @@
             # if there were no errors, merge the last validated authentication repository commit
             _merge_commit(auth_repo, auth_repo.default_branch, last_commit, True)
             # update the last validated commit
-<<<<<<< HEAD
-            if not excluded_target_globs and not no_deps:
-=======
             if not update_config.excluded_target_globs and not update_config.no_deps:
->>>>>>> 96abbcbb
                 auth_repo.set_last_validated_commit(last_commit)
 
             # do not call the handlers if only validating the repositories
             # if a handler fails and we are in the development mode, revert the update
             # so that it's easy to try again after fixing the handler
-<<<<<<< HEAD
-            # JMC: Added "and not no_targets:" to this first line of code
-            if not only_validate and not excluded_target_globs and not no_targets:
-                _execute_repo_handlers(
-                    update_status,
-                    auth_repo,
-                    scripts_root_dir,
-=======
             if (
                 not update_config.only_validate
                 and not update_config.excluded_target_globs
@@ -651,7 +517,6 @@
                     update_status,
                     auth_repo,
                     update_config.scripts_root_dir,
->>>>>>> 96abbcbb
                     commits_data,
                     error,
                     targets_data,
@@ -670,56 +535,6 @@
     repositoriesdb.clear_repositories_db()
 
 
-<<<<<<< HEAD
-
-def _update_current_repository(
-    operation,
-    url,
-    auth_path,
-    library_dir,
-    update_from_filesystem,
-    expected_repo_type,
-    target_repo_classes,
-    target_factory,
-    only_validate,
-    validate_from_commit,
-    conf_directory_root,
-    out_of_band_authentication,
-    checkout,
-    excluded_target_globs,
-    # JMC: Addition of new flags
-    no_targets,
-    no_upstream,
-):
-    updater_pipeline = AuthenticationRepositoryUpdatePipeline(
-        operation,
-        url,
-        auth_path,
-        library_dir,
-        update_from_filesystem,
-        expected_repo_type,
-        target_repo_classes,
-        target_factory,
-        only_validate,
-        validate_from_commit,
-        conf_directory_root,
-        out_of_band_authentication,
-        checkout,
-        excluded_target_globs,
-        no_upstream=no_upstream,
-        no_targets=no_targets,
-    )
-    updater_pipeline.run()
-    output = updater_pipeline.output
-    return (
-        output.event,
-        output.users_auth_repo,
-        output.auth_repo_name,
-        output.commits_data,
-        output.error,
-        output.targets_data,
-    )
-=======
 def _update_dependencies(update_config, child_auth_repos):
 
     # for now, just take the newest commit and do not worry about updated definitions
@@ -767,7 +582,6 @@
             if output:
                 outputs.append(output)
     return outputs, errors
->>>>>>> 96abbcbb
 
 
 def _update_transient_data(
@@ -787,10 +601,7 @@
     validate_from_commit=None,
     excluded_target_globs=None,
     strict=False,
-<<<<<<< HEAD
-=======
     bare=False,
->>>>>>> 96abbcbb
     no_targets=False,
     no_deps=False,
 ):
@@ -819,10 +630,6 @@
             library_dir=library_dir,
             validate_from_commit=validate_from_commit,
             excluded_target_globs=excluded_target_globs,
-<<<<<<< HEAD
-            no_targets=no_targets,
-            no_deps=no_deps,
-=======
             strict=strict,
             bare=bare,
             no_targets=no_targets,
@@ -841,7 +648,6 @@
         _process_repo_update(
             config,
             update_output,
->>>>>>> 96abbcbb
         )
     except Exception as e:
         raise ValidationFailedError(
