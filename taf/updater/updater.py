--- conflicted
+++ resolved
@@ -12,55 +12,36 @@
 import taf.repositoriesdb as repositoriesdb
 from taf.auth_repo import NamedAuthenticationRepo
 import taf.settings as settings
-<<<<<<< HEAD
 from taf.exceptions import (
     UpdateFailedError,
-    UpdaterAdditionalCommits,
+    UpdaterAdditionalCommitsError,
     GitError,
     MissingHostsError,
     InvalidHostsError,
 )
-=======
-from taf.exceptions import UpdateFailedError, UpdaterAdditionalCommitsError, GitError
->>>>>>> c68939a7
 from taf.updater.handlers import GitUpdater
 from taf.utils import on_rm_error
 from taf.hosts import load_hosts_json, set_hosts_of_repo, load_hosts, get_hosts
 from taf.updater.lifecycle_handlers import handle_repo_event, handle_host_event, Event
 
 
-
 disable_tuf_console_logging()
 
 
-<<<<<<< HEAD
 # TODO think about defining schemas of all of the data and implement validation
 
 
 class UpdateType(enum.Enum):
     TEST = 1
     OFFICIAL = 2
-=======
-class UpdateType(enum.Enum):
-    TEST = (1,)
-    OFFICIAL = (2,)
->>>>>>> c68939a7
     EITHER = 3
 
     @classmethod
     def from_name(cls, name):
-<<<<<<< HEAD
         update_type = {v: k for k, v in UPDATE_TYPES.items()}.get(name)
-=======
-        update_type = UPDATE_TYPES.get(name)
->>>>>>> c68939a7
         if update_type is not None:
             return update_type
         raise ValueError("{} is not a valid update type".format(name))
-
-<<<<<<< HEAD
-    def to_name(self):
-        return UPDATE_TYPES[self.value]
 
 
 UPDATE_TYPES = {
@@ -94,16 +75,6 @@
     return config
 
 
-=======
-
-UPDATE_TYPES = {
-    "test": UpdateType.TEST,
-    "official": UpdateType.OFFICIAL,
-    "either": UpdateType.EITHER,
-}
-
-
->>>>>>> c68939a7
 def update_repository(
     url,
     clients_auth_path,
@@ -114,15 +85,10 @@
     target_factory=None,
     only_validate=False,
     validate_from_commit=None,
-<<<<<<< HEAD
-    check_for_unauthenticated=False,
+    error_if_unauthenticated=False,
     conf_directory_root=None,
     config_path=None,
     out_of_band_authentication=None,
-=======
-    error_if_unauthenticated=False,
-    conf_directory_root=None,
->>>>>>> c68939a7
 ):
     """
     <Arguments>
@@ -157,7 +123,6 @@
 
     auth_repo_name = f"{clients_auth_path.parent.name}/{clients_auth_path.name}"
     clients_auth_root_dir = clients_auth_path.parent.parent
-<<<<<<< HEAD
     repos_update_data = {}
     transient_data = {}
     root_error = None
@@ -173,7 +138,7 @@
             target_factory,
             only_validate,
             validate_from_commit,
-            check_for_unauthenticated,
+            error_if_unauthenticated,
             conf_directory_root,
             repos_update_data=repos_update_data,
             transient_data=transient_data,
@@ -230,22 +195,6 @@
         )
     if root_error:
         raise root_error
-=======
-    _update_named_repository(
-        url,
-        clients_auth_root_dir,
-        clients_root_dir,
-        auth_repo_name,
-        update_from_filesystem,
-        expected_repo_type,
-        target_repo_classes,
-        target_factory,
-        only_validate,
-        validate_from_commit,
-        error_if_unauthenticated,
-        conf_directory_root,
-    )
->>>>>>> c68939a7
 
 
 def _update_named_repository(
@@ -254,27 +203,18 @@
     targets_root_dir,
     auth_repo_name,
     update_from_filesystem,
-<<<<<<< HEAD
     expected_repo_type,
-=======
-    expected_repo_type=UpdateType.EITHER,
->>>>>>> c68939a7
     target_repo_classes=None,
     target_factory=None,
     only_validate=False,
     validate_from_commit=None,
-<<<<<<< HEAD
-    check_for_unauthenticated=False,
+    error_if_unauthenticated=False,
     conf_directory_root=None,
     visited=None,
     hosts_hierarchy_per_repo=None,
     repos_update_data=None,
     transient_data=None,
     out_of_band_authentication=None,
-=======
-    error_if_unauthenticated=False,
-    conf_directory_root=None,
->>>>>>> c68939a7
 ):
     """
     <Arguments>
@@ -495,7 +435,6 @@
         }
     }
     tuf.settings.repositories_directory = clients_auth_root_dir
-<<<<<<< HEAD
 
     def _commits_ret(commits, existing_repo, update_successful):
         if commits is None:
@@ -534,14 +473,6 @@
             shutil.rmtree(users_auth_repo.path, onerror=on_rm_error)
             shutil.rmtree(users_auth_repo.conf_dir)
         return Event.FAILED, users_auth_repo, _commits_ret(None, False, False), e, {}
-=======
-    repository_updater = tuf_updater.Updater(
-        auth_repo_name, repository_mirrors, GitUpdater
-    )
-    users_auth_repo = repository_updater.update_handler.users_auth_repo
-    existing_repo = users_auth_repo.is_git_repository_root
-    additional_commits_per_repo = {}
->>>>>>> c68939a7
     try:
         # the current authentication repository is insantiated in the handler
         users_auth_repo = repository_updater.update_handler.users_auth_repo
@@ -606,37 +537,13 @@
             users_auth_repo.sorted_commits_and_branches_per_repositories(commits)
         )
 
-<<<<<<< HEAD
         additional_commits_per_repo, targets_data = _update_target_repositories(
-=======
-        # update target repositories
-        repositories_json = users_auth_repo.get_json(
-            commits[-1], "targets/repositories.json"
-        )
-
-        additional_commits_per_repo = _update_target_repositories(
->>>>>>> c68939a7
             repositories,
             repositories_branches_and_commits,
             last_validated_commit,
             only_validate,
-<<<<<<< HEAD
-            check_for_unauthenticated,
-        )
-=======
             error_if_unauthenticated,
         )
-
-        if not only_validate:
-            last_commit = commits[-1]
-            taf_logger.info(
-                "Merging commit {} into {}", last_commit, users_auth_repo.name
-            )
-            # if there were no errors, merge the last validated authentication repository commit
-            _merge_commit(users_auth_repo, users_auth_repo.default_branch, last_commit)
-            # update the last validated commit
-            users_auth_repo.set_last_validated_commit(last_commit)
->>>>>>> c68939a7
     except Exception as e:
         if not existing_repo:
             shutil.rmtree(users_auth_repo.path, onerror=on_rm_error)
@@ -653,13 +560,12 @@
         repository_updater.update_handler.cleanup()
         repositoriesdb.clear_repositories_db()
 
-<<<<<<< HEAD
-    if check_for_unauthenticated and len(additional_commits_per_repo):
+    if error_if_unauthenticated and len(additional_commits_per_repo):
         return (
             Event.FAILED,
             users_auth_repo,
             _commits_ret(commits, existing_repo, False),
-            UpdaterAdditionalCommits(additional_commits_per_repo),
+            UpdaterAdditionalCommitsError(additional_commits_per_repo),
             {},
             {},
         )
@@ -673,10 +579,6 @@
         None,
         targets_data,
     )
-=======
-    if error_if_unauthenticated and len(additional_commits_per_repo):
-        raise UpdaterAdditionalCommitsError(additional_commits_per_repo)
->>>>>>> c68939a7
 
 
 def _update_authentication_repository(repository_updater, only_validate):
@@ -739,11 +641,7 @@
     repositories_branches_and_commits,
     last_validated_commit,
     only_validate,
-<<<<<<< HEAD
-    check_for_unauthenticated,
-=======
     error_if_unauthenticated,
->>>>>>> c68939a7
 ):
     taf_logger.info("Validating target repositories")
     # keep track of the repositories which were cloned
@@ -752,21 +650,11 @@
     allow_unauthenticated = {}
     new_commits = defaultdict(dict)
     additional_commits_per_repo = {}
-<<<<<<< HEAD
     top_commits_of_branches_before_pull = {}
     for path, repository in repositories.items():
         taf_logger.info("Validating repository {}", repository.name)
         allow_unauthenticated_for_repo = repository.custom.get(
             "allow-unauthenticated-commits", False
-=======
-
-    for path, repository in repositories.items():
-        taf_logger.info("Validating repository {}", repository.name)
-        allow_unauthenticated_for_repo = (
-            repositories_json["repositories"][repository.name]
-            .get("custom", {})
-            .get("allow-unauthenticated-commits", False)
->>>>>>> c68939a7
         )
         allow_unauthenticated[path] = allow_unauthenticated_for_repo
         is_git_repository = repository.is_git_repository_root
@@ -789,10 +677,6 @@
             and not only_validate
         ):
             repositories_branches_and_commits[path][repository.default_branch] = []
-<<<<<<< HEAD
-=======
-
->>>>>>> c68939a7
         for branch in repositories_branches_and_commits[path]:
             taf_logger.info("Validating branch {}", branch)
             # if last_validated_commit is None or if the target repository didn't exist prior
@@ -837,10 +721,7 @@
                 old_head,
                 branch_exists,
             )
-<<<<<<< HEAD
             top_commits_of_branches_before_pull.setdefault(path, {})[branch] = old_head
-=======
->>>>>>> c68939a7
             new_commits[path].setdefault(branch, []).extend(new_commits_on_repo_branch)
             try:
                 additional_commits_on_branch = _update_target_repository(
@@ -849,11 +730,7 @@
                     repo_branch_commits,
                     allow_unauthenticated_for_repo,
                     branch,
-<<<<<<< HEAD
-                    check_for_unauthenticated,
-=======
                     error_if_unauthenticated,
->>>>>>> c68939a7
                 )
                 if len(additional_commits_on_branch):
                     additional_commits_per_repo.setdefault(repository.name, {})[
@@ -884,7 +761,6 @@
                     allow_unauthenticated[path],
                     new_commits[path][branch],
                 )
-<<<<<<< HEAD
 
     return additional_commits_per_repo, _set_target_repositories_data(
         repositories,
@@ -892,18 +768,12 @@
         top_commits_of_branches_before_pull,
         additional_commits_per_repo,
     )
-=======
-    return additional_commits_per_repo
->>>>>>> c68939a7
 
 
 def _get_commits(
     repository, existing_repository, branch, only_validate, old_head, branch_exists
 ):
-<<<<<<< HEAD
-=======
     """Returns a list of newly fetched commits belonging to the specified branch."""
->>>>>>> c68939a7
     if existing_repository:
         repository.fetch(branch=branch)
     if old_head is not None:
@@ -950,12 +820,9 @@
 def _merge_branch_commits(
     repository, branch, branch_commits, allow_unauthenticated, new_branch_commits
 ):
-<<<<<<< HEAD
-=======
     """Determines which commits needs to be merged into the specified branch and
     merge it.
     """
->>>>>>> c68939a7
     last_commit = branch_commits[-1]["commit"]
     last_validated_commit = last_commit
     commit_to_merge = (
@@ -966,12 +833,9 @@
 
 
 def _merge_commit(repository, branch, commit_to_merge, allow_unauthenticated=False):
-<<<<<<< HEAD
-=======
     """Merge the specified commit into the given branch and check out the branch.
     If the repository cannot contain unauthenticated commits, check out the merged commit.
     """
->>>>>>> c68939a7
     checkout = True
     try:
         repository.checkout_branch(branch, raise_anyway=True)
@@ -991,8 +855,7 @@
         if not allow_unauthenticated:
             repository.checkout_commit(commit_to_merge)
         else:
-<<<<<<< HEAD
-            repository.checkout_branch(repository.default_branch)
+            repository.checkout_branch(branch)
 
 
 def _set_target_repositories_data(
@@ -1030,9 +893,6 @@
             commits_data[branch] = branch_commits_data
         targets_data[repo_name]["commits"] = commits_data
     return targets_data
-=======
-            repository.checkout_branch(branch)
->>>>>>> c68939a7
 
 
 def _update_target_repository(
@@ -1041,11 +901,7 @@
     target_commits,
     allow_unauthenticated,
     branch,
-<<<<<<< HEAD
-    check_for_unauthenticated,
-=======
     error_if_unauthenticated,
->>>>>>> c68939a7
 ):
     taf_logger.info(
         "Validating target repository {} {} branch", repository.name, branch
@@ -1127,15 +983,9 @@
         )
     taf_logger.info("Successfully validated {}", repository.name)
 
-<<<<<<< HEAD
-    if check_for_unauthenticated and len(additional_commits):
-        # these commits include all commits newer than last authenticated commit (if unauthenticated commits are allowed)
-        # that does not necessarily mean that the local repository is not up to date with the remote on
-=======
     if error_if_unauthenticated and len(additional_commits):
         # these commits include all commits newer than last authenticated commit (if unauthenticated commits are allowed)
         # that does not necessarily mean that the local repository is not up to date with the remote
->>>>>>> c68939a7
         # pull could've been run manually
         # check where the current local head is
         branch_current_head = repository.top_commit_of_branch(branch)
