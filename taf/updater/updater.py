--- conflicted
+++ resolved
@@ -186,12 +186,10 @@
         default=False,
         metadata={"docs": "Whether update fails if a warning is raised. Optional."},
     )
-<<<<<<< HEAD
     bare: bool = field(
         default=False,
         metadata={
             "docs": "Whether to clone repositories as bare repositories. If set to true, all repositories will be cloned as bare repositories. Optional."
-=======
     no_deps: bool = field(
         default=False,
         metadata={"docs": "Specifies whether or not to update dependencies. Optional."},
@@ -208,7 +206,6 @@
         default=True,
         metadata={
             "docs": "Flag to skip comparison with remote repositories upstream. Optional."
->>>>>>> 1d1ce4e1
         },
     )
 
@@ -335,14 +332,11 @@
             scripts_root_dir=config.scripts_root_dir,
             checkout=config.checkout,
             excluded_target_globs=config.excluded_target_globs,
-<<<<<<< HEAD
             bare=config.bare,
-=======
             # JMC: pass the no_deps, no_targets, and no_upstream flags
             no_deps=config.no_deps,
             no_targets=config.no_targets,
             no_upstream=config.no_upstream,
->>>>>>> 1d1ce4e1
         )
         if error:
             raise error
@@ -402,13 +396,10 @@
     scripts_root_dir=None,
     checkout=True,
     excluded_target_globs=None,
-<<<<<<< HEAD
     bare=False,
-=======
     no_deps=False,
     no_targets=False,
     no_upstream=True,
->>>>>>> 1d1ce4e1
 ):
     """
     Arguments:
@@ -491,12 +482,9 @@
         out_of_band_authentication,
         checkout,
         excluded_target_globs,
-<<<<<<< HEAD
         bare,
-=======
         no_targets,
         no_upstream,
->>>>>>> 1d1ce4e1
     )
 
     # if auth_repo doesn't exist, means that either clients-auth-path isn't provided,
@@ -637,13 +625,10 @@
     out_of_band_authentication,
     checkout,
     excluded_target_globs,
-<<<<<<< HEAD
     bare,
-=======
     # JMC: Addition of new flags
     no_targets,
     no_upstream,
->>>>>>> 1d1ce4e1
 ):
     updater_pipeline = AuthenticationRepositoryUpdatePipeline(
         operation,
@@ -660,12 +645,9 @@
         out_of_band_authentication,
         checkout,
         excluded_target_globs,
-<<<<<<< HEAD
         bare,
-=======
         no_upstream=no_upstream,
         no_targets=no_targets,
->>>>>>> 1d1ce4e1
     )
     updater_pipeline.run()
     output = updater_pipeline.output
@@ -696,12 +678,9 @@
     validate_from_commit=None,
     excluded_target_globs=None,
     strict=False,
-<<<<<<< HEAD
     bare=False,
-=======
     no_targets=False,
     no_deps=False,
->>>>>>> 1d1ce4e1
 ):
     settings.strict = strict
 
@@ -731,12 +710,9 @@
             only_validate=True,
             validate_from_commit=validate_from_commit,
             excluded_target_globs=excluded_target_globs,
-<<<<<<< HEAD
             bare=bare,
-=======
             no_targets=no_targets,
             no_deps=no_deps,
->>>>>>> 1d1ce4e1
         )
         if error:
             raise error
