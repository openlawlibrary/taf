"""
The general idea of the updater is the following:
- We have a git repository which contains the metadata files. These metadata files
are in the 'metadata' directory
- Clients have a clone of that repository on their local machine and want to update it
- We don't want to simply pull the updates. We want to verify that the new commits
(committed after the most recent one in the client's local repository)
- For each of the new commits, we want to check if all metadata is valid. The set of
metadata should be valid as a whole at that revision. Not only do we want to make sure
that a metadata which is supposed to be changed was indeed updated and is valid, but
also to make sure that if a metadata file should not be updated, it remained the same.
- We also want to make sure that all targets metadata is valid (including the delegated roles)
- We do not want to simply update the metadata to the latest version, without skipping
these checks. We want to check each commit, not just the last one.
- If we are checking a commit which is not the latest one, we do not want to report an error
if the metadata expired. We want to make sure that that was valid at the time when the
metadata was committed.
- We can rely on the TUF's way of handling metadata, by using the current and previous
directories. We just want to automatically create and update them. They should not
remain on the client's machine.
- We do not want to modify TUF's updater to much, but still need to get around the fact
that TUF skips mirrors which do not have valid and/or current metadata files. Also, we
do not simply want to find the latest metadata, we want to validate everything in-between.
That is why the idea is to call refresh multiple times, until the last commit is reached.
The 'GitUpdater' updater is designed in such a way that for each new call it
loads data from a most recent commit.
"""
import copy
from logging import ERROR

from typing import Dict, Tuple, Any
from attr import define, field
from logdecorator import log_on_error
from taf.git import GitRepository
from taf.updater.types.update import OperationType, UpdateType
from taf.updater.updater_pipeline import (
    AuthenticationRepositoryUpdatePipeline,
    _merge_commit,
)

from pathlib import Path
from taf.log import taf_logger, disable_tuf_console_logging
import taf.repositoriesdb as repositoriesdb
from taf.utils import is_non_empty_directory, timed_run
import taf.settings as settings
from taf.exceptions import (
    ScriptExecutionError,
    UpdateFailedError,
    ValidationFailedError,
)

from taf.updater.lifecycle_handlers import (
    handle_repo_event,
    handle_update_event,
    Event,
)
from cattr import unstructure
import concurrent.futures
from concurrent.futures import ThreadPoolExecutor

disable_tuf_console_logging()


def _check_update_status(repos_update_data: Dict[str, Any]) -> Tuple[Event, str]:
    # helper function to set update status of update handler based on repo status.
    # if repo handlers event status changed,
    # change the update handler status
    update_status = Event.UNCHANGED
    errors = ""

    for auth_repo_name in repos_update_data:
        repo_update_data = repos_update_data[auth_repo_name]
        repo_update_status = repo_update_data["update_status"]
        if update_status != repo_update_status and update_status != Event.FAILED:
            # if one failed, then failed
            # else if one changed, then changed
            # else unchanged
            update_status = repo_update_status
        repo_error = repo_update_data["error"]
        if repo_error is not None:
            errors += str(repo_error)

    return update_status, errors


def _execute_repo_handlers(
    update_status,
    auth_repo,
    scripts_root_dir,
    commits_data,
    error,
    targets_data,
    transient_data,
):
    try:
        transient = handle_repo_event(
            update_status,
            None,
            auth_repo.library_dir,
            scripts_root_dir,
            auth_repo,
            commits_data,
            error,
            targets_data,
        )
        if transient_data is not None:
            transient_data.update(transient)
    except ScriptExecutionError as e:
        if settings.development_mode:
            _reset_to_commits_before_pull(auth_repo, commits_data, targets_data)
            error = e


def _reset_to_commits_before_pull(auth_repo, commits_data, targets_data):
    taf_logger.info(
        "In development mode. Resetting repositories to commits before pull after handler failure"
    )

    def _reset_repository(repo, commits_data):
        before_pull = commits_data["before_pull"]
        if isinstance(before_pull, dict):
            before_pull = before_pull["commit"]
        after_pull = commits_data["after_pull"]
        if isinstance(after_pull, dict):
            after_pull = after_pull["commit"]
        if before_pull == after_pull:
            return
        repo.reset_to_commit(before_pull, hard=True)

    auth_repo.checkout_branch(auth_repo.default_branch)
    _reset_repository(auth_repo, commits_data)
    auth_repo.set_last_validated_commit(commits_data["before_pull"])

    for repo_name, repo_data in targets_data.items():
        repo = repositoriesdb.get_repository(auth_repo, repo_name)
        for branch, branch_data in repo_data["commits"].items():
            repo.checkout_branch(branch)
            _reset_repository(repo, branch_data)


@define
class UpdateConfig:
    operation: OperationType = field(converter=OperationType)
    url: str = field(
        metadata={"docs": "URL of the remote authentication repository"}, default=None
    )
    path: Path = field(
        default=None,
        converter=lambda p: Path(p).resolve() if p else None,
        metadata={"docs": "Client's authentication repository's full path"},
    )
    library_dir: Path = field(
        default=None,
        metadata={
            "docs": "Directory where client's target repositories are located. Optional."
        },
    )
    update_from_filesystem: bool = field(
        default=False,
        metadata={
            "docs": "A flag indicating if the URL is actually a file system path. Optional."
        },
    )
    expected_repo_type: UpdateType = field(
        default=UpdateType.EITHER,
        metadata={
            "docs": "Indicates if the repository is a test, official, or any type. Optional."
        },
    )
    target_repo_classes: object = field(
        default=None,
        metadata={
            "docs": "A class or dictionary used for instantiating target repositories. Optional."
        },
    )
    target_factory: object = field(
        default=None,
        metadata={
            "docs": "A git repositories factory used for instantiating target repositories. Optional."
        },
    )
    only_validate: bool = field(
        default=False,
        metadata={
            "docs": "Specifies if repositories should only be validated without being updated. Optional."
        },
    )
    validate_from_commit: str = field(
        default=None,
        metadata={"docs": "Commit from which validation should start. Optional."},
    )
    out_of_band_authentication: str = field(
        default=None,
        metadata={"docs": "Out-of-band authentication commit's SHA. Optional."},
    )
    scripts_root_dir: Path = field(
        default=None,
        metadata={
            "docs": "Local directory for script testing, not in the authentication repository. Optional."
        },
    )
    checkout: bool = field(
        default=True,
        metadata={
            "docs": "Whether to checkout last validated commits after update. Optional."
        },
    )
    excluded_target_globs: list = field(
        default=None,
        metadata={
            "docs": "Globs specifying target repositories to exclude from validation and update. Optional."
        },
    )
    strict: bool = field(
        default=False,
        metadata={"docs": "Whether update fails if a warning is raised. Optional."},
    )
    bare: bool = field(
        default=False,
        metadata={
            "docs": "Whether to clone repositories as bare repositories. If set to true, all repositories will be cloned as bare repositories. Optional."
        },
    )
    no_deps: bool = field(
        default=False,
        metadata={"docs": "Specifies whether or not to update dependencies. Optional."},
    )
    no_targets: bool = field(
        default=False,
        metadata={
            "docs": "Flag to skip target repositiory validation and validate only authentication repos. Optional."
        },
    )
    no_upstream: bool = field(
        default=True,
        metadata={
            "docs": "Flag to skip comparison with remote repositories upstream. Optional."
        },
    )

    def __attrs_post_init__(self):
        if self.operation == OperationType.CLONE:
            if self.library_dir is None:
                if self.path:
                    self.library_dir = self.path.parent.parent
                else:
                    self.library_dir = Path(".").resolve()

        if self.operation == OperationType.UPDATE:
            if self.path is None:
                self.path = Path(".").resolve()
            if self.library_dir is None:
                self.library_dir = self.path.parent.parent


@log_on_error(
    ERROR,
    "{e}",
    logger=taf_logger,
    on_exceptions=UpdateFailedError,
    reraise=True,
)
@timed_run("Cloning repositories")
def clone_repository(config: UpdateConfig):
    """
    Validate and clone an authentication repository and its target repositories, as well
    as its dependencies (linked authentication repositories and their targets) recursively.
    Arguments:
        config: UpdateConfig instance containing all configurations.

    Side Effects:
        If only_validate is not set to True, updates authentication repository (pulls new changes) and its target
        repositories and dependencies

    Returns:
        None
    """
    settings.strict = config.strict

    if config.url is None:
        raise UpdateFailedError("URL has to be specified when cloning repositories")

    if config.path and is_non_empty_directory(config.path):
        raise UpdateFailedError(
            f"Destination path {config.path} already exists and is not an empty directory. Run 'taf repo update' to update it."
        )

    config.operation = OperationType.CLONE
    return _update_or_clone_repository(config)


@log_on_error(
    ERROR,
    "{e}",
    logger=taf_logger,
    on_exceptions=UpdateFailedError,
    reraise=True,
)
@timed_run("Updating repository")
def update_repository(config: UpdateConfig):
    """
    Validate and update an authentication repository and its target repositories, as well
    as its dependencies (linked authentication repositories and their targets) recursively.

    Arguments:
        config: UpdateConfig instance containing all configurations.

    Side Effects:
        If only_validate is not set to True, updates authentication repository (pulls new changes) and its target
        repositories and dependencies

    Returns:
        None
    """
    settings.strict = config.strict

    # if path is not specified, name should be read from info.json
    # which is available after the remote repository is cloned and validated

    auth_repo = GitRepository(path=config.path)
    if not config.path.is_dir() or not auth_repo.is_git_repository:
        raise UpdateFailedError(
            f"{config.path} is not a Git repository. Run 'taf repo clone' instead"
        )

    taf_logger.info(f"Updating repository {auth_repo.name}")

    if config.url is None:
        config.url = auth_repo.get_remote_url()
        if config.url is None:
            raise UpdateFailedError("URL cannot be determined. Please specify it")

    if auth_repo.is_bare_repository:
        # Handle updates for bare repositories
        config.bare = True
    return _update_or_clone_repository(config)


def _update_or_clone_repository(config: UpdateConfig):
    repos_update_data: Dict = {}
    transient_data: Dict = {}
    root_error = None
    auth_repo_name = None
    try:
        updater_pipeline = AuthenticationRepositoryUpdatePipeline(config)
        updater_pipeline.run()
        update_output = updater_pipeline.output
        auth_repo_name = update_output.auth_repo_name
        _process_repo_update(
            update_config=config,
            update_output=update_output,
            repos_update_data=repos_update_data,
            transient_data=transient_data,
<<<<<<< HEAD
=======
            out_of_band_authentication=config.out_of_band_authentication,
            scripts_root_dir=config.scripts_root_dir,
            checkout=config.checkout,
            excluded_target_globs=config.excluded_target_globs,
            bare=config.bare,
            no_deps=config.no_deps,
            no_targets=config.no_targets,
            no_upstream=config.no_upstream,
>>>>>>> ae70a47e
        )
        if update_output.error:
            raise update_output.error

    except Exception as e:
        root_error = UpdateFailedError(
            f"Update of {auth_repo_name or 'repository'} failed due to error: {e}"
        )

    update_data = {}
    if not config.excluded_target_globs:
        # after all repositories have been updated
        # update information is in repos_update_data
        if auth_repo_name is None or auth_repo_name not in repos_update_data:
            # this must mean that an error occurred
            if root_error is not None:
                raise root_error
            else:
                raise UpdateFailedError(f"Update of {auth_repo_name} failed")
        root_auth_repo = repos_update_data[auth_repo_name]["auth_repo"]

        update_status, errors = _check_update_status(repos_update_data)
        update_transient_data = _update_transient_data(
            transient_data, repos_update_data
        )

        update_data = handle_update_event(
            update_status,
            update_transient_data,
            root_auth_repo.library_dir,
            config.scripts_root_dir,
            repos_update_data,
            errors,
            root_auth_repo,
        )

    if root_error:
        raise root_error
    return unstructure(update_data)


def _process_repo_update(
    update_config,
    update_output,
    visited=None,
    repos_update_data=None,
    transient_data=None,
):
    """
    Arguments:
        update_config: update configuration
        visited (optional): Authentication repositories which were already processed
        repos_update_data (optional): update status, commits data, targets data of the repository which was updated
            repository. Used for testing purposes while developing the scripts
        transient_data: transient data...

    """

    if visited is None:
        visited = []
    # if there is a recursive dependency
    if update_config.url in visited:
        return
    visited.append(update_config.url)
    # at the moment, we assume that the initial commit is valid and that it contains at least root.json
    update_status = update_output.event
    auth_repo = update_output.users_auth_repo
    commits_data = update_output.commits_data
    error = update_output.error
    targets_data = (update_output.targets_data,)

    # if auth_repo doesn't exist, means that either clients-auth-path isn't provided,
    # or info.json is missing from protected
    if auth_repo is None:
        raise error

    # if commits_data is empty, do not attempt to load the dependencies
    # that can happen in the repository didn't exists, but could not be validated
    # and was therefore deleted
    # or if the last validated commit is not equal to the top commit, meaning that
    # the repository was updated without using the updater
    # this second case could be reworked to return the state as of the last validated commit
    # but treat the repository as invalid for now
    commits = []

    if commits_data["after_pull"] is not None:
        if commits_data["before_pull"] is not None:
            commits = [commits_data["before_pull"]]
        commits.extend(commits_data["new"])

    if commits_data["after_pull"] is not None and not update_config.no_deps:

        if update_status != Event.FAILED:

            # for now, just take the newest commit and do not worry about updated definitions
            # latest_commit = commits[-1::]
            repositoriesdb.load_dependencies(
                auth_repo,
                library_dir=update_config.library_dir,
                commits=commits,
            )

            # load the repositories from dependencies.json and update these repositories
            child_auth_repos = repositoriesdb.get_deduplicated_auth_repositories(
                auth_repo, commits
            ).values()
            outputs, errors = _update_dependencies(update_config, child_auth_repos)
            if len(errors):
                errors = "\n".join(errors)
                taf_logger.error(
                    "Update of {} failed. One or more referenced authentication repositories could not be validated:\n {}",
                    auth_repo.name,
                    errors,
                )
                error = UpdateFailedError(
                    f"Update of {auth_repo.name} failed. One or more referenced authentication repositories could not be validated:\n {errors}"
                )
                update_status = Event.FAILED
            else:
                for output in outputs:
                    repo = output.users_auth_repo
                    child_config = copy.copy(update_config)
                    child_config.url = repo.urls[0]
                    child_config.out_of_band_authentication = (
                        repo.out_of_band_authentication
                    )
                    child_config.path = repo.path
                    _process_repo_update(
                        child_config, output, visited, repos_update_data, transient_data
                    )

        if (
            not update_config.only_validate
            and len(commits)
            and (update_status == Event.CHANGED or update_status == Event.PARTIAL)
        ):
            # when performing breadth-first update, validation might fail at some point
            # but we want to update all repositories up to it
            # so set last validated commit to this last valid commit
            last_commit = commits[-1]
            # if there were no errors, merge the last validated authentication repository commit
            _merge_commit(auth_repo, auth_repo.default_branch, last_commit, True)
            # update the last validated commit
            if not update_config.excluded_target_globs and not update_config.no_deps:
                auth_repo.set_last_validated_commit(last_commit)

            # do not call the handlers if only validating the repositories
            # if a handler fails and we are in the development mode, revert the update
            # so that it's easy to try again after fixing the handler
<<<<<<< HEAD
            # JMC: Added "and not no_targets:" to this first line of code
            if (
                not update_config.only_validate
                and not update_config.excluded_target_globs
                and not update_config.no_targets
            ):
=======
            if not only_validate and not excluded_target_globs and not no_targets:
>>>>>>> ae70a47e
                _execute_repo_handlers(
                    update_status,
                    auth_repo,
                    update_config.scripts_root_dir,
                    commits_data,
                    error,
                    targets_data,
                    transient_data,
                )

    if repos_update_data is not None:
        repos_update_data[auth_repo.name] = {
            "auth_repo": auth_repo,
            "update_status": update_status,
            "commits_data": commits_data,
            "error": error,
            "targets_data": targets_data,
        }

    repositoriesdb.clear_repositories_db()


<<<<<<< HEAD
def _update_dependencies(update_config, child_auth_repos):

    # for now, just take the newest commit and do not worry about updated definitions
    # latest_commit = commits[-1::]
    outputs = []
    errors = []

    def _update_child_repo(updater_pipeline):
        try:
            updater_pipeline.run()
            output = updater_pipeline.output
            error = output.error
            if error:
                raise error
            return output, error
        except Exception as e:
            return None, e

    with ThreadPoolExecutor() as executor:
        futures = {}
        for repo in child_auth_repos:
            if repo.is_git_repository:
                # this does not work when run in parallel
                repositoriesdb.load_repositories(
                    repo,
                    library_dir=update_config.library_dir,
                    only_load_targets=True,
                    excluded_target_globs=update_config.excluded_target_globs,
                )
            child_config = copy.copy(update_config)
            child_config.operation = (
                OperationType.UPDATE if repo.is_git_repository else OperationType.CLONE
            )
            child_config.url = repo.urls[0]
            child_config.out_of_band_authentication = repo.out_of_band_authentication
            child_config.path = repo.path
            pipeline = AuthenticationRepositoryUpdatePipeline(child_config)
            future = executor.submit(_update_child_repo, pipeline)
            futures[future] = repo

        for future in concurrent.futures.as_completed(futures):
            output, error = future.result()
            if error:
                errors.append(str(error))
            if output:
                outputs.append(output)
    return outputs, errors
=======
def _update_current_repository(
    operation,
    url,
    auth_path,
    library_dir,
    update_from_filesystem,
    expected_repo_type,
    target_repo_classes,
    target_factory,
    only_validate,
    validate_from_commit,
    conf_directory_root,
    out_of_band_authentication,
    checkout,
    excluded_target_globs,
    bare,
    no_targets,
    no_upstream,
):
    updater_pipeline = AuthenticationRepositoryUpdatePipeline(
        operation,
        url,
        auth_path,
        library_dir,
        update_from_filesystem,
        expected_repo_type,
        target_repo_classes,
        target_factory,
        only_validate,
        validate_from_commit,
        conf_directory_root,
        out_of_band_authentication,
        checkout,
        excluded_target_globs,
        bare,
        no_upstream=no_upstream,
        no_targets=no_targets,
    )
    updater_pipeline.run()
    output = updater_pipeline.output
    return (
        output.event,
        output.users_auth_repo,
        output.auth_repo_name,
        output.commits_data,
        output.error,
        output.targets_data,
    )
>>>>>>> ae70a47e


def _update_transient_data(
    transient_data, repos_update_data: Dict[str, str]
) -> Dict[str, Any]:
    update_transient_data = {}
    for auth_repo_name in repos_update_data:
        if auth_repo_name in transient_data:
            update_transient_data[auth_repo_name] = transient_data[auth_repo_name]
    return update_transient_data


@timed_run("Validating repository")
def validate_repository(
    auth_path,
    library_dir=None,
    validate_from_commit=None,
    excluded_target_globs=None,
    strict=False,
    bare=False,
    no_targets=False,
    no_deps=False,
):
    settings.strict = strict

    auth_path = Path(auth_path).resolve()

    if library_dir is None:
        library_dir = auth_path.parent.parent
    else:
        library_dir = Path(library_dir).resolve()

    expected_repo_type = (
        UpdateType.TEST
        if (auth_path / "targets" / "test-auth-repo").exists()
        else UpdateType.OFFICIAL
    )
    settings.overwrite_last_validated_commit = True
    settings.last_validated_commit[auth_path] = validate_from_commit
    auth_repo_name = None

    try:
        config = UpdateConfig(
            operation=OperationType.UPDATE,
            url=str(auth_path),
            path=auth_path,
            library_dir=library_dir,
            validate_from_commit=validate_from_commit,
            excluded_target_globs=excluded_target_globs,
            strict=strict,
            bare=bare,
            no_targets=no_targets,
            no_deps=no_deps,
            expected_repo_type=expected_repo_type,
            update_from_filesystem=True,
            only_validate=True,
        )
        updater_pipeline = AuthenticationRepositoryUpdatePipeline(config)
        updater_pipeline.run()
        update_output = updater_pipeline.output
        auth_repo_name = update_output.auth_repo_name
        if update_output.error:
            raise update_output.error

        _process_repo_update(
            config,
            update_output,
        )
    except Exception as e:
        raise ValidationFailedError(
            f"Validation of repository {auth_repo_name or ''} failed due to error: {e}"
        )
    settings.overwrite_last_validated_commit = False
    settings.last_validated_commit = {}<|MERGE_RESOLUTION|>--- conflicted
+++ resolved
@@ -351,17 +351,6 @@
             update_output=update_output,
             repos_update_data=repos_update_data,
             transient_data=transient_data,
-<<<<<<< HEAD
-=======
-            out_of_band_authentication=config.out_of_band_authentication,
-            scripts_root_dir=config.scripts_root_dir,
-            checkout=config.checkout,
-            excluded_target_globs=config.excluded_target_globs,
-            bare=config.bare,
-            no_deps=config.no_deps,
-            no_targets=config.no_targets,
-            no_upstream=config.no_upstream,
->>>>>>> ae70a47e
         )
         if update_output.error:
             raise update_output.error
@@ -511,16 +500,11 @@
             # do not call the handlers if only validating the repositories
             # if a handler fails and we are in the development mode, revert the update
             # so that it's easy to try again after fixing the handler
-<<<<<<< HEAD
-            # JMC: Added "and not no_targets:" to this first line of code
             if (
                 not update_config.only_validate
                 and not update_config.excluded_target_globs
                 and not update_config.no_targets
             ):
-=======
-            if not only_validate and not excluded_target_globs and not no_targets:
->>>>>>> ae70a47e
                 _execute_repo_handlers(
                     update_status,
                     auth_repo,
@@ -543,7 +527,6 @@
     repositoriesdb.clear_repositories_db()
 
 
-<<<<<<< HEAD
 def _update_dependencies(update_config, child_auth_repos):
 
     # for now, just take the newest commit and do not worry about updated definitions
@@ -591,56 +574,6 @@
             if output:
                 outputs.append(output)
     return outputs, errors
-=======
-def _update_current_repository(
-    operation,
-    url,
-    auth_path,
-    library_dir,
-    update_from_filesystem,
-    expected_repo_type,
-    target_repo_classes,
-    target_factory,
-    only_validate,
-    validate_from_commit,
-    conf_directory_root,
-    out_of_band_authentication,
-    checkout,
-    excluded_target_globs,
-    bare,
-    no_targets,
-    no_upstream,
-):
-    updater_pipeline = AuthenticationRepositoryUpdatePipeline(
-        operation,
-        url,
-        auth_path,
-        library_dir,
-        update_from_filesystem,
-        expected_repo_type,
-        target_repo_classes,
-        target_factory,
-        only_validate,
-        validate_from_commit,
-        conf_directory_root,
-        out_of_band_authentication,
-        checkout,
-        excluded_target_globs,
-        bare,
-        no_upstream=no_upstream,
-        no_targets=no_targets,
-    )
-    updater_pipeline.run()
-    output = updater_pipeline.output
-    return (
-        output.event,
-        output.users_auth_repo,
-        output.auth_repo_name,
-        output.commits_data,
-        output.error,
-        output.targets_data,
-    )
->>>>>>> ae70a47e
 
 
 def _update_transient_data(
