"""
The general idea of the updater is the following:
- We have a git repository which contains the metadata files. These metadata files
are in the 'metadata' directory
- Clients have a clone of that repository on their local machine and want to update it
- We don't want to simply pull the updates. We want to verify that the new commits
(committed after the most recent one in the client's local repository)
- For each of the new commits, we want to check if all metadata is valid. The set of
metadata should be valid as a whole at that revision. Not only do we want to make sure
that a metadata which is supposed to be changed was indeed updated and is valid, but
also to make sure that if a metadata file should not be updated, it remained the same.
- We also want to make sure that all targets metadata is valid (including the delegated roles)
- We do not want to simply update the metadata to the latest version, without skipping
these checks. We want to check each commit, not just the last one.
- If we are checking a commit which is not the latest one, we do not want to report an error
if the metadata expired. We want to make sure that that was valid at the time when the
metadata was committed.
- We can rely on the TUF's way of handling metadata, by using the current and previous
directories. We just want to automatically create and update them. They should not
remain on the client's machine.
- We do not want to modify TUF's updater to much, but still need to get around the fact
that TUF skips mirrors which do not have valid and/or current metadata files. Also, we
do not simply want to find the latest metadata, we want to validate everything in-between.
That is why the idea is to call refresh multiple times, until the last commit is reached.
The 'GitUpdater' updater is designed in such a way that for each new call it
loads data from a most recent commit.
"""
import copy
from logging import ERROR

from typing import Dict, Tuple, Any
from attr import define, field
from logdecorator import log_on_error
from taf.git import GitRepository
from taf.updater.types.update import OperationType, UpdateType
from taf.updater.updater_pipeline import (
    AuthenticationRepositoryUpdatePipeline,
)

from pathlib import Path
from taf.log import taf_logger, disable_tuf_console_logging
import taf.repositoriesdb as repositoriesdb
from taf.utils import is_non_empty_directory, timed_run
import taf.settings as settings
from taf.exceptions import (
    ScriptExecutionError,
    UpdateFailedError,
    ValidationFailedError,
)

from taf.updater.lifecycle_handlers import (
    handle_repo_event,
    handle_update_event,
    Event,
)
from cattr import unstructure
import concurrent.futures
from concurrent.futures import ThreadPoolExecutor
from taf.updater.types.update import Update

disable_tuf_console_logging()


def _check_update_status(repos_update_data: Dict[str, Any]) -> Tuple[Event, str]:
    # helper function to set update status of update handler based on repo status.
    # if repo handlers event status changed,
    # change the update handler status
    update_status = Event.UNCHANGED
    errors = ""

    for auth_repo_name in repos_update_data:
        repo_update_data = repos_update_data[auth_repo_name]
        repo_update_status = repo_update_data["update_status"]
        if update_status != repo_update_status and update_status != Event.FAILED:
            # if one failed, then failed
            # else if one changed, then changed
            # else unchanged
            update_status = repo_update_status
        repo_error = repo_update_data["error"]
        if repo_error is not None:
            errors += str(repo_error)

    return update_status, errors


def _execute_repo_handlers(
    update_status,
    auth_repo,
    scripts_root_dir,
    commits_data,
    error,
    warnings,
    targets_data,
    transient_data,
):
    try:
        transient = handle_repo_event(
            update_status,
            None,
            auth_repo.library_dir,
            scripts_root_dir,
            auth_repo,
            commits_data,
            error,
            warnings,
            targets_data,
        )
        if transient_data is not None:
            transient_data.update(transient)
    except ScriptExecutionError as e:
        if settings.development_mode:
            _reset_to_commits_before_pull(auth_repo, commits_data, targets_data)
            error = e


def _reset_to_commits_before_pull(auth_repo, commits_data, targets_data):
    taf_logger.info(
        "In development mode. Resetting repositories to commits before pull after handler failure"
    )

    def _reset_repository(repo, commits_data):
        before_pull = commits_data.before_pull
        after_pull = commits_data.after_pull
        if before_pull == after_pull:
            return
        repo.reset_to_commit(before_pull, hard=True)

    auth_repo.checkout_branch(auth_repo.default_branch)
    _reset_repository(auth_repo, commits_data)
    auth_repo.set_last_validated_commit(commits_data.before_pull)

    for repo_name, repo_data in targets_data.items():
        repo = repositoriesdb.get_repository(auth_repo, repo_name)
        for branch, branch_data in repo_data["commits"].items():
            repo.checkout_branch(branch)
            _reset_repository(repo, branch_data)


@define
class UpdateConfig:
    operation: OperationType = field(converter=OperationType)
    url: str = field(
        metadata={"docs": "URL of the remote authentication repository"}, default=None
    )
    path: Path = field(
        default=None,
        converter=lambda p: Path(p).resolve() if p else None,
        metadata={"docs": "Client's authentication repository's full path"},
    )
    library_dir: Path = field(
        default=None,
        metadata={
            "docs": "Directory where client's target repositories are located. Optional."
        },
    )
    update_from_filesystem: bool = field(
        default=False,
        metadata={
            "docs": "A flag indicating if the URL is actually a file system path. Optional."
        },
    )
    expected_repo_type: UpdateType = field(
        default=UpdateType.EITHER,
        metadata={
            "docs": "Indicates if the repository is a test, official, or any type. Optional."
        },
    )
    target_repo_classes: object = field(
        default=None,
        metadata={
            "docs": "A class or dictionary used for instantiating target repositories. Optional."
        },
    )
    target_factory: object = field(
        default=None,
        metadata={
            "docs": "A git repositories factory used for instantiating target repositories. Optional."
        },
    )
    only_validate: bool = field(
        default=False,
        metadata={
            "docs": "Specifies if repositories should only be validated without being updated. Optional."
        },
    )
    validate_from_commit: str = field(
        default=None,
        metadata={"docs": "Commit from which validation should start. Optional."},
    )
    out_of_band_authentication: str = field(
        default=None,
        metadata={"docs": "Out-of-band authentication commit's SHA. Optional."},
    )
    scripts_root_dir: Path = field(
        default=None,
        metadata={
            "docs": "Local directory for script testing, not in the authentication repository. Optional."
        },
    )
    checkout: bool = field(
        default=True,
        metadata={
            "docs": "Whether to checkout last validated commits after update. Optional."
        },
    )
    excluded_target_globs: list = field(
        default=None,
        metadata={
            "docs": "Globs specifying target repositories to exclude from validation and update. Optional."
        },
    )
    strict: bool = field(
        default=False,
        metadata={"docs": "Whether update fails if a warning is raised. Optional."},
    )
    bare: bool = field(
        default=False,
        metadata={
            "docs": "Whether to clone repositories as bare repositories. If set to true, all repositories will be cloned as bare repositories. Optional."
        },
    )
    force: bool = field(
        default=False,
        metadata={
            "docs": "Whether to force update repositories. If set to true, all repositories will be forcefully updated."
        },
    )
    no_deps: bool = field(
        default=False,
        metadata={"docs": "Specifies whether or not to update dependencies. Optional."},
    )
    no_targets: bool = field(
        default=False,
        metadata={
            "docs": "Flag to skip target repositiory validation and validate only authentication repos. Optional."
        },
    )
    no_upstream: bool = field(
        default=True,
        metadata={
            "docs": "Flag to skip comparison with remote repositories upstream. Optional."
        },
    )

    def __attrs_post_init__(self):
        if self.operation == OperationType.CLONE:
            if self.library_dir is None:
                if self.path:
                    self.library_dir = self.path.parent.parent
                else:
                    self.library_dir = Path(".").resolve()

        if self.operation == OperationType.UPDATE:
            if self.path is None:
                self.path = Path(".").resolve()
            if self.library_dir is None:
                self.library_dir = self.path.parent.parent


@log_on_error(
    ERROR,
    "{e}",
    logger=taf_logger,
    on_exceptions=UpdateFailedError,
    reraise=True,
)
@timed_run("Cloning repositories")
def clone_repository(config: UpdateConfig):
    """
    Validate and clone an authentication repository and its target repositories, as well
    as its dependencies (linked authentication repositories and their targets) recursively.
    Arguments:
        config: UpdateConfig instance containing all configurations.

    Side Effects:
        If only_validate is not set to True, updates authentication repository (pulls new changes) and its target
        repositories and dependencies

    Returns:
        None
    """
    settings.strict = config.strict

    if config.url is None:
        raise UpdateFailedError("URL has to be specified when cloning repositories")

    if config.path and is_non_empty_directory(config.path):
        raise UpdateFailedError(
            f"Destination path {config.path} already exists and is not an empty directory. Run 'taf repo update' to update it."
        )

    config.operation = OperationType.CLONE
    return _update_or_clone_repository(config)


@log_on_error(
    ERROR,
    "{e}",
    logger=taf_logger,
    on_exceptions=UpdateFailedError,
    reraise=True,
)
@timed_run("Updating repository")
def update_repository(config: UpdateConfig):
    """
    Validate and update an authentication repository and its target repositories, as well
    as its dependencies (linked authentication repositories and their targets) recursively.

    Arguments:
        config: UpdateConfig instance containing all configurations.

    Side Effects:
        If only_validate is not set to True, updates authentication repository (pulls new changes) and its target
        repositories and dependencies

    Returns:
        None
    """
    settings.strict = config.strict

    # if path is not specified, name should be read from info.json
    # which is available after the remote repository is cloned and validated

    auth_repo = GitRepository(path=config.path)
    if not config.path.is_dir() or not auth_repo.is_git_repository:
        raise UpdateFailedError(
            f"{config.path} is not a Git repository. Run 'taf repo clone' instead"
        )

    taf_logger.info(f"Updating repository {auth_repo.name}")

    if config.url is None:
        config.url = auth_repo.get_remote_url()
        if config.url is None:
            raise UpdateFailedError("URL cannot be determined. Please specify it")

    if auth_repo.is_bare_repository:
        # Handle updates for bare repositories
        config.bare = True
    return _update_or_clone_repository(config)


def _update_or_clone_repository(config: UpdateConfig):
    repos_update_data: Dict = {}
    transient_data: Dict = {}
    root_error = None
    auth_repo_name = None
    try:
        updater_pipeline = AuthenticationRepositoryUpdatePipeline(config)
        updater_pipeline.run()
        update_output = updater_pipeline.output
        auth_repo_name = update_output.auth_repo_name
        _process_repo_update(
            update_config=config,
            update_output=update_output,
            repos_update_data=repos_update_data,
            transient_data=transient_data,
        )
        if repos_update_data[auth_repo_name].get("error"):
            raise repos_update_data[auth_repo_name]["error"]

    except Exception as e:
        root_error = UpdateFailedError(
            f"Update of {auth_repo_name or 'repository'} failed due to error: {e}"
        )

    update_data = Update()
    if not config.excluded_target_globs:
        # after all repositories have been updated
        # update information is in repos_update_data
        if auth_repo_name is None or auth_repo_name not in repos_update_data:
            # this must mean that an error occurred
            if root_error is not None:
                raise root_error
            else:
                raise UpdateFailedError(f"Update of {auth_repo_name} failed")
        root_auth_repo = repos_update_data[auth_repo_name]["auth_repo"]

        update_status, errors = _check_update_status(repos_update_data)
        update_transient_data = _update_transient_data(
            transient_data, repos_update_data
        )

        update_data = handle_update_event(
            update_status,
            update_transient_data,
            root_auth_repo.library_dir,
            config.scripts_root_dir,
            repos_update_data,
            errors,
            root_auth_repo,
        )
<<<<<<< HEAD

    if repos_update_data[auth_repo_name].get("warnings"):
        taf_logger.warning(repos_update_data[auth_repo_name].get("warnings"))

=======
    log_repo_updates(update_data)
>>>>>>> 3b6fefc7
    if root_error:
        raise root_error
    return unstructure(update_data)


def _process_repo_update(
    update_config,
    update_output,
    visited=None,
    repos_update_data=None,
    transient_data=None,
):
    """
    Arguments:
        update_config: update configuration object containing all relevant information, like remote url, operation type, local paths
        visited (optional): Authentication repositories which were already processed
        repos_update_data (optional): update status, commits data, targets data of the repository which was updated
        transient_data (optinal): data passed from one lifecycle handler to the next one

    """

    if visited is None:
        visited = []
    # if there is a recursive dependency
    if update_config.url in visited:
        return
    visited.append(update_config.url)
    # at the moment, we assume that the initial commit is valid and that it contains at least root.json
    update_status = update_output.event
    auth_repo = update_output.users_auth_repo
    commits_data = update_output.commits_data
    error = update_output.error
    warnings = update_output.warnings
    targets_data = (update_output.targets_data,)

    # if auth_repo doesn't exist, means that either clients-auth-path isn't provided,
    # or info.json is missing from protected
    if auth_repo is None:
        raise error

    # if commits_data is empty, do not attempt to load the dependencies
    # that can happen in the repository didn't exists, but could not be validated
    # and was therefore deleted
    # or if the last validated commit is not equal to the top commit, meaning that
    # the repository was updated without using the updater
    # this second case could be reworked to return the state as of the last validated commit
    # but treat the repository as invalid for now
    commits = []

    if commits_data.after_pull is not None:
        if commits_data.before_pull is not None:
            commits = [commits_data.before_pull]
        commits.extend(commits_data.new)

    if commits_data.after_pull is not None and not update_config.no_deps:

        if update_status != Event.FAILED:
            # for now, just take the newest commit and do not worry about updated definitions
            # latest_commit = commits[-1::]
            repositoriesdb.load_dependencies(
                auth_repo,
                library_dir=update_config.library_dir,
                commits=commits,
            )

            # load the repositories from dependencies.json and update these repositories
            child_auth_repos = repositoriesdb.get_deduplicated_auth_repositories(
                auth_repo, commits
            ).values()
            outputs, errors = _update_dependencies(update_config, child_auth_repos)
            if len(errors):
                errors = "\n".join(errors)
                taf_logger.error(
                    "Update of {} failed. One or more referenced authentication repositories could not be validated:\n {}",
                    auth_repo.name,
                    errors,
                )
                error = UpdateFailedError(
                    f"Update of {auth_repo.name} failed. One or more referenced authentication repositories could not be validated:\n {errors}"
                )
            for output in outputs:
                child_update_status = output.event
                if child_update_status == Event.FAILED:
                    update_status = Event.FAILED
                repo = output.users_auth_repo
                child_config = copy.copy(update_config)
                child_config.url = repo.urls[0]
                child_config.out_of_band_authentication = (
                    repo.out_of_band_authentication
                )
                child_config.path = repo.path
                _process_repo_update(
                    child_config, output, visited, repos_update_data, transient_data
                )

        # do not call the handlers if only validating the repositories
        # if a handler fails and we are in the development mode, revert the update
        # so that it's easy to try again after fixing the handler
        if (
            not update_config.only_validate
            and not update_config.excluded_target_globs
            and not update_config.no_targets
        ):
            _execute_repo_handlers(
                update_status,
                auth_repo,
                update_config.scripts_root_dir,
                commits_data,
                error,
                warnings,
                targets_data,
                transient_data,
            )

    if repos_update_data is not None:
        repos_update_data[auth_repo.name] = {
            "auth_repo": auth_repo,
            "update_status": update_status,
            "commits_data": commits_data,
            "error": error,
            "warnings": warnings,
            "targets_data": targets_data,
        }

    repositoriesdb.clear_repositories_db()


def log_repo_updates(update_data: Update):
    """
    Log the status of the repositories after updating them.
    """
    update_output_dict = {
        repo_name: {
            "changed": repo_info["changed"],
            "event": repo_info["event"],
            **({"error": repo_info["error_msg"]} if repo_info["error_msg"] else {}),
        }
        for repo_name, repo_info in update_data.auth_repos.items()
    }
    changes_or_errors = False

    for repo_name, details in update_output_dict.items():
        changed = details.get("changed", False)
        event_operation = details["event"]
        error_message = details.get("error")

        if changed or error_message:
            changes_or_errors = True
            message = f"Repository: {repo_name}\n"
            message += f"  Change status: {'changed' if changed else 'no changes'}\n"
            message += f"  Event: {event_operation}"

            if error_message:
                message += f"\n  Error: {error_message}\n"

            taf_logger.log("NOTICE", message)

    if not changes_or_errors:
        taf_logger.log(
            "NOTICE", "All repositories are up-to-date with no changes or errors."
        )


def _update_dependencies(update_config, child_auth_repos):

    # for now, just take the newest commit and do not worry about updated definitions
    # latest_commit = commits[-1::]
    outputs = []
    errors = []

    def _update_child_repo(updater_pipeline):
        try:
            updater_pipeline.run()
            output = updater_pipeline.output
            error = output.error
            return output, error
        except Exception as e:
            return None, e

    with ThreadPoolExecutor() as executor:
        futures = {}
        for repo in child_auth_repos:
            child_config = copy.copy(update_config)
            child_config.operation = (
                OperationType.UPDATE if repo.is_git_repository else OperationType.CLONE
            )
            child_config.url = repo.urls[0]
            child_config.out_of_band_authentication = repo.out_of_band_authentication
            child_config.path = repo.path
            pipeline = AuthenticationRepositoryUpdatePipeline(child_config)
            future = executor.submit(_update_child_repo, pipeline)
            futures[future] = repo

        for future in concurrent.futures.as_completed(futures):
            output, error = future.result()
            if error:
                errors.append(str(error))
            if output:
                outputs.append(output)
    return outputs, errors


def _update_transient_data(
    transient_data, repos_update_data: Dict[str, str]
) -> Dict[str, Any]:
    update_transient_data = {}
    for auth_repo_name in repos_update_data:
        if auth_repo_name in transient_data:
            update_transient_data[auth_repo_name] = transient_data[auth_repo_name]
    return update_transient_data


@timed_run("Validating repository")
def validate_repository(
    auth_path,
    library_dir=None,
    validate_from_commit=None,
    excluded_target_globs=None,
    strict=False,
    bare=False,
    no_targets=False,
    no_deps=False,
):
    settings.strict = strict

    auth_path = Path(auth_path).resolve()

    if library_dir is None:
        library_dir = auth_path.parent.parent
    else:
        library_dir = Path(library_dir).resolve()

    expected_repo_type = (
        UpdateType.TEST
        if (auth_path / "targets" / "test-auth-repo").exists()
        else UpdateType.OFFICIAL
    )
    auth_repo_name = None

    try:
        config = UpdateConfig(
            operation=OperationType.UPDATE,
            url=str(auth_path),
            path=auth_path,
            library_dir=library_dir,
            validate_from_commit=validate_from_commit,
            excluded_target_globs=excluded_target_globs,
            strict=strict,
            bare=bare,
            no_targets=no_targets,
            no_deps=no_deps,
            expected_repo_type=expected_repo_type,
            update_from_filesystem=True,
            only_validate=True,
        )
        updater_pipeline = AuthenticationRepositoryUpdatePipeline(config)
        updater_pipeline.run()
        update_output = updater_pipeline.output
        auth_repo_name = update_output.auth_repo_name
        if update_output.error:
            raise update_output.error

        _process_repo_update(
            config,
            update_output,
        )
    except Exception as e:
        raise ValidationFailedError(
            f"Validation of repository {auth_repo_name or ''} failed due to error: {e}"
        )
    settings.last_validated_commit = {}<|MERGE_RESOLUTION|>--- conflicted
+++ resolved
@@ -390,14 +390,11 @@
             errors,
             root_auth_repo,
         )
-<<<<<<< HEAD
-
     if repos_update_data[auth_repo_name].get("warnings"):
         taf_logger.warning(repos_update_data[auth_repo_name].get("warnings"))
 
-=======
     log_repo_updates(update_data)
->>>>>>> 3b6fefc7
+
     if root_error:
         raise root_error
     return unstructure(update_data)
@@ -533,6 +530,7 @@
         repo_name: {
             "changed": repo_info["changed"],
             "event": repo_info["event"],
+            **({"warning": repo_info["warnings"]} if "warnings" in repo_info else {}),
             **({"error": repo_info["error_msg"]} if repo_info["error_msg"] else {}),
         }
         for repo_name, repo_info in update_data.auth_repos.items()
