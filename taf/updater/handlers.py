import os
import shutil
import tempfile

import securesystemslib
import tuf.client.handlers as handlers

from taf.updater.AuthenticationRepo import AuthenticationRepo
from taf.updater.exceptions import UpdateFailed


class GitUpdater(handlers.MetadataUpdater):
  """
  This class implements parts of the update process specific to keeping
  metadata files and targets in a git repository. The vast majority of the
  update process is handled by TUF's updater. This class does not modify
  and of TUF's validation functionalities - it only handles loading of
  files.
  One substantial difference between our system and how TUF is designed lies in the
  fact that we want to validate every commit and not just check if the most recent
  one contains valid metadata. We want to check if the metadata was valid at the time
  when it was committed.

  Since we do not want to change the clients repository until
  we know it is safe to use git pull, the update works as follows:
  - The repository containing the metadata files is cloned to the temp folder.
  - The most recent commit in the client's local repository is determined. Based
  on that all new commits (newer than the client's most recent one in the
  cloned repository) are found.
  - A commit is considered to be a TUF mirror. We keep track of the current commit.
  - This class is designed in such a way that for each subsequent call of the
  updater's refresh method the next commit is used as a mirror. This is better than
  intatntiating this class multiple times as that seems to require less modifications
  of TUF's code.
  - The updater's method '_get_metadata_file' call 'get_mirrors'. It then iterates
  through these mirrors and tries to update a metadata file by downloading them
  from each mirror, until a valid metadata is downloaded. If none of the mirrors
  contains valid metadata, an exception is raised. So, what we want to do is to
  return the current commit, and just the current commit. This means that that an
  exception will be raised if the version of the metadata file at that commit
  is not valid.
  - The same logic is used to handle targets.


  Attributes:
      - repository_directory: the client's local repositoy's location
      - current_path: path of the 'current' directory needed by the updater
      - previous_path: path of the 'previous' directory needed by the updater
      - validation_auth_repo: a fresh clone of the metadata repository. It is
      a bare git repository. An instance of the `BareGitRepo` class.
      - users_auth_repo: an instance of the `GitRepo` class. The user's current
      git repository.
      - commits: a list of commits, starting with the most recent commit in the
      user's repository. The following commits are those committed after the
      the top one if the client's repo.
      - commits_indexes: a dictionary which stores intex of the current commit
      per metadata file. The reason for separating the metadata files is that
      not all files are updated at the same time.
  """

  @property
  def current_commit(self):
    return self.commits[self.current_commit_index]

  @property
  def previous_commit(self):
    return self.commits[self.current_commit_index - 1]

  def __init__(self, mirrors, repository_directory):
    """
    Args:
    mirrors: is a dictionary which contains information about each mirror:
                mirrors = {'mirror1': {'url_prefix': 'http://localhost:8001',
                           'metadata_path': 'metadata',
                           'targets_path': 'targets',
                           'confined_target_dirs': ['']}}
    This dictionary is provided by the user of the updater and used to
    create an instance of the tuf updater.
    We use url_prefix to specify url of the git repository which we want to clone.
    repository_directory: the client's local repositoy's location
    """
    super(GitUpdater, self).__init__(mirrors, repository_directory)

    auth_url = mirrors['mirror1']['url_prefix']
    self.metadata_path = mirrors['mirror1']['metadata_path']
    self.targets_path = mirrors['mirror1']['targets_path']

    self.users_auth_repo = AuthenticationRepo(repository_directory, self.metadata_path,
                                              self.targets_path, repo_urls=[auth_url])
    self._clone_validation_repo(auth_url)

    if os.path.exists(repository_directory):
      if not self.users_auth_repo.is_git_repository():
        if os.listdir(repository_directory):
          raise UpdateFailed('{} is not a git repository and is not empty'
                             .format(repository_directory))

    # validation_auth_repo is a freshly cloned bare repository.
    # It is cloned to a temporary directory that should be removed
    # once the update is completed

    self._init_commits()
    # users_auth_repo is the authentication repository
    # located on the users machine which needs to be updated
    self.repository_directory = repository_directory

    self._init_metadata()

  def _init_commits(self):
    """
    Given a client's local repository which needs to be updated, creates a list
    of commits of the authentication repository newer than the most recent
    commit of the client's repository. These commits need to be validated.
    If the client's repository does not exist, all commits should be validated.
    We have to persume that the initial metadata is correct though (or at least
    the initial root.json).
    """
    # TODO handle the case when the local repository does not
    # exist and needs to be cloned
    # for now, it is assumed that there is a local repository

    # TODO check if users authentication repository is clean

    if not self.users_auth_repo.is_git_repository():
      users_head_sha = None
    else:
      self.users_auth_repo.checkout_branch('master')
      users_head_sha = self.users_auth_repo.head_commit_sha()
      # find all commits after the top commit of the
      # client's local authentication repository
      # TODO detect force-push removal of commits

    self.commits = self.validation_auth_repo.all_commits_since_commit(users_head_sha)
    # insert the current one at the beginning of the list
    if users_head_sha is not None:
      self.commits.insert(0, users_head_sha)

    self.users_head_sha = users_head_sha
    self.current_commit_index = 0

  def _init_metadata(self):
    """
    TUF updater expects the existance of two directories in the client's
    metadata directory - current and previous. These directories store
    the current and previous metadata files (before and after the update).
    They must exsist and contain at least root.json. Otherwise, update will
    fail. We actually want to validate the remote authentication repository,
    but will create the directories where TUF expects them to be in order
    to avoid modifying the updater.
    """
    # create current and previous directories and copy the metadata files
    # needed by the updater
    # TUF's updater expects these directories to be in the client's repository
    # read metadata of the cloned validation repo at the initial commit

    metadata_path = os.path.join(self.repository_directory, 'metadata')
    if not os.path.isdir(metadata_path):
      os.makedirs(metadata_path)
    self.current_path = os.path.join(metadata_path, 'current')
    self.previous_path = os.path.join(metadata_path, 'previous')
    os.mkdir(self.current_path)
    os.mkdir(self.previous_path)

    metadata_files = self.validation_auth_repo.list_files_at_revision(self.current_commit,
                                                                      'metadata')
    for filename in metadata_files:
      metadata = self.validation_auth_repo.get_file(self.current_commit, 'metadata/' + filename)
      current_filename = os.path.join(self.current_path, filename)
      previous_filename = os.path.join(self.previous_path, filename)
      with open(current_filename, 'w') as f:
        f.write(metadata)
      shutil.copyfile(current_filename, previous_filename)

  def _clone_validation_repo(self, url):
    """
    Clones the authentication repository based on the url specified using the
    mirrors parameter. The repository is cloned as a bare repository
    to a the temp directory and will be deleted one the update is done.
    """
    temp_dir = tempfile.mkdtemp()
    repo_name = self.users_auth_repo.name
    self.validation_auth_repo = AuthenticationRepo(temp_dir, self.metadata_path, self.targets_path,
                                                   repo_name, [url], True)
    self.validation_auth_repo.clone()
    self.validation_auth_repo.fetch(fetch_all=True)

  def cleanup(self):
    """
    Removes the bare authentication repositoy and current and previous
    directories. This should be called after the update is finished,
    either successfully or unsuccessfully.
    """
    shutil.rmtree(self.current_path)
    shutil.rmtree(self.previous_path)
    shutil.rmtree(self.validation_auth_repo.repo_path)

  def earliest_valid_expiration_time(self):
    # metadata at a certain revision should not expire before the
    # time it was committed. It can be expected that the metadata files
    # at older commits will be expired and that should not be considered
    # to be an error
    return int(self.validation_auth_repo.get_commits_date(self.current_commit))

  def ensure_not_changed(self, metadata_filename):
    """
    Make sure that the metadata file remained the same, as the reference metadata suggests.
    """
    current_file = self.get_metadata_file(self.current_commit, file_name=metadata_filename)
    previous_file = self.get_metadata_file(self.previous_commit, file_name=metadata_filename)
    if current_file.read() != previous_file.read():
      raise UpdateFailed('Metadata file {} should be the same at revisions {} and {}, but is not.'
                         .format(metadata_filename, self.previous_commit, self.current_commit))

  def get_current_targets(self):
    return self.validation_auth_repo.list_files_at_revision(self.current_commit, 'targets')

  def get_mirrors(self, **kwargs):
    # pylint: disable=unused-argument
    # return a list containing just the current commit
    return [self.current_commit]

  def get_metadata_file(self, file_mirror, **kwargs):
    file_name = kwargs['file_name']
    return self._get_file(file_mirror, 'metadata/' + file_name)

  def get_target_file(self, file_mirror, **kwargs):
    file_path = kwargs['file_path']
    return self._get_file(file_mirror, 'targets/' + file_path)

  def _get_file(self, commit, filepath):
    f = self.validation_auth_repo.get_file(commit, filepath)
    temp_file_object = securesystemslib.util.TempFile()
    temp_file_object.write(f.encode())
    return temp_file_object

  def get_file_digest(self, filepath, algorithm):
    filepath = os.path.relpath(filepath, self.validation_auth_repo.get_file)
    file_obj = self._get_file(self.current_commit, filepath)
    return securesystemslib.hash.digest_fileobject(file_obj,
                                                   algorithm=algorithm)

  def on_successful_update(self, filename, mirror):
    # after the is successfully completed, set the
    # next commit as current for the given file
<<<<<<< HEAD
    print(f'{filename} updated from {mirror}')
=======
    print('{} updated from {}'.format(filename, mirror))
>>>>>>> 0931999e

  def on_unsuccessful_update(self, filename):
    # TODO an error message
    pass

  def update_done(self):
    # the only metadata file that is always updated
    # regardless of if it changed or not is timestamp
    # so we can check if timestamp was updated a certain
    # number of times
    self.current_commit_index += 1
    return self.current_commit_index == len(self.commits)<|MERGE_RESOLUTION|>--- conflicted
+++ resolved
@@ -242,11 +242,7 @@
   def on_successful_update(self, filename, mirror):
     # after the is successfully completed, set the
     # next commit as current for the given file
-<<<<<<< HEAD
-    print(f'{filename} updated from {mirror}')
-=======
     print('{} updated from {}'.format(filename, mirror))
->>>>>>> 0931999e
 
   def on_unsuccessful_update(self, filename):
     # TODO an error message
