"""TUF metadata repository"""


from fnmatch import fnmatch
from functools import reduce
import json
import operator
import os
from pathlib import Path
import logging
from collections import defaultdict
from datetime import datetime, timedelta, timezone
import shutil
from typing import Dict, List, Optional, Set, Tuple, Union
from securesystemslib.exceptions import StorageError
from cryptography.hazmat.primitives import serialization

from securesystemslib.signer import Signer
from securesystemslib import hash as sslib_hash

from taf import YubikeyMissingLibrary

from securesystemslib.storage import FilesystemBackend

from tuf.api.metadata import Signed

try:
    import taf.yubikey as yk
except ImportError:
    yk = YubikeyMissingLibrary()  # type: ignore

from taf.constants import DEFAULT_RSA_SIGNATURE_SCHEME
from taf.utils import (
    default_backend,
    get_file_details,
    on_rm_error,
    normalize_file_line_endings,
)
from tuf.api.metadata import (
    Metadata,
    MetaFile,
    Role,
    Root,
    Snapshot,
    Targets,
    TargetFile,
    Timestamp,
    DelegatedRole,
    Delegations,
)
from tuf.api.serialization.json import JSONSerializer
from taf.exceptions import InvalidKeyError, SignersNotLoaded, TAFError, TargetsError
from taf.models.types import RolesIterator, RolesKeysData, TargetsRole
from taf.tuf.keys import SSlibKey, _get_legacy_keyid, get_sslib_key_from_value
from tuf.repository import Repository

from securesystemslib.signer import CryptoSigner


logger = logging.getLogger(__name__)

# TODO remove this, use from constants or remove from constants
METADATA_DIRECTORY_NAME = "metadata"
TARGETS_DIRECTORY_NAME = "targets"

MAIN_ROLES = ["root", "targets", "snapshot", "timestamp"]

DISABLE_KEYS_CACHING = False
HASH_FUNCTION = "sha256"
HASH_ALGS = ["sha256", "sha512"]


def get_role_metadata_path(role: str) -> str:
    """
    Arguments:
        role: Name of a TUF role, main or delegated

    Return:
        Path of the metadata file corresponding to the specified role,
        relative to the repository's root
    """
    return f"{METADATA_DIRECTORY_NAME}/{role}.json"


def get_target_path(target_name: str) -> str:
    """
    Arguments:
        target_name: Name of the target file expected to be inside the targets directory

    Return:
        Path of the specified target file relative to the repository's root
    """
    return f"{TARGETS_DIRECTORY_NAME}/{target_name}"


def is_delegated_role(role: str) -> bool:
    return role not in ("root", "targets", "snapshot", "timestamp")


def is_auth_repo(repo_path: str) -> bool:
    """Check if the given path contains a valid TUF repository"""
    try:
        Repository(repo_path)._repository
        return True
    except Exception:
        return False


class MetadataRepository(Repository):
    """TUF metadata repository implementation for on-disk top-level roles.

    Provides methods to read and edit metadata, handling version and expiry
    bumps, and signature creation, and facilitating snapshot and timestamp
    creation.

    Arguments:
        path: Base path of metadata repository.

    Attributes:
        signer_cache: All signers available to the repository. Keys are role
            names, values are lists of signers. On `close` each signer for a
            role is used to sign the related role metadata.
        metadata_to_keep_open: A set containing metadata whose version numbers should not
        be increased when saving to disk. This makes it possible to combine multiple updates
    """

    expiration_intervals = {"root": 365, "targets": 90, "snapshot": 7, "timestamp": 1}

    serializer = JSONSerializer(compact=False)

    def __init__(self, path: Union[Path, str], *args, **kwargs) -> None:
        storage_backend = kwargs.pop("storage", None)
        super().__init__(*args, **kwargs)
        self.signer_cache: Dict[str, Dict[str, Signer]] = defaultdict(dict)
        self.path = Path(path)

        self._snapshot_info = MetaFile(1)
        self._targets_infos: Dict[str, MetaFile] = defaultdict(lambda: MetaFile(1))
        if storage_backend:
            self.storage_backend = storage_backend
        else:
            self.storage_backend = FilesystemBackend()
        self._metadata_to_keep_open: Set[str] = set()

    @property
    def metadata_path(self) -> Path:
        """
        Full path of the metadata directory.
        """
        return self.path / METADATA_DIRECTORY_NAME

    @property
    def targets_path(self):
        """
        Full path of the targets directory.
        """
        return self.path / TARGETS_DIRECTORY_NAME

    @property
    def targets_infos(self) -> Dict[str, MetaFile]:
        """
        Tracks targets and root metadata changes, needed in `do_snapshot`
        """
        return self._targets_infos

    @property
    def snapshot_info(self) -> MetaFile:
        """
        Tracks snapshot metadata changes, needed in `do_timestamp`
        """
        return self._snapshot_info

    def calculate_hashes(self, md: Metadata, algorithms: List[str]) -> Dict:
        """
        Calculate hashes of the specified signed metadata after serializing
        it using the previously initialized serializer.
        Hashes are computed for each specified algorithm.

        Arguments:
            md: Signed metadata
            algorithms: A list of hash algorithms (e.g., 'sha256', 'sha512').
        Return:
            A dcitionary mapping algorithms and calculated hashes
        """
        hashes = {}
        data = md.to_bytes(serializer=self.serializer)
        for algo in algorithms:
            digest_object = sslib_hash.digest(algo)
            digest_object.update(data)

            hashes[algo] = digest_object.hexdigest()
        return hashes

    def calculate_length(self, md: Metadata) -> int:
        """
        Calculate length of the specified signed metadata after serializing
        it using the previously initialized serializer.

        Arguments:
            md: Signed metadata
        Return:
            Langth of the signed metadata
        """
        data = md.to_bytes(serializer=self.serializer)
        return len(data)

    def add_signers_to_cache(self, roles_signers: Dict):
        for role, signers in roles_signers.items():
            if self._role_obj(role):
                self._load_role_signers(role, signers)

    def all_target_files(self) -> Set:
        """
        Return a set of relative paths of all files inside the targets
        directory
        """
        targets = []
        # Assume self.targets_path is a Path object, or convert it if necessary
        base_path = Path(self.targets_path)

        for filepath in base_path.rglob("*"):
            if filepath.is_file():
                # Get the relative path to the base directory and convert it to a POSIX path
                relative_path = filepath.relative_to(base_path).as_posix()
                targets.append(relative_path)

        return set(targets)

    def add_metadata_keys(self, roles_keys: Dict[str, List]) -> Tuple[Dict, Dict, Dict]:
        """Add signer public keys for role to root and update signer cache without updating snapshot and timestamp.

        Return:
            added_keys, already_added_keys, invalid_keys
        """
        already_added_keys = defaultdict(list)
        invalid_keys = defaultdict(list)
        added_keys = defaultdict(list)

        def _filter_if_can_be_added(roles):
            keys_to_be_added = defaultdict(list)
            for role, keys in roles_keys.items():
                if role in roles:
                    for key in keys:
                        try:
                            if self.is_valid_metadata_key(role, key):
                                already_added_keys[role].append(key)
                                continue
                        except TAFError:
                            invalid_keys[role].append(key)
                            continue
                        keys_to_be_added[role].append(key)
            return keys_to_be_added

        parents = self.find_parents_of_roles(list(roles_keys.keys()))
        self.verify_signers_loaded(parents)

        # when a key is added to one of the main roles
        # root is modified
        keys_to_be_added_to_root = _filter_if_can_be_added(MAIN_ROLES)
        if keys_to_be_added_to_root:
            with self.edit_root() as root:
                for role, keys in keys_to_be_added_to_root.items():
                    for key in keys:
                        root.add_key(key, role)
                        added_keys[role].append(key)

        other_roles = [role for role in roles_keys if role not in MAIN_ROLES]
        keys_to_be_added_to_targets = _filter_if_can_be_added(other_roles)

        roles_by_parents = defaultdict(list)
        if keys_to_be_added_to_targets:
            # group other roles by parents
            for role, keys in keys_to_be_added_to_targets.items():
                parent = self.find_delegated_roles_parent(role)
                roles_by_parents[parent].append(role)

            for parent, roles in roles_by_parents.items():
                with self.edit(parent) as parent_role:
                    for role in roles:
                        keys = roles_keys[role]
                        for key in keys:
                            parent_role.add_key(key, role)
                            added_keys[role].append(key)

        return added_keys, already_added_keys, invalid_keys

    def add_target_files_to_role(self, added_data: Dict[str, Dict]) -> None:
        """Add target files to top-level targets metadata.

        Arguments:
            added_data(dict): Dictionary of new data whose keys are target paths of repositories
            (as specified in targets.json, relative to the targets dictionary).
            The values are of form:
                {
                    target: content of the target file
                    custom: {
                        custom_field1: custom_value1,
                        custom_field2: custom_value2
                    }
                }
        """
        self.modify_targets(added_data=added_data)

    def add_path_to_delegated_role(self, role: str, paths: List[str]) -> bool:
        """
        Add delegated paths to delegated role and return True if successful

        Arguments:
            role: Name of a delegated target role
            path: A list of paths to be appended to a list of the role's delegated pats
        """
        if not self.check_if_role_exists(role):
            raise TAFError(f"Role {role} does not exist")

        parent_role = self.find_delegated_roles_parent(role)
        if parent_role is None:
            return False
        if all(
            path in self.get_delegations_of_role(parent_role)[role].paths
            for path in paths
        ):
            return False
        if parent_role:
            self.verify_signers_loaded([parent_role])
            with self.edit(parent_role) as parent:
                parent.delegations.roles[role].paths.extend(paths)
            return True
        return False

    def add_new_roles_to_snapshot(self, roles: List[str]) -> None:
        """
        Add versions of newly created target roles to the snapshot.
        Also update the versions of their parent roles, which are modified
        when a new delegated role is added.
        """
        with self.edit(Snapshot.type) as sn:
            parents_of_roles = set()
            for role in roles:
                sn.meta[f"{role}.json"] = MetaFile(1)
                parent_role = self.find_delegated_roles_parent(role)
                parents_of_roles.add(parent_role)
            for parent_role in parents_of_roles:
                sn.meta[f"{parent_role}.json"].version = (
                    sn.meta[f"{parent_role}.json"].version + 1
                )

    def add_to_open_metadata(self, roles: List[str]) -> None:
        """
        In order to execute several methods before updating the metadata on disk,
        some metadata might need to be kept open, which is done by adding them to
        _metadata_to_keep_open list.
        This method adds all roles from the provided list to _metadata_to_keep_open.
        """
        self._metadata_to_keep_open.update(roles)

    def open(self, role: str) -> Metadata:
        """Read role metadata from disk."""
        try:
            path = self.metadata_path / f"{role}.json"
            return Metadata.from_file(path, storage_backend=self.storage_backend)
        except StorageError:
            raise TAFError(f"Metadata file {path} does not exist")

    def check_if_keys_loaded(self, role_name: str) -> bool:
        """
        Check if at least a threshold of signers of the specified role
        has been added to the signer cache.
        """
        threshold = self.get_role_threshold(role_name)
        return (
            role_name in self.signer_cache
            and len(self.signer_cache[role_name]) >= threshold
        )

    def check_if_role_exists(self, role_name: str) -> bool:
        """
        Given a name of a main or delegated target role, return True if it exist
        """
        role = self._role_obj(role_name)
        return role is not None

    def check_roles_expiration_dates(
        self,
        interval: Optional[int] = None,
        start_date: Optional[datetime] = None,
        excluded_roles: Optional[List[str]] = None,
    ) -> Tuple[Dict, Dict]:
        """Determines which metadata roles have expired, or will expire within a time frame.
        Args:
        - interval(int): Number of days to look ahead for expiration.
        - start_date(datetime): Start date to look for expiration.
        - excluded_roles(list): List of roles to exclude from the search.

        Returns:
        - A dictionary of roles that have expired, or will expire within the given time frame.
        Results are sorted by expiration date.
        """
        if start_date is None:
            start_date = datetime.now(timezone.utc)
        if interval is None:
            interval = 30
        expiration_threshold = start_date + timedelta(days=interval)

        if excluded_roles is None:
            excluded_roles = []

        target_roles = self.get_all_targets_roles()
        main_roles = ["root", "targets", "snapshot", "timestamp"]
        existing_roles = list(set(target_roles + main_roles) - set(excluded_roles))

        expired_dict = {}
        will_expire_dict = {}
        for role in existing_roles:
            expiry_date = self.get_expiration_date(role)
            if start_date > expiry_date:
                expired_dict[role] = expiry_date
            elif expiration_threshold >= expiry_date:
                will_expire_dict[role] = expiry_date
        # sort by expiry date
        expired_dict = {
            k: v for k, v in sorted(expired_dict.items(), key=lambda item: item[1])
        }
        will_expire_dict = {
            k: v for k, v in sorted(will_expire_dict.items(), key=lambda item: item[1])
        }

        return expired_dict, will_expire_dict

    def _create_target_file(self, target_path: Path, target_data: Dict) -> None:
        """
        Writes the specified data to a target file and stores it on disk.
        Target data is of the following form:
        {
            target: content of the target file, string or Dict (json)
            custom: {
                custom_field1: custom_value1,
                custom_field2: custom_value2
            }
        }
        """
        # if the target's parent directory should not be "targets", create
        # its parent directories if they do not exist
        target_dir = target_path.parent
        target_dir.mkdir(parents=True, exist_ok=True)

        # create the target file
        content = target_data.get("target", None)
        if content is None:
            if not target_path.is_file():
                target_path.touch()
        else:
            with open(str(target_path), "w") as f:
                if isinstance(content, dict):
                    json.dump(content, f, indent=4)
                else:
                    f.write(content)

    def clear_open_metadata(self) -> None:
        """
        Removes everything from the _metadata_to_keep_open list
        """
        self._metadata_to_keep_open = set()

    def close(self, role: str, md: Metadata) -> None:
        """Bump version and expiry, re-sign, and write role metadata to disk."""

        # expiration date is updated before close is called
        if role not in self._metadata_to_keep_open:
            md.signed.version += 1

        md.signatures.clear()
        for signer in self.signer_cache[role].values():
            md.sign(signer, append=True)

        fname = f"{role}.json"

        # Track snapshot, targets and root metadata changes, needed in
        # `do_snapshot` and `do_timestamp`
        if role == "snapshot":
            self._snapshot_info.version = md.signed.version
            self._snapshot_info.hashes = self.calculate_hashes(md, HASH_ALGS)
            self._snapshot_info.length = self.calculate_length(md)
            root_version = self.signed_obj("root").version
            md.signed.meta["root.json"].version = root_version

        elif role != "timestamp":  # role in [root, targets, <delegated targets>]
            self._targets_infos[fname].version = md.signed.version

        # Write role metadata to disk (root gets a version-prefixed copy)
        md.to_file(
            self.metadata_path / fname,
            serializer=self.serializer,
            storage_backend=self.storage_backend,
        )

        if role == "root":
            md.to_file(
                self.metadata_path / f"{md.signed.version}.{fname}",
                serializer=self.serializer,
            )

    def create(
        self,
        roles_keys_data: RolesKeysData,
        signers: dict,
        additional_verification_keys: Optional[dict] = None,
<<<<<<< HEAD
        key_name_mappings: Optional[Dict[str, str]] = None
    ):
=======
    ) -> None:
>>>>>>> 42771cc3
        """Create a new metadata repository on disk.

        1. Create metadata subdir (fail, if exists)
        2. Create initial versions of top-level metadata
        3. Perform top-level delegation using keys from passed signers.

        Arguments:
            roles_keys_data: an object containing information about roles, their threshold, delegations etc.
            signers: A dictionary, where dict-keys are role names and values
                are dictionaries, where-dict keys are keyids and values
                are signers.
            additional_verification_keys: A dictionary where keys are names of roles and values are lists
                of public keys that should be registered as the corresponding role's keys, but the private
                keys are not available. E.g. keys exporeted from YubiKeys of maintainers who are not
                present at the time of the repository's creation
        """
        # TODO add verification keys
        # support yubikeys
        self.metadata_path.mkdir(parents=True)
        self.signer_cache = defaultdict(dict)

        root = Root(consistent_snapshot=False)

        # Snapshot tracks targets and root versions. targets v1 is included by
        # default in snapshot v1. root must be added explicitly.
        sn = Snapshot()
        sn.meta["root.json"] = MetaFile(1)

        public_keys = {
            role_name: {
                _get_legacy_keyid(signer.public_key): signer.public_key
                for signer in role_signers
            }
            for role_name, role_signers in signers.items()
        }
        if additional_verification_keys:
            for role_name, roles_public_keys in additional_verification_keys.items():
                for public_key in roles_public_keys:
                    key_id = _get_legacy_keyid(public_key)
                    if key_id not in public_keys[role_name]:
                        public_keys[role_name][key_id] = public_key

        for role in RolesIterator(roles_keys_data.roles, include_delegations=False):
            if signers.get(role.name) is None:
                raise TAFError(f"Cannot setup role {role.name}. Keys not specified")
            for signer in signers[role.name]:
                key_id = _get_legacy_keyid(signer.public_key)
                self.signer_cache[role.name][key_id] = signer
            for public_key in public_keys[role.name].values():
                root.add_key(public_key, role.name)
            root.roles[role.name].threshold = role.threshold

        root.unrecognized_fields["key_names"] = key_name_mappings
        targets = Targets()
        target_roles = {"targets": targets}
        delegations_per_parent: Dict[str, Dict] = defaultdict(dict)
        for role in RolesIterator(roles_keys_data.roles.targets):
            if role.parent is None:
                continue
            parent = role.parent.name
            parent_obj = target_roles.get(parent)
            for signer in signers[role.name]:
                self.signer_cache[role.name][key_id] = signer
            delegated_role = DelegatedRole(
                name=role.name,
                threshold=role.threshold,
                paths=role.paths,
                terminating=role.terminating,
                keyids=list(public_keys[role.name].keys()),
            )
            delegated_metadata = Targets()
            target_roles[role.name] = delegated_metadata
            delegations_per_parent[parent][role.name] = delegated_role
            sn.meta[f"{role.name}.json"] = MetaFile(1)

        for parent, role_data in delegations_per_parent.items():
            parent_obj = target_roles[parent]
            delegated_keys = {}
            for delegated_role_name in role_data:
                delegated_keys.update(public_keys[delegated_role_name])
            delegations = Delegations(roles=role_data, keys=delegated_keys)
            parent_obj.delegations = delegations

        for signed in [root, Timestamp(), sn, targets]:
            # Setting the version to 0 here is a trick, so that `close` can
            # always bump by the version 1, even for the first time
            self._set_default_expiration_date(signed)
            signed.version = 0  # `close` will bump to initial valid verison 1
            self.close(signed.type, Metadata(signed))

        for name, signed in target_roles.items():
            if name != "targets":
                self._set_default_expiration_date(signed)
                signed.version = 0  # `close` will bump to initial valid verison 1
                self.close(name, Metadata(signed))

<<<<<<< HEAD
    def create_delegated_role(
        self, roles_data: List[TargetsRole], signers: Dict[str, List[CryptoSigner]], key_name_mappings: Optional[Dict[str, str]]=None
    ):
=======
    def create_delegated_roles(
        self, roles_data: List[TargetsRole], signers: Dict[str, List[CryptoSigner]]
    ) -> Tuple[List, List]:
        """
        Create a new delegated roles, signes them using the provided signers and
        updates their paren roles.

        Arguments:
            roles_data (list): A list containing data about new roles. Each entry specifies
                            a role's name, path, threshold, and number of signing keys.
            signers (dict): A dictionary that maps each new role to a list of its signers

        Return:
            A list ofroles that were added and a list of roles that already existed
        """
>>>>>>> 42771cc3
        existing_roles = self.get_all_targets_roles()
        existing_roles.extend(MAIN_ROLES)
        existing_roles = []
        added_roles = []
        roles_parents_dict = defaultdict(list)
        for role_data in roles_data:
            if role_data.name in existing_roles:
                existing_roles.append(role_data.name)
                continue
            if role_data.parent is not None:
                parent = role_data.parent.name
                roles_parents_dict[parent].append(role_data)

        for parent, parents_roles_data in roles_parents_dict.items():
            with self.edit(parent) as parent_obj:
                keys_data = {}
                for role_data in parents_roles_data:
                    for signer in signers[role_data.name]:
                        public_key = signer.public_key
                        key_id = _get_legacy_keyid(public_key)
                        keys_data[key_id] = public_key
                        self.signer_cache[role_data.name][key_id] = signer
                    delegated_role = DelegatedRole(
                        name=role_data.name,
                        threshold=role_data.threshold,
                        paths=role_data.paths,
                        terminating=role_data.terminating,
                        keyids=list(keys_data.keys()),
                    )
                    if parent_obj.delegations is None:
                        parent_obj.delegations = Delegations(
                            roles={role_data.name: delegated_role}, keys=keys_data
                        )
                    else:
                        parent_obj.delegations.roles[role_data.name] = delegated_role
                parent_obj.delegations.keys.update(keys_data)

            for role_data in parents_roles_data:
                new_role_signed = Targets()
                self._set_default_expiration_date(new_role_signed)
                new_role_signed.version = (
                    0  # `close` will bump to initial valid verison 1
                )
                self.close(role_data.name, Metadata(new_role_signed))
                added_roles.append(role_data.name)
        return added_roles, existing_roles

    def create_and_remove_target_files(
        self, added_data: Optional[Dict] = None, removed_data: Optional[Dict] = None
    ) -> Tuple:
        """Create/updates/removes files in the targets directory
        Args:
        - added_data(dict): Dictionary of new data whose keys are target paths of repositories
                            (as specified in targets.json, relative to the targets dictionary).
                            The values are of form:
                            {
                                target: content of the target file
                            }
        - removed_data(dict): Dictionary of the old data whose keys are target paths of
                              repositories
                              (as specified in targets.json, relative to the targets dictionary).
                              The values are not needed. This is just for consistency.

        Content of the target file can be a dictionary, in which case a json file will be created.
        If that is not the case, an ordinary textual file will be created.
        If content is not specified and the file already exists, it will not be modified.
        If it does not exist, an empty file will be created. To replace an existing file with an
        empty file, specify empty content (target: '')

        Returns:
        - Role whose targets were updates
        """
        added_data = {} if added_data is None else added_data
        removed_data = {} if removed_data is None else removed_data
        data = dict(added_data, **removed_data)
        if not data:
            raise TargetsError("Nothing to be modified!")

        added_paths = []
        for path, target_data in added_data.items():
            target_path = (self.targets_path / path).absolute()
            self._create_target_file(target_path, target_data)
            added_paths.append(target_path)

        # remove existing target files
        removed_paths = []
        for path in removed_data.keys():
            target_path = (self.targets_path / path).absolute()
            if target_path.exists():
                if target_path.is_file():
                    target_path.unlink()
                elif target_path.is_dir():
                    shutil.rmtree(target_path, onerror=on_rm_error)
            removed_paths.append(str(path))

        return added_paths, removed_paths

    def _create_target_object(
        self, filesystem_path: str, target_path: str, custom: Optional[Dict]
    ) -> TargetFile:
        """
        Creates a TUF target object, later used to update targets metadata.
        It's first necessary to normalize file line endings (convert all line endings to unix style endings)
        before adding a target objects due to hashes getting calculated differently when using CRLF vs LF line endings.
        So we instead convert all to unix style endings.
        """
        normalize_file_line_endings(filesystem_path)
        data = Path(filesystem_path).read_text().encode()
        target_file = TargetFile.from_data(
            target_file_path=target_path,
            data=data,
            hash_algorithms=["sha256", "sha512"],
        )
        if custom:
            unrecognized_fields = {"custom": custom}
            target_file.unrecognized_fields = unrecognized_fields
        return target_file

    def delete_unregistered_target_files(self, targets_role="targets"):
        """
        Delete all target files not specified in targets.json
        """
        target_files_by_roles = self.sort_roles_targets_for_filenames()
        if targets_role in target_files_by_roles:
            for file_rel_path in target_files_by_roles[targets_role]:
                if file_rel_path not in self.get_targets_of_role(targets_role):
                    (self.targets_path / file_rel_path).unlink()

    def do_timestamp(self, force=False):
        self._snapshot_info.version = self._signed_obj(Snapshot.type).version
        return super().do_timestamp(force)

    def find_delegated_roles_parent(self, delegated_role: str) -> Optional[str]:
        """
        Find parent role of the specified delegated targets role
        """
        parents = ["targets"]

        while parents:
            parent = parents.pop()
            for delegation in self.get_delegations_of_role(parent):
                if delegation == delegated_role:
                    return parent
                parents.append(delegation)
        return None

    def find_parents_of_roles(self, roles: List[str]):
        """
        Find parents of all roles contained by the specified list of roles.
        """
        parents = set()
        for role in roles:
            if role in MAIN_ROLES:
                parents.add("root")
            else:
                parent = self.find_delegated_roles_parent(role)
                if parent is None:
                    raise TAFError(f"Could not determine parent of role {role}")
                parents.add(parent)
        return parents

    def get_delegations_of_role(self, role_name: str) -> Dict:
        """
        Return a dictionary of delegated roles of the specified target role
        """
        signed_obj = self.signed_obj(role_name)
        if signed_obj.delegations:
            return signed_obj.delegations.roles
        return {}

    def get_keyids_of_role(self, role_name: str) -> List:
        """
        Return all key ids of the specified role
        """
        role_obj = self._role_obj(role_name)
        return role_obj.keyids

    def get_paths_of_role(self, role_name: str) -> List:
        """
        Return all delegated paths of the specified target role
        """
        parent = self.find_delegated_roles_parent(role_name)
        if parent:
            parent_obj = self.signed_obj(parent)
            return parent_obj.delegations.roles[role_name].paths
        return []

    def get_targets_of_role(self, role_name: str):
        """
        Return all targets of the specified target role
        """
        return self.signed_obj(role_name).targets

    def find_keys_roles(
        self, public_keys: List, check_threshold: Optional[bool] = True
    ) -> List:
        """Find all roles that can be signed by the provided keys.
        A role can be signed by the list of keys if at least the number
        of keys that can sign that file is equal to or greater than the role's
        threshold
        """
        key_ids = [_get_legacy_keyid(public_key) for public_key in public_keys]
        return self.find_keysid_roles(key_ids=key_ids, check_threshold=check_threshold)

    def find_keysid_roles(
        self, key_ids: List, check_threshold: Optional[bool] = True
    ) -> List:
        """Find all roles that can be signed by the provided keys.
        A role can be signed by the list of keys if at least the number
        of keys that can sign that file is equal to or greater than the role's
        threshold
        """
        roles: List[Tuple[str, Optional[str]]] = []
        for role in MAIN_ROLES:
            roles.append((role, None))
        keys_roles = []
        while roles:
            role_name, parent = roles.pop()
            role_obj = self._role_obj(role_name, parent)
            target_roles_key_ids = role_obj.keyids
            threshold = role_obj.threshold
            num_of_signing_keys = len(set(target_roles_key_ids).intersection(key_ids))
            if (
                not check_threshold and num_of_signing_keys >= 1
            ) or num_of_signing_keys >= threshold:
                keys_roles.append(role_name)

            if role_name not in MAIN_ROLES or role_name == "targets":
                for delegation in self.get_delegations_of_role(role_name):
                    roles.append((delegation, role_name))

        return keys_roles

    def find_associated_roles_of_key(self, public_key: SSlibKey) -> List:
        """
        Find all roles whose metadata files can be signed by this key
        Threshold is not important, as long as the key is one of the signing keys
        """
        return self.find_keys_roles([public_key], check_threshold=False)

    def get_all_roles(self) -> List:
        """
        Return a list of all defined roles, main roles combined with delegated targets roles
        """
        all_target_roles = self.get_all_targets_roles()
        all_roles = ["root", "snapshot", "timestamp"] + all_target_roles
        return all_roles

    def get_all_targets_roles(self) -> List:
        """
        Return a list containing names of all target roles
        """
        target_roles = ["targets"]
        all_roles = []
        while target_roles:
            role = target_roles.pop()
            all_roles.append(role)
            for delegation in self.get_delegations_of_role(role):
                target_roles.append(delegation)

        return all_roles

    def get_all_target_files_state(self) -> Tuple:
        """Create dictionaries of added/modified and removed files by comparing current
        file-system state with current signed targets (and delegations) metadata state.

        Args:
        - None
        Returns:
        - Dict of added/modified files and dict of removed target files (inputs for
          `modify_targets` method.)

        Raises:
        - None
        """
        added_target_files: Dict = {}
        removed_target_files: Dict = {}
        # current fs state
        fs_target_files = self.all_target_files()
        # current signed state
        signed_target_files = self.get_signed_target_files()

        # existing files with custom data and (modified) content
        for file_name in fs_target_files:
            target_file = self.targets_path / file_name
            _, hashes = get_file_details(str(target_file))
            # register only new or changed files
            if hashes.get(HASH_FUNCTION) != self.get_target_file_hashes(file_name):
                custom = self.get_target_file_custom_data(file_name)
                added_target_files[file_name] = {
                    "target": target_file.read_text(),
                }
                if custom:
                    added_target_files[file_name]["custom"] = custom

        # removed files
        for file_name in signed_target_files - fs_target_files:
            removed_target_files[file_name] = {}

        return added_target_files, removed_target_files

    def get_expiration_date(self, role: str) -> datetime:
        """
        Return expiration date of the specified role
        """
        meta_file = self.signed_obj(role)
        if meta_file is None:
            raise TAFError(f"Role {role} does not exist")

        date = meta_file.expires
        return date.replace(tzinfo=timezone.utc)

    def get_role_threshold(self, role: str, parent: Optional[str] = None) -> int:
        """Get threshold of the given role

        Args:
        - role(str): TUF role (root, targets, timestamp, snapshot or delegated one)
        - parent_role(str): Name of the parent role of the delegated role. If not specified,
                            it will be set automatically, but this might be slow if there
                            are many delegations.

        Returns:
        Role's signatures threshold

        Raises:
        - TAFError if the role does not exist or if metadata files are invalid
        """
        role_obj = self._role_obj(role, parent)
        if role_obj is None:
            raise TAFError(f"Role {role} does not exist")
        return role_obj.threshold

    def get_role_paths(self, role):
        """Get paths of the given role

        Args:
        - role(str): TUF role (root, targets, timestamp, snapshot or delegated one)

        Returns:
        Defined delegated paths of delegate target role or * in case of targets
        (the main target is responsible for signing all target files that no delegated role should sign.)

        Raises:
        - TAFError if the role does not exist
        """
        if role == "targets":
            return "*"
        role = self._role_obj(role)
        if role is None:
            raise TAFError(f"Role {role} does not exist")
        return role.paths

    def get_role_from_target_paths(self, target_paths: List) -> Optional[str]:
        """
        Find a common role that can be used to sign given target paths.

        NOTE: Currently each target has only one mapped role.
        """
        targets_roles = self.map_signing_roles(target_paths)
        roles = list(targets_roles.values())

        try:
            # all target files should have at least one common role
            common_role = reduce(
                set.intersection,
                [set([r]) if isinstance(r, str) else set(r) for r in roles],
            )
        except TypeError:
            return None

        if not common_role:
            return None

        return common_role.pop()

    def get_signable_metadata(self, role: str):
        """Return signable portion of newly generate metadata for given role.

        Args:
        - role(str): TUF role (root, targets, timestamp, snapshot or delegated one)

        Returns:
        A string representing the 'object' encoded in canonical JSON form or None

        Raises:
        None
        """
        signed = self.signed_obj(role)
        return signed.to_dict()

    def get_signed_target_files(self) -> Set[str]:
        """Return all target files signed by all roles.

        Args:
        - None

        Returns:
        - Set of all target paths relative to targets directory
        """
        all_roles = self.get_all_targets_roles()
        return self.get_signed_target_files_of_roles(all_roles)

    def get_signed_target_files_of_roles(
        self, roles: Optional[List] = None
    ) -> Set[str]:
        """Return all target files signed by the specified roles

        Args:
        - roles whose target files will be returned

        Returns:
        - Set of paths of target files of a role relative to targets directory
        """
        if roles is None:
            roles = self.get_all_targets_roles()

        return set(
            reduce(
                operator.iconcat,
                [self.signed_obj(role).targets.keys() for role in roles],
                [],
            )
        )

    def get_signed_targets_with_custom_data(
        self, roles: Optional[List[str]] = None
    ) -> Dict[str, Dict]:
        """Return all target files signed by the specified roles and and their custom data
        as specified in the metadata files

        Args:
        - roles whose target files will be returned

        Returns:
        - A dictionary whose keys are paths target files relative to the targets directory
        and values are custom data dictionaries.
        """
        if roles is None:
            roles = self.get_all_targets_roles()
        target_files: Dict[str, Dict] = {}
        try:
            for role in roles:
                roles_targets = self.get_targets_of_role(role)
                for target_path, target_file in roles_targets.items():
                    target_files.setdefault(target_path, {}).update(
                        target_file.custom or {}
                    )
        except StorageError:
            pass
        return target_files

    def get_target_file_custom_data(self, target_path: str) -> Optional[Dict]:
        """
        Return a custom data of a given target.
        """
        try:
            role = self.get_role_from_target_paths([target_path])
            if role is None:
                return None
            target_obj = self.get_targets_of_role(role).get(target_path)
            if target_obj:
                return target_obj.custom
            return None
        except KeyError:
            raise TAFError(f"Target {target_path} does not exist")

    def get_target_file_hashes(
        self, target_path: str, hash_func: str = HASH_FUNCTION
    ) -> Optional[str]:
        """
        Return hashes of the given target path.

        Raises:
        - TAFError if the target does not exist
        """
        try:
            role = self.get_role_from_target_paths([target_path])
            if role is None:
                return None
            targets_of_role = self.get_targets_of_role(role)
            if target_path not in targets_of_role:
                return None
            hashes = targets_of_role[target_path].hashes
            if hash_func not in hashes:
                raise TAFError(f"Invalid hashing algorithm {hash_func}")
            return hashes[hash_func]
        except KeyError:
            raise TAFError(f"Target {target_path} does not exist")

    def get_key_length_and_scheme_from_metadata(
        self, parent_role: str, keyid: str
    ) -> Tuple:
        """
        Return length and signing scheme of the specified key id.
        This data is specified in metadata files (root or a target role that has delegations)
        """
        try:
            metadata = json.loads(
                Path(
                    self.path, METADATA_DIRECTORY_NAME, f"{parent_role}.json"
                ).read_text()
            )
            metadata = metadata["signed"]
            if "delegations" in metadata:
                metadata = metadata["delegations"]
            scheme = metadata["keys"][keyid]["scheme"]
            pub_key_pem = metadata["keys"][keyid]["keyval"]["public"]
            pub_key = serialization.load_pem_public_key(
                pub_key_pem.encode(), backend=default_backend()
            )
            return pub_key, scheme
        except Exception:
            return None, None

    def generate_roles_description(self) -> Dict:
        """
        Generate a roles description dictionary, containing information
        about each role, like its threhold, number of signing keys, delegations
        if it is a target role, key scheme, key lengths.
        """
        roles_description = {}

        def _get_delegations(role_name):
            delegations_info = {}
            for delegation in self.get_delegations_of_role(role_name):
                delegated_role = self._role_obj(delegation)
                delegations_info[delegation] = {
                    "threshold": delegated_role.threshold,
                    "number": len(delegated_role.keyids),
                    "paths": delegated_role.paths,
                    "terminating": delegated_role.terminating,
                }
                pub_key, scheme = self.get_key_length_and_scheme_from_metadata(
                    role_name, delegated_role.keyids[0]
                )

                delegations_info[delegation]["scheme"] = scheme
                delegations_info[delegation]["length"] = pub_key.key_size
                delegated_signed = self.signed_obj(delegation)
                if delegated_signed.delegations:
                    inner_roles_data = _get_delegations(delegation)
                    if len(inner_roles_data):
                        delegations_info[delegation]["delegations"] = inner_roles_data
            return delegations_info

        for role_name in MAIN_ROLES:
            role_obj = self._role_obj(role_name)
            roles_description[role_name] = {
                "threshold": role_obj.threshold,
                "number": len(role_obj.keyids),
            }
            pub_key, scheme = self.get_key_length_and_scheme_from_metadata(
                "root", role_obj.keyids[0]
            )
            roles_description[role_name]["scheme"] = scheme
            roles_description[role_name]["length"] = pub_key.key_size
            if role_name == "targets":
                targets_signed = self.signed_obj(role_name)
                if targets_signed.delegations:
                    delegations_info = _get_delegations(role_name)
                    if len(delegations_info):
                        roles_description[role_name]["delegations"] = delegations_info
        return {"roles": roles_description}

    def get_role_keys(self, role):
        """Get keyids of the given role

        Args:
        - role(str): TUF role (root, targets, timestamp, snapshot or delegated one)

        Returns:
            List of the role's keyids (i.e., keyids of the keys).

        """
        role_obj = self._role_obj(role)
        if role_obj is None:
            return None
        try:
            return role_obj.keyids
        except KeyError:
            pass

    def is_valid_metadata_key(
        self, role: str, key: Union[SSlibKey, str], scheme=DEFAULT_RSA_SIGNATURE_SCHEME
    ) -> bool:
        """Checks if metadata role contains key id of provided key.

        Args:
        - role(str): TUF role (root, targets, timestamp, snapshot or delegated one)
        - key(securesystemslib.formats.RSAKEY_SCHEMA): Role's key.

        Returns:
        Boolean. True if key id is in metadata role key ids, False otherwise.

        Raises:
        - TAFError if key is not valid
        """

        try:
            if isinstance(key, str):
                # mypy will complain if we redefine key
                ssl_lib_key = get_sslib_key_from_value(key, scheme)
            else:
                ssl_lib_key = key
            key_id = _get_legacy_keyid(ssl_lib_key)
        except Exception:
            # TODO log
            raise TAFError("Invalid public key specified")
        else:
            return key_id in self.get_keyids_of_role(role)

    def is_valid_metadata_yubikey(self, role: str, public_key=None) -> bool:
        """Checks if metadata role contains key id from YubiKey.

        Args:
        - role(str): TUF role (root, targets, timestamp, snapshot or delegated one
        - public_key(securesystemslib.formats.RSAKEY_SCHEMA): RSA public key dict

        Returns:
        Boolean. True if smart card key id belongs to metadata role key ids

        Raises:
        - YubikeyError
        """

        if public_key is None:
            public_key = yk.get_piv_public_key_tuf()

        return self.is_valid_metadata_key(role, public_key)

    def _load_role_signers(self, role: str, signers: List) -> None:
        """Verify that the signers can be used to sign the specified role and
        add them to the signer cache

        Args:
        - role(str): TUF role (root, targets, timestamp, snapshot or delegated one)
        - signers: A list of signers

        Returns:
        None

        Raises:
        - InvalidKeyError: If metadata cannot be signed with given key.
        """

        for signer in signers:
            key = signer.public_key
            if not self.is_valid_metadata_key(role, key):
                raise InvalidKeyError(role)
            self.signer_cache[role][key.keyid] = signer

    def map_signing_roles(self, target_filenames: List) -> Dict:
        """
        For each target file, find delegated role responsible for that target file based
        on the delegated paths. The most specific role (meaning most deeply nested) whose
        delegation path matches the target's path is returned as that file's matching role.
        If there are no delegated roles with a path that matches the target file's path,
        'targets' role will be returned as that file's matching role. Delegation path
        is expected to be relative to the targets directory. It can be defined as a glob
        pattern.
        """

        roles = ["targets"]
        roles_targets = {
            target_filename: "targets" for target_filename in target_filenames
        }
        while roles:
            role = roles.pop()
            path_patterns = self.get_role_paths(role)
            for path_pattern in path_patterns:
                for target_filename in target_filenames:
                    if fnmatch(
                        target_filename.lstrip(os.sep),
                        path_pattern.lstrip(os.sep),
                    ):
                        roles_targets[target_filename] = role

            for delegation in self.get_delegations_of_role(role):
                roles.append(delegation)

        return roles_targets

    def modify_targets(
        self, added_data: Optional[Dict] = None, removed_data: Optional[Dict] = None
    ) -> Targets:
        """Creates a target.json file containing a repository's commit for each repository.
        Adds those files to the tuf repository.

        Args:
        - added_data(dict): Dictionary of new data whose keys are target paths of repositories
                            (as specified in targets.json, relative to the targets dictionary).
                            The values are of form:
                            {
                                target: content of the target file
                                custom: {
                                    custom_field1: custom_value1,
                                    custom_field2: custom_value2
                                }
                            }
        - removed_data(dict): Dictionary of the old data whose keys are target paths of
                              repositories
                              (as specified in targets.json, relative to the targets dictionary).
                              The values are not needed. This is just for consistency.

        Content of the target file can be a dictionary, in which case a json file will be created.
        If that is not the case, an ordinary textual file will be created.
        If content is not specified and the file already exists, it will not be modified.
        If it does not exist, an empty file will be created. To replace an existing file with an
        empty file, specify empty content (target: '')

        Custom is an optional property which, if present, will be used to specify a TUF target's

        Returns:
        - Role whose targets were updates
        """
        added_data = {} if added_data is None else added_data
        removed_data = {} if removed_data is None else removed_data
        data = dict(added_data, **removed_data)
        if not data:
            raise TargetsError("Nothing to be modified!")

        target_paths = list(data.keys())
        targets_role = self.get_role_from_target_paths(target_paths)
        if targets_role is None:
            raise TargetsError(
                f"Could not find a common role for target paths:\n{'-'.join(target_paths)}"
            )
        _, removed_paths = self.create_and_remove_target_files(added_data, removed_data)

        target_files = []
        for path, target_data in added_data.items():
            target_path = (self.targets_path / path).absolute()
            custom = target_data.get("custom", None)
            target_file = self._create_target_object(target_path, path, custom)
            target_files.append(target_file)

        targets_role = self._modify_targets_role(
            target_files, removed_paths, targets_role
        )
        return targets_role

    def _modify_targets_role(
        self,
        added_target_files: List[TargetFile],
        removed_paths: List[str],
        role_name: Optional[str] = Targets.type,
    ) -> Targets:
        """Add target files to top-level targets metadata."""
        with self.edit_targets(rolename=role_name) as targets:
            for target_file in added_target_files:
                targets.targets[target_file.path] = target_file
            for path in removed_paths:
                targets.targets.pop(path, None)
        return targets

    def revoke_metadata_key(self, key_id: str, roles: Optional[List[str]] = None):
        """Remove metadata key of the provided role without updating timestamp and snapshot.

        Args:
        - role(str): TUF role (root, targets, timestamp, snapshot or delegated one)
        - key_id(str): An object conformant to 'securesystemslib.formats.KEYID_SCHEMA'.

        Returns:
            removed_from_roles, not_added_roles, less_than_threshold_roles
        """
        if key_id is None:
            raise TAFError("Keyid to revoke not specified")
        if not roles:
            roles = self.find_keysid_roles([key_id])

        if not roles:
            raise TAFError("Key not used to sign any role")

        parents = self.find_parents_of_roles(roles)
        self.verify_signers_loaded(parents)

        removed_from_roles = []
        not_added_roles = []
        less_than_threshold_roles = []

        def _check_if_can_remove(key_id, role):
            role_obj = self._role_obj(role)
            if len(role_obj.keyids) - 1 < role_obj.threshold:
                less_than_threshold_roles.append(role)
                return False
            key_ids_of_role = self.get_keyids_of_role(role) or []
            if key_id not in key_ids_of_role:
                not_added_roles.append(role)
                return False
            return True

        main_roles = [
            role
            for role in roles
            if role in MAIN_ROLES and _check_if_can_remove(key_id, role)
        ]
        if len(main_roles):
            with self.edit_root() as root:
                for role in main_roles:
                    root.revoke_key(keyid=key_id, role=role)
                    removed_from_roles.append(role)

        roles_by_parents = defaultdict(list)
        delegated_roles = [
            role
            for role in roles
            if role not in MAIN_ROLES and _check_if_can_remove(key_id, role)
        ]
        if len(delegated_roles):
            for role in delegated_roles:
                parent = self.find_delegated_roles_parent(role)
                roles_by_parents[parent].append(role)

            for parent, roles_of_parent in roles_by_parents.items():
                with self.edit(parent) as parent_role:
                    for role in roles_of_parent:
                        parent_role.revoke_key(keyid=key_id, role=role)
                        removed_from_roles.append(role)

        return removed_from_roles, not_added_roles, less_than_threshold_roles

    def remove_delegated_paths(self, roles_paths: Dict[str, List[str]]):
        """
        Remove delegated paths to delegated role and return True if at least one removed
        """

        updated = False
        for role, paths in roles_paths.items():

            if not self.check_if_role_exists(role):
                raise TAFError(f"Role {role} does not exist")

            parent_role = self.find_delegated_roles_parent(role)
            if parent_role is None:
                raise TAFError(f"Role {role} is not a delegated role")

            self.verify_signers_loaded([parent_role])
            with self.edit(parent_role) as parent:
                for path in paths:
                    if path in parent.delegations.roles[role].paths:
                        parent.delegations.roles[role].paths.remove(path)
                        updated = True
        return updated

    def remove_from_open_metadata(self, roles: List[str]) -> None:
        """
        Removes the listed roles from metadata_to_keep_open list
        """
        for role in roles:
            if role in self._metadata_to_keep_open:
                self._metadata_to_keep_open.remove(role)

    def roles_targets_for_filenames(self, target_filenames):
        """Sort target files by roles
        Args:
        - target_filenames: List of relative paths of target files
        Returns:
        - A dictionary mapping roles to a list of target files belonging
          to the provided target_filenames list delegated to the role
        """
        targets_roles_mapping = self.map_signing_roles(target_filenames)
        roles_targets_mapping = {}
        for target_filename, role_name in targets_roles_mapping.items():
            roles_targets_mapping.setdefault(role_name, []).append(target_filename)
        return roles_targets_mapping

    def _role_obj(self, role: str, parent: Optional[str] = None):
        """
        Return TUF's role object for the specified role
        """
        if role in MAIN_ROLES:
            md = self.open("root")
            try:
                data = md.to_dict()["signed"]["roles"][role]
                return Role.from_dict(data)
            except (KeyError, ValueError):
                raise TAFError("root.json is invalid")
        else:
            parent_name = self.find_delegated_roles_parent(role)
            if parent_name is None:
                return None
            md = self.open(parent_name)
            delegations_data = md.to_dict()["signed"]["delegations"]["roles"]
            for delegation in delegations_data:
                if delegation["name"] == role:
                    try:
                        return DelegatedRole.from_dict(delegation)
                    except (KeyError, ValueError):
                        raise TAFError(f"{delegation}.json is invalid")
            return None

    def signed_obj(self, role: str):
        """
        Return TUF's signed object for the specified role
        """
        md = self.open(role)
        return self._signed_obj(role, md)

    def _signed_obj(self, role: str, md=None):
        if md is None:
            md = self.open(role)
        try:
            signed_data = md.to_dict()["signed"]
            role_to_role_class = {
                "root": Root,
                "targets": Targets,
                "snapshot": Snapshot,
                "timestamp": Timestamp,
            }
            role_class = role_to_role_class.get(role, Targets)
            return role_class.from_dict(signed_data)
        except (KeyError, ValueError):
            raise TAFError(f"Invalid metadata file {role}.json")

    def _set_default_expiration_date(self, signed: Signed) -> None:
        """
        Update expiration dates of the specified signed object
        """
        interval = self.expiration_intervals.get(signed.type, 90)
        start_date = datetime.now(timezone.utc)
        expiration_date = start_date + timedelta(days=interval)
        signed.expires = expiration_date

    def set_metadata_expiration_date(
        self,
        role_name: str,
        start_date: Optional[datetime] = None,
        interval: Optional[int] = None,
    ) -> None:
        """Set expiration date of the provided role.

        Args:
        - role(str): TUF role (root, targets, timestamp, snapshot or delegated one)
        - start_date(datetime): Date to which the specified interval is added when calculating
                                expiration date. If a value is not provided, it is set to the
                                current time.
        - signers(List[CryptoSigner]): a list of signers
        - interval(int): A number of days added to the start date.
                        If not provided, the default value is set based on the role:

                            root - 365 days
                            targets - 90 days
                            snapshot - 7 days
                            timestamp - 1 day
                            all other roles (delegations) - same as targets

        Returns:
        None

        Raises:
        - securesystemslib.exceptions.FormatError: If the arguments are improperly formatted.
        - securesystemslib.exceptions.UnknownRoleError: If 'rolename' has not been delegated by
                                                        this targets object.
        """
        self.verify_signers_loaded([role_name])
        with self.edit(role_name) as role:
            start_date = datetime.now(timezone.utc)
            if interval is None:
                try:
                    interval = self.expiration_intervals[role_name]
                except KeyError:
                    interval = self.expiration_intervals["targets"]
            expiration_date = start_date + timedelta(days=interval)
            role.expires = expiration_date

    def sort_roles_targets_for_filenames(self):
        """
        Group target files per target roles
        """
        rel_paths = []
        for filepath in self.targets_path.rglob("*"):
            if filepath.is_file():
                file_rel_path = str(
                    Path(filepath).relative_to(self.targets_path).as_posix()
                )
                rel_paths.append(file_rel_path)

        files_to_roles = self.map_signing_roles(rel_paths)
        roles_targets = {}
        for target_file, role in files_to_roles.items():
            roles_targets.setdefault(role, []).append(target_file)
        return roles_targets

    def sync_snapshot_with_roles(self, roles: List[str]) -> None:
        """
        Add versions of newly created target roles to the snapshot.
        Also update the versions of their parent roles, which are modified
        when a new delegated role is added.
        """
        with self.edit(Snapshot.type) as sn:
            for role in roles:
                sn.meta[f"{role}.json"].version = sn.meta[f"{role}.json"].version + 1

    def update_target_role(self, role: str, target_paths: Dict, force=False):
        """
        Update the specified target role by adding or removing
        target files and target objects for the specified target paths
        If false is True, update the metadata files even if no target
        paths are specified
        """
        if not self.check_if_role_exists(role):
            raise TAFError(f"Role {role} does not exist")
        self.verify_signers_loaded([role])
        removed_paths = []
        target_files = []
        if target_paths:
            for target_path in target_paths:
                full_path = self.path / TARGETS_DIRECTORY_NAME / target_path
                # file removed, removed from te role
                if not full_path.is_file():
                    removed_paths.append(target_path)
                else:
                    custom_data = self.get_target_file_custom_data(target_path)
                    target_file = self._create_target_object(
                        full_path, target_path, custom_data
                    )
                    target_files.append(target_file)

            self._modify_targets_role(target_files, removed_paths, role)
        elif force:
            with self.edit(role) as _:
                pass

    def update_snapshot_and_timestamp(self, force: Optional[bool] = True):
        """
        Update timestamp and snapshot roles. If force is true, update them
        even if their content was not modified
        """
        self.verify_signers_loaded(["snapshot", "timestamp"])
        self.do_snapshot(force=force)
        self.do_timestamp(force=force)

    def verify_roles_exist(self, roles: List[str]):
        """
        Check if the specified roles exist and raise an error if an least one does not exist
        """
        non_existant_roles = []
        for role in roles:
            if not self.check_if_role_exists(role):
                non_existant_roles.append(role)
        if len(non_existant_roles):
            raise TAFError(f"Role(s) {', '.join(non_existant_roles)} do not exist")

    def verify_signers_loaded(self, roles: List[str]):
        """
        Verify that the signers associated with the specified keys were added to the signer cache.
        Raise an error if that is not the case
        """
        not_loaded = [role for role in roles if role not in self.signer_cache]
        if len(not_loaded):
            raise SignersNotLoaded(roles=not_loaded)<|MERGE_RESOLUTION|>--- conflicted
+++ resolved
@@ -504,12 +504,8 @@
         roles_keys_data: RolesKeysData,
         signers: dict,
         additional_verification_keys: Optional[dict] = None,
-<<<<<<< HEAD
         key_name_mappings: Optional[Dict[str, str]] = None
-    ):
-=======
     ) -> None:
->>>>>>> 42771cc3
         """Create a new metadata repository on disk.
 
         1. Create metadata subdir (fail, if exists)
@@ -606,13 +602,9 @@
                 signed.version = 0  # `close` will bump to initial valid verison 1
                 self.close(name, Metadata(signed))
 
-<<<<<<< HEAD
-    def create_delegated_role(
+
+    def create_delegated_roles(
         self, roles_data: List[TargetsRole], signers: Dict[str, List[CryptoSigner]], key_name_mappings: Optional[Dict[str, str]]=None
-    ):
-=======
-    def create_delegated_roles(
-        self, roles_data: List[TargetsRole], signers: Dict[str, List[CryptoSigner]]
     ) -> Tuple[List, List]:
         """
         Create a new delegated roles, signes them using the provided signers and
@@ -626,7 +618,6 @@
         Return:
             A list ofroles that were added and a list of roles that already existed
         """
->>>>>>> 42771cc3
         existing_roles = self.get_all_targets_roles()
         existing_roles.extend(MAIN_ROLES)
         existing_roles = []
