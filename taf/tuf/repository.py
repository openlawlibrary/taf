"""TUF metadata repository"""


from fnmatch import fnmatch
from functools import reduce
import json
import operator
import os
from pathlib import Path
import logging
from collections import defaultdict
from datetime import datetime, timedelta, timezone
import shutil
from typing import Any, Dict, List, Optional, Set, Tuple, Union
from securesystemslib.exceptions import StorageError
from cryptography.hazmat.primitives import serialization

from securesystemslib.signer import Signer
from securesystemslib import hash as sslib_hash

from taf import YubikeyMissingLibrary

from securesystemslib.storage import FilesystemBackend

from taf.yubikey.yubikey_manager import YubiKeyStore
from tuf.api.metadata import Signed

try:
    import taf.yubikey.yubikey as yk
except ImportError:
    yk = YubikeyMissingLibrary()  # type: ignore

from taf.constants import DEFAULT_RSA_SIGNATURE_SCHEME
from taf.utils import (
    default_backend,
    get_file_details,
    on_rm_error,
    normalize_file_line_endings,
)
from tuf.api.metadata import (
    Metadata,
    MetaFile,
    Role,
    Root,
    Snapshot,
    Targets,
    TargetFile,
    Timestamp,
    DelegatedRole,
    Delegations,
)
from tuf.api.serialization.json import JSONSerializer
from taf.exceptions import InvalidKeyError, SignersNotLoaded, TAFError, TargetsError
from taf.models.types import RolesIterator, RolesKeysData, TargetsRole
from taf.tuf.keys import SSlibKey, _get_legacy_keyid, get_sslib_key_from_value
from tuf.repository import Repository

from securesystemslib.signer import CryptoSigner


logger = logging.getLogger(__name__)

# TODO remove this, use from constants or remove from constants
METADATA_DIRECTORY_NAME = "metadata"
TARGETS_DIRECTORY_NAME = "targets"

MAIN_ROLES = ["root", "targets", "snapshot", "timestamp"]

DISABLE_KEYS_CACHING = False
HASH_FUNCTION = "sha256"
HASH_ALGS = ["sha256", "sha512"]


class FakeDelegatedRole:
    """A fake role to bypass validation checks in Delegations."""

    def to_dict(self) -> Dict[str, Any]:
        return {}


class EmptyDelegations(Delegations):
    """Extended version of Delegations that allows empty roles by inserting and removing fake data.
    Needed for backwards compatibility with old TAF.
    Implements a to_dict that returns this:
    "delegations": {
        "keys": {},
        "roles": []
    }
    """

    def __init__(self):
        """Initialize with fake data to bypass the validation in Delegations."""
        super().__init__(
            keys={}, roles={"placeholder": FakeDelegatedRole()}
        )  # Insert fake role

    def to_dict(self) -> Dict[str, Any]:
        """Return the dict representation of self, ensuring 'roles' is always an empty list."""
        res_dict = super().to_dict()

        # Remove the placeholder role
        if "roles" in res_dict:
            res_dict["roles"] = []

        return res_dict


def get_role_metadata_path(role: str) -> str:
    """
    Arguments:
        role: Name of a TUF role, main or delegated

    Return:
        Path of the metadata file corresponding to the specified role,
        relative to the repository's root
    """
    return f"{METADATA_DIRECTORY_NAME}/{role}.json"


def get_target_path(target_name: str) -> str:
    """
    Arguments:
        target_name: Name of the target file expected to be inside the targets directory

    Return:
        Path of the specified target file relative to the repository's root
    """
    return f"{TARGETS_DIRECTORY_NAME}/{target_name}"


def is_delegated_role(role: str) -> bool:
    return role not in ("root", "targets", "snapshot", "timestamp")


def is_auth_repo(repo_path: Union[Path, str]) -> bool:
    """Check if the given path contains a valid TUF repository"""
    try:
        MetadataRepository(path=repo_path).open(Root.type)
        return True
    except Exception:
        return False


class MetadataRepository(Repository):
    """TUF metadata repository implementation for on-disk top-level roles.

    Provides methods to read and edit metadata, handling version and expiry
    bumps, and signature creation, and facilitating snapshot and timestamp
    creation.

    Arguments:
        path: Base path of metadata repository.

    Attributes:
        signer_cache: All signers available to the repository. Keys are role
            names, values are lists of signers. On `close` each signer for a
            role is used to sign the related role metadata.
        metadata_to_keep_open: A set containing metadata whose version numbers should not
        be increased when saving to disk. This makes it possible to combine multiple updates
    """

    expiration_intervals = {"root": 365, "targets": 90, "snapshot": 7, "timestamp": 1}

    serializer = JSONSerializer(compact=False)

    def __init__(self, path: Union[Path, str], *args, **kwargs) -> None:
        storage_backend = kwargs.pop("storage", None)
        pin_manager = kwargs.pop("pin_manager", None)
        super().__init__(*args, **kwargs)
        self.signer_cache: Dict[str, Dict[str, Signer]] = defaultdict(dict)
        self.path = Path(path)

        self._snapshot_info = MetaFile(1)
        self._targets_infos: Dict[str, MetaFile] = defaultdict(lambda: MetaFile(1))
        if storage_backend:
            self.storage_backend = storage_backend
        else:
            self.storage_backend = FilesystemBackend()
        self._metadata_to_keep_open: Set[str] = set()
        self.pin_manager = pin_manager
        self.yubikey_store = YubiKeyStore()
        self._keys_name_mappings: Optional[Dict[str, str]] = None

    @property
    def keys_name_mappings(self):
        """
        Key id to key name
        """
        try:
            if self._keys_name_mappings is None:
                self._keys_name_mappings = self.load_key_names()
        except TAFError:
            # repository does not exist yet, so no metadata files
            self._keys_name_mappings = {}
        return self._keys_name_mappings

    @property
    def keys_name_mappings_reverse(self):
        """
        Key name to key id
        """
        if not self.keys_name_mappings:
            return None
        return {value: key for key, value in self.keys_name_mappings.items()}

    @property
    def metadata_path(self) -> Path:
        """
        Full path of the metadata directory.
        """
        return self.path / METADATA_DIRECTORY_NAME

    @property
    def targets_path(self):
        """
        Full path of the targets directory.
        """
        return self.path / TARGETS_DIRECTORY_NAME

    @property
    def targets_infos(self) -> Dict[str, MetaFile]:
        """
        Tracks targets and root metadata changes, needed in `do_snapshot`
        """
        return self._targets_infos

    @property
    def snapshot_info(self) -> MetaFile:
        """
        Tracks snapshot metadata changes, needed in `do_timestamp`
        """
        return self._snapshot_info

    def add_key_names(self, keys_keys_name_mappings: Dict) -> None:
        for key_id, key_name in keys_keys_name_mappings.items():
            self.add_key_name(key_name, key_id, overwrite=True)

    def add_key_name(self, key_name, key_id, overwrite=False):
        # make sure _keys_name_mappings is initialized
        self.keys_name_mappings
        if overwrite or not key_id in self.keys_name_mappings:
            self._keys_name_mappings[key_id] = key_name

    def add_default_names_of_role(self, role_name):
        key_names = self.get_key_names_of_role(role_name)
        key_ids = self.get_keyids_of_role(role_name)
        for key_name, key_id in zip(key_names, key_ids):
            self.add_key_name(key_name, key_id)

    def all_target_files(self) -> Set:
        """
        Return a set of relative paths of all files inside the targets
        directory
        """
        targets = []
        # Assume self.targets_path is a Path object, or convert it if necessary
        base_path = Path(self.targets_path)

        for filepath in base_path.rglob("*"):
            if filepath.is_file():
                # Get the relative path to the base directory and convert it to a POSIX path
                relative_path = filepath.relative_to(base_path).as_posix()
                targets.append(relative_path)

        return set(targets)

    def add_metadata_keys(self, roles_keys: Dict[str, List]) -> Tuple[Dict, Dict, Dict]:
        """Add signer public keys for role to root and update signer cache without updating snapshot and timestamp.

        Return:
            added_keys, already_added_keys, invalid_keys
        """
        already_added_keys = defaultdict(list)
        invalid_keys = defaultdict(list)
        added_keys = defaultdict(list)

        def _filter_if_can_be_added(roles):
            keys_to_be_added = defaultdict(list)
            for role, keys in roles_keys.items():
                if role in roles:
                    for key in keys:
                        try:
                            if self.is_valid_metadata_key(role, key):
                                already_added_keys[role].append(key)
                                continue
                        except TAFError:
                            invalid_keys[role].append(key)
                            continue
                        keys_to_be_added[role].append(key)
            return keys_to_be_added

        parents = self.find_parents_of_roles(list(roles_keys.keys()))
        self.verify_signers_loaded(parents)

        # when a key is added to one of the main roles
        # root is modified
        keys_to_be_added_to_root = _filter_if_can_be_added(MAIN_ROLES)
        if keys_to_be_added_to_root:
            with self.edit_root() as root:
                for role, keys in keys_to_be_added_to_root.items():
                    for key in keys:
                        root.add_key(key, role)
                        added_keys[role].append(key)

        other_roles = [role for role in roles_keys if role not in MAIN_ROLES]
        keys_to_be_added_to_targets = _filter_if_can_be_added(other_roles)

        roles_by_parents = defaultdict(list)
        if keys_to_be_added_to_targets:
            # group other roles by parents
            for role, keys in keys_to_be_added_to_targets.items():
                parent = self.find_delegated_roles_parent(role)
                roles_by_parents[parent].append(role)

            for parent, roles in roles_by_parents.items():
                with self.edit(parent) as parent_role:
                    for role in roles:
                        keys = roles_keys[role]
                        for key in keys:
                            parent_role.add_key(key, role)
                            added_keys[role].append(key)

        return added_keys, already_added_keys, invalid_keys

    def add_signers_to_cache(self, roles_signers: Dict):
        for role, signers in roles_signers.items():
            if self._role_obj(role):
                self._load_role_signers(role, signers)

    def add_target_files_to_role(self, added_data: Dict[str, Dict]) -> None:
        """Add target files to top-level targets metadata.

        Arguments:
            added_data(dict): Dictionary of new data whose keys are target paths of repositories
            (as specified in targets.json, relative to the targets dictionary).
            The values are of form:
                {
                    target: content of the target file
                    custom: {
                        custom_field1: custom_value1,
                        custom_field2: custom_value2
                    }
                }
        """
        self.modify_targets(added_data=added_data)

    def add_path_to_delegated_role(self, role: str, paths: List[str]) -> bool:
        """
        Add delegated paths to delegated role and return True if successful

        Arguments:
            role: Name of a delegated target role
            path: A list of paths to be appended to a list of the role's delegated pats
        """
        if not self.check_if_role_exists(role):
            raise TAFError(f"Role {role} does not exist")

        parent_role = self.find_delegated_roles_parent(role)
        if parent_role is None:
            return False
        if all(
            path in self.get_delegations_of_role(parent_role)[role].paths
            for path in paths
        ):
            return False
        if parent_role:
            self.verify_signers_loaded([parent_role])
            with self.edit(parent_role) as parent:
                parent.delegations.roles[role].paths.extend(paths)
            return True
        return False

    def add_new_roles_to_snapshot(self, roles: List[str]) -> None:
        """
        Add versions of newly created target roles to the snapshot.
        Also update the versions of their parent roles, which are modified
        when a new delegated role is added.
        """
        with self.edit(Snapshot.type) as sn:
            parents_of_roles = set()
            for role in roles:
                sn.meta[f"{role}.json"] = MetaFile(1)
                parent_role = self.find_delegated_roles_parent(role)
                parents_of_roles.add(parent_role)
            for parent_role in parents_of_roles:
                sn.meta[f"{parent_role}.json"].version = (
                    sn.meta[f"{parent_role}.json"].version + 1
                )

    def add_to_open_metadata(self, roles: List[str]) -> None:
        """
        In order to execute several methods before updating the metadata on disk,
        some metadata might need to be kept open, which is done by adding them to
        _metadata_to_keep_open list.
        This method adds all roles from the provided list to _metadata_to_keep_open.
        """
        self._metadata_to_keep_open.update(roles)

    def open(self, role: str) -> Metadata:
        """Read role metadata from disk."""
        try:
            path = self.metadata_path / f"{role}.json"
            return Metadata.from_file(path, storage_backend=self.storage_backend)
        except StorageError:
            raise TAFError(f"Metadata file {path} does not exist")

    def calculate_hashes(self, md: Metadata, algorithms: List[str]) -> Dict:
        """
        Calculate hashes of the specified signed metadata after serializing
        it using the previously initialized serializer.
        Hashes are computed for each specified algorithm.

        Arguments:
            md: Signed metadata
            algorithms: A list of hash algorithms (e.g., 'sha256', 'sha512').
        Return:
            A dcitionary mapping algorithms and calculated hashes
        """
        hashes = {}
        data = md.to_bytes(serializer=self.serializer)
        for algo in algorithms:
            digest_object = sslib_hash.digest(algo)
            digest_object.update(data)

            hashes[algo] = digest_object.hexdigest()
        return hashes

    def calculate_length(self, md: Metadata) -> int:
        """
        Calculate length of the specified signed metadata after serializing
        it using the previously initialized serializer.

        Arguments:
            md: Signed metadata
        Return:
            Langth of the signed metadata
        """
        data = md.to_bytes(serializer=self.serializer)
        return len(data)

    def check_if_keys_loaded(self, role_name: str) -> bool:
        """
        Check if at least a threshold of signers of the specified role
        has been added to the signer cache.
        """
        threshold = self.get_role_threshold(role_name)
        return (
            role_name in self.signer_cache
            and len(self.signer_cache[role_name]) >= threshold
        )

    def check_if_role_exists(self, role_name: str) -> bool:
        """
        Given a name of a main or delegated target role, return True if it exist
        """
        role = self._role_obj(role_name)
        return role is not None

    def check_roles_expiration_dates(
        self,
        interval: Optional[int] = None,
        start_date: Optional[datetime] = None,
        excluded_roles: Optional[List[str]] = None,
    ) -> Tuple[Dict, Dict]:
        """Determines which metadata roles have expired, or will expire within a time frame.
        Args:
        - interval(int): Number of days to look ahead for expiration.
        - start_date(datetime): Start date to look for expiration.
        - excluded_roles(list): List of roles to exclude from the search.

        Returns:
        - A dictionary of roles that have expired, or will expire within the given time frame.
        Results are sorted by expiration date.
        """
        if start_date is None:
            start_date = datetime.now(timezone.utc)
        if interval is None:
            interval = 30
        expiration_threshold = start_date + timedelta(days=interval)

        if excluded_roles is None:
            excluded_roles = []

        target_roles = self.get_all_targets_roles()
        main_roles = ["root", "targets", "snapshot", "timestamp"]
        existing_roles = list(set(target_roles + main_roles) - set(excluded_roles))

        expired_dict = {}
        will_expire_dict = {}
        for role in existing_roles:
            expiry_date = self.get_expiration_date(role)
            if start_date > expiry_date:
                expired_dict[role] = expiry_date
            elif expiration_threshold >= expiry_date:
                will_expire_dict[role] = expiry_date
        # sort by expiry date
        expired_dict = {
            k: v for k, v in sorted(expired_dict.items(), key=lambda item: item[1])
        }
        will_expire_dict = {
            k: v for k, v in sorted(will_expire_dict.items(), key=lambda item: item[1])
        }

        return expired_dict, will_expire_dict

    def _create_target_file(self, target_path: Path, target_data: Dict) -> None:
        """
        Writes the specified data to a target file and stores it on disk.
        Target data is of the following form:
        {
            target: content of the target file, string or Dict (json)
            custom: {
                custom_field1: custom_value1,
                custom_field2: custom_value2
            }
        }
        """
        # if the target's parent directory should not be "targets", create
        # its parent directories if they do not exist
        target_dir = target_path.parent
        target_dir.mkdir(parents=True, exist_ok=True)

        # create the target file
        content = target_data.get("target", None)
        if content is None:
            if not target_path.is_file():
                target_path.touch()
        else:
            with open(str(target_path), "w") as f:
                if isinstance(content, dict):
                    json.dump(content, f, indent=4)
                else:
                    f.write(content)

    def clear_open_metadata(self) -> None:
        """
        Removes everything from the _metadata_to_keep_open list
        """
        self._metadata_to_keep_open = set()

    def close(self, role: str, md: Metadata) -> None:
        """Bump version and expiry, re-sign, and write role metadata to disk."""

        # expiration date is updated before close is called
        if role not in self._metadata_to_keep_open:
            md.signed.version += 1

        md.signatures.clear()
        for signer in self.signer_cache[role].values():
            md.sign(signer, append=True)

        fname = f"{role}.json"

        # Track snapshot, targets and root metadata changes, needed in
        # `do_snapshot` and `do_timestamp`
        if role == "snapshot":
            self._snapshot_info.version = md.signed.version
            self._snapshot_info.hashes = self.calculate_hashes(md, HASH_ALGS)
            self._snapshot_info.length = self.calculate_length(md)
            root_version = self.signed_obj("root").version
            md.signed.meta["root.json"].version = root_version

        elif role != "timestamp":  # role in [root, targets, <delegated targets>]
            self._targets_infos[fname].version = md.signed.version

        # Write role metadata to disk (root gets a version-prefixed copy)
        md.to_file(
            self.metadata_path / fname,
            serializer=self.serializer,
            storage_backend=self.storage_backend,
        )

        if role == "root":
            md.to_file(
                self.metadata_path / f"{md.signed.version}.{fname}",
                serializer=self.serializer,
            )

    def create(
        self,
        roles_keys_data: RolesKeysData,
        signers: dict,
        additional_verification_keys: Optional[dict] = None,
    ) -> None:
        """Create a new metadata repository on disk.

        1. Create metadata subdir (fail, if exists)
        2. Create initial versions of top-level metadata
        3. Perform top-level delegation using keys from passed signers.

        Arguments:
            roles_keys_data: an object containing information about roles, their threshold, delegations etc.
            signers: A dictionary, where dict-keys are role names and values
                are dictionaries, where-dict keys are keyids and values
                are signers.
            additional_verification_keys: A dictionary where keys are names of roles and values are lists
                of public keys that should be registered as the corresponding role's keys, but the private
                keys are not available. E.g. keys exporeted from YubiKeys of maintainers who are not
                present at the time of the repository's creation
            key_name_mappings: A dictionary whose keys are key ids and values are custom names of those keys
        """
        self.metadata_path.mkdir(parents=True)
        self.signer_cache = defaultdict(dict)

        root = Root(consistent_snapshot=False)

        # Snapshot tracks targets and root versions. targets v1 is included by
        # default in snapshot v1. root must be added explicitly.
        sn = Snapshot()
        sn.meta["root.json"] = MetaFile(1)

        public_keys = self._process_keys(signers, additional_verification_keys)

        for role in RolesIterator(roles_keys_data.roles, include_delegations=False):
            if signers.get(role.name) is None:
                raise TAFError(f"Cannot setup role {role.name}. Keys not specified")
            for signer in signers[role.name]:
                key_id = _get_legacy_keyid(signer.public_key)
                self.signer_cache[role.name][key_id] = signer
            for public_key in public_keys[role.name].values():
                key_id = _get_legacy_keyid(public_key)
                if key_id in self.keys_name_mappings:
                    public_key.unrecognized_fields["name"] = self.keys_name_mappings[
                        key_id
                    ]
                root.add_key(public_key, role.name)
            root.roles[role.name].threshold = role.threshold

        targets = Targets(delegations=EmptyDelegations())
        target_roles = {"targets": targets}
        delegations_per_parent: Dict[str, Dict] = defaultdict(dict)
        for role in RolesIterator(roles_keys_data.roles.targets):
            if role.parent is None:
                continue
            parent = role.parent.name
            parent_obj = target_roles.get(parent)
            for signer in signers[role.name]:
                self.signer_cache[role.name][key_id] = signer
            delegated_role = DelegatedRole(
                name=role.name,
                threshold=role.threshold,
                paths=role.paths,
                terminating=role.terminating,
                keyids=list(public_keys[role.name].keys()),
            )
            delegated_metadata = Targets(delegations=EmptyDelegations())
            target_roles[role.name] = delegated_metadata
            delegations_per_parent[parent][role.name] = delegated_role
            sn.meta[f"{role.name}.json"] = MetaFile(1)

        for parent, role_data in delegations_per_parent.items():
            parent_obj = target_roles[parent]
            delegated_keys = {}
            for delegated_role_name in role_data:
                delegated_keys.update(public_keys[delegated_role_name])

            delegations = Delegations(roles=role_data, keys=delegated_keys)
            parent_obj.delegations = delegations

        for signed in [root, Timestamp(), sn, targets]:
            # Setting the version to 0 here is a trick, so that `close` can
            # always bump by the version 1, even for the first time
            self._set_default_expiration_date(signed)
            signed.version = 0  # `close` will bump to initial valid verison 1
            self.close(signed.type, Metadata(signed))

        for name, signed in target_roles.items():
            if name != "targets":
                self._set_default_expiration_date(signed)
                signed.version = 0  # `close` will bump to initial valid verison 1
                self.close(name, Metadata(signed))

    def _process_keys(self, signers, additional_verification_keys):
        public_keys = {}
        for role_name, role_signers in signers.items():
            public_keys[role_name] = {}
            for signer in role_signers:
                key_id = _get_legacy_keyid(signer.public_key)
                public_keys[role_name][key_id] = signer.public_key

        if additional_verification_keys:
            for role_name, keys in additional_verification_keys.items():
                for public_key in keys:
                    key_id = _get_legacy_keyid(public_key)
                    public_keys[role_name][key_id] = public_key
        return public_keys

    def create_delegated_roles(
        self,
        roles_data: List[TargetsRole],
        signers: Dict[str, List[CryptoSigner]],
        additional_verification_keys: Optional[dict] = None,
    ) -> Tuple[List, List]:
        """
        Create a new delegated roles, signes them using the provided signers and
        updates their paren roles.

        Arguments:
            roles_data (list): A list containing data about new roles. Each entry specifies
                            a role's name, path, threshold, and number of signing keys.
            signers (dict): A dictionary that maps each new role to a list of its signers

        Return:
            A list ofroles that were added and a list of roles that already existed
        """
        existing_roles = self.get_all_targets_roles()
        existing_roles.extend(MAIN_ROLES)
        existing_roles = []
        added_roles = []
        roles_parents_dict = defaultdict(list)
        for role_data in roles_data:
            if role_data.name in existing_roles:
                existing_roles.append(role_data.name)
                continue
            if role_data.parent is not None:
                parent = role_data.parent.name
                roles_parents_dict[parent].append(role_data)

        public_keys = self._process_keys(signers, additional_verification_keys)

        for parent, parents_roles_data in roles_parents_dict.items():
            with self.edit(parent) as parent_obj:
                keys_data = {}
                for role_data in parents_roles_data:
                    for public_key in public_keys[role_data.name].values():
                        key_id = _get_legacy_keyid(public_key)
                        keys_data[key_id] = public_key
                        if key_id in self.keys_name_mappings:
                            public_key.unrecognized_fields[
                                "name"
                            ] = self.keys_name_mappings[key_id]

                    for signer in signers[role_data.name]:
                        public_key = signer.public_key
                        key_id = _get_legacy_keyid(public_key)
                        self.signer_cache[role_data.name][key_id] = signer

                    delegated_role = DelegatedRole(
                        name=role_data.name,
                        threshold=role_data.threshold,
                        paths=role_data.paths,
                        terminating=role_data.terminating,
                        keyids=list(keys_data.keys()),
                    )
                    if parent_obj.delegations is None:
                        parent_obj.delegations = Delegations(
                            roles={role_data.name: delegated_role}, keys=keys_data
                        )
                    else:
                        parent_obj.delegations.roles[role_data.name] = delegated_role
                parent_obj.delegations.keys.update(keys_data)

            for role_data in parents_roles_data:
                new_role_signed = Targets(delegations=EmptyDelegations())
                self._set_default_expiration_date(new_role_signed)
                new_role_signed.version = (
                    0  # `close` will bump to initial valid verison 1
                )
                self.close(role_data.name, Metadata(new_role_signed))
                added_roles.append(role_data.name)
        return added_roles, existing_roles

    def create_and_remove_target_files(
        self, added_data: Optional[Dict] = None, removed_data: Optional[Dict] = None
    ) -> Tuple:
        """Create/updates/removes files in the targets directory
        Args:
        - added_data(dict): Dictionary of new data whose keys are target paths of repositories
                            (as specified in targets.json, relative to the targets dictionary).
                            The values are of form:
                            {
                                target: content of the target file
                            }
        - removed_data(dict): Dictionary of the old data whose keys are target paths of
                              repositories
                              (as specified in targets.json, relative to the targets dictionary).
                              The values are not needed. This is just for consistency.

        Content of the target file can be a dictionary, in which case a json file will be created.
        If that is not the case, an ordinary textual file will be created.
        If content is not specified and the file already exists, it will not be modified.
        If it does not exist, an empty file will be created. To replace an existing file with an
        empty file, specify empty content (target: '')

        Returns:
        - Role whose targets were updates
        """
        added_data = {} if added_data is None else added_data
        removed_data = {} if removed_data is None else removed_data
        data = dict(added_data, **removed_data)
        if not data:
            raise TargetsError("Nothing to be modified!")

        added_paths = []
        for path, target_data in added_data.items():
            target_path = (self.targets_path / path).absolute()
            self._create_target_file(target_path, target_data)
            added_paths.append(target_path)

        # remove existing target files
        removed_paths = []
        for path in removed_data.keys():
            target_path = (self.targets_path / path).absolute()
            if target_path.exists():
                if target_path.is_file():
                    target_path.unlink()
                elif target_path.is_dir():
                    shutil.rmtree(target_path, onerror=on_rm_error)
            removed_paths.append(str(path))

        return added_paths, removed_paths

    def _create_target_object(
        self, filesystem_path: str, target_path: str, custom: Optional[Dict]
    ) -> TargetFile:
        """
        Creates a TUF target object, later used to update targets metadata.
        It's first necessary to normalize file line endings (convert all line endings to unix style endings)
        before adding a target objects due to hashes getting calculated differently when using CRLF vs LF line endings.
        So we instead convert all to unix style endings.
        """
        normalize_file_line_endings(filesystem_path)
        data = Path(filesystem_path).read_text().encode()
        target_file = TargetFile.from_data(
            target_file_path=target_path,
            data=data,
            hash_algorithms=["sha256", "sha512"],
        )
        if custom:
            unrecognized_fields = {"custom": custom}
            target_file.unrecognized_fields = unrecognized_fields
        return target_file

    def delete_unregistered_target_files(self, targets_role="targets"):
        """
        Delete all target files not specified in targets.json
        """
        target_files_by_roles = self.sort_roles_targets_for_filenames()
        if targets_role in target_files_by_roles:
            for file_rel_path in target_files_by_roles[targets_role]:
                if file_rel_path not in self.get_targets_of_role(targets_role):
                    (self.targets_path / file_rel_path).unlink()

    def do_timestamp(self, force=False):
        self._snapshot_info.version = self._signed_obj(Snapshot.type).version
        return super().do_timestamp(force)

    def find_delegated_roles_parent(self, delegated_role: str) -> Optional[str]:
        """
        Find parent role of the specified delegated targets role
        """
        parents = ["targets"]

        while parents:
            parent = parents.pop()
            for delegation in self.get_delegations_of_role(parent):
                if delegation == delegated_role:
                    return parent
                parents.append(delegation)
        return None

    def find_parents_of_roles(self, roles: List[str]):
        """
        Find parents of all roles contained by the specified list of roles.
        """
        parents = set()
        for role in roles:
            if role in MAIN_ROLES:
                parents.add("root")
            else:
                parent = self.find_delegated_roles_parent(role)
                if parent is None:
                    raise TAFError(f"Could not determine parent of role {role}")
                parents.add(parent)
        return parents

    def find_role_containing_key_of_role(self, role_name: str) -> Optional[str]:
        if role_name in MAIN_ROLES:
            return Root.type
        parent_roles = list(self.find_parents_of_roles([role_name]))
        if parent_roles:
            return parent_roles[0]
        return None

    def get_delegations_of_role(self, role_name: str) -> Dict:
        """
        Return a dictionary of delegated roles of the specified target role
        """
        signed_obj = self.signed_obj(role_name)
        if signed_obj.delegations:
            return signed_obj.delegations.roles
        return {}

    def get_key_names_of_role(self, role_name: str) -> List:
        keys_name_mapping = self.keys_name_mappings
        key_names = []
        num_of_keys_without_name = 0
        number = len(self.get_keyids_of_role(role_name))
        if keys_name_mapping:
            key_ids = self.get_keyids_of_role(role_name)
            for key_id in key_ids:
                if key_id in keys_name_mapping:
                    key_names.append(keys_name_mapping[key_id])
                else:
                    num_of_keys_without_name += 1
        else:
            num_of_keys_without_name = number

        if not len(key_names) and number == 1:
            return [role_name]

<<<<<<< HEAD
        for num in range(threshold - num_of_keys_without_name, threshold):
=======
        for num in range(number - num_of_keys_without_name, number):
>>>>>>> 3f2f94af
            key_names.append(f"{role_name}{num + 1}")
        return key_names

    def get_key_ids_of_key_names(self, key_names: List[str]):
        key_name_keys = {}
        reverse_mapping = self.keys_name_mappings_reverse
        for key_name in key_names:
            if key_name in reverse_mapping:
                keyid = reverse_mapping[key_name]
                key_name_keys[key_name] = keyid
        return key_name_keys

    def get_keyids_of_role(self, role_name: str) -> List:
        """
        Return all key ids of the specified role
        """
        role_obj = self._role_obj(role_name)
        return role_obj.keyids

    def get_paths_of_role(self, role_name: str) -> List:
        """
        Return all delegated paths of the specified target role
        """
        parent = self.find_delegated_roles_parent(role_name)
        if parent:
            parent_obj = self.signed_obj(parent)
            return parent_obj.delegations.roles[role_name].paths
        return []

    def get_targets_of_role(self, role_name: str):
        """
        Return all targets of the specified target role
        """
        return self.signed_obj(role_name).targets

    def find_keys_roles(
        self, public_keys: List, check_threshold: Optional[bool] = True
    ) -> List:
        """Find all roles that can be signed by the provided keys.
        A role can be signed by the list of keys if at least the number
        of keys that can sign that file is equal to or greater than the role's
        threshold
        """
        key_ids = [_get_legacy_keyid(public_key) for public_key in public_keys]
        return self.find_keysid_roles(key_ids=key_ids, check_threshold=check_threshold)

    def find_keysid_roles(
        self, key_ids: List, check_threshold: Optional[bool] = True
    ) -> List:
        """Find all roles that can be signed by the provided keys.
        A role can be signed by the list of keys if at least the number
        of keys that can sign that file is equal to or greater than the role's
        threshold
        """
        roles: List[Tuple[str, Optional[str]]] = []
        for role in MAIN_ROLES:
            roles.append((role, None))
        keys_roles = []
        while roles:
            role_name, parent = roles.pop()
            role_obj = self._role_obj(role_name, parent)
            target_roles_key_ids = role_obj.keyids
            threshold = role_obj.threshold
            num_of_signing_keys = len(set(target_roles_key_ids).intersection(key_ids))
            if (
                not check_threshold and num_of_signing_keys >= 1
            ) or num_of_signing_keys >= threshold:
                keys_roles.append(role_name)

            if role_name not in MAIN_ROLES or role_name == "targets":
                for delegation in self.get_delegations_of_role(role_name):
                    roles.append((delegation, role_name))

        return keys_roles

    def find_associated_roles_of_key(self, public_key: SSlibKey) -> List:
        """
        Find all roles whose metadata files can be signed by this key
        Threshold is not important, as long as the key is one of the signing keys
        """
        return self.find_keys_roles([public_key], check_threshold=False)

    def get_all_roles(self) -> List:
        """
        Return a list of all defined roles, main roles combined with delegated targets roles
        """
        all_target_roles = self.get_all_targets_roles()
        all_roles = ["root", "snapshot", "timestamp"] + all_target_roles
        return all_roles

    def get_all_targets_roles(self) -> List:
        """
        Return a list containing names of all target roles
        """
        target_roles = ["targets"]
        all_roles = []
        while target_roles:
            role = target_roles.pop()
            all_roles.append(role)
            for delegation in self.get_delegations_of_role(role):
                target_roles.append(delegation)

        return all_roles

    def get_all_target_files_state(self) -> Tuple:
        """Create dictionaries of added/modified and removed files by comparing current
        file-system state with current signed targets (and delegations) metadata state.

        Args:
        - None
        Returns:
        - Dict of added/modified files and dict of removed target files (inputs for
          `modify_targets` method.)

        Raises:
        - None
        """
        added_target_files: Dict = {}
        removed_target_files: Dict = {}
        # current fs state
        fs_target_files = self.all_target_files()
        # current signed state
        signed_target_files = self.get_signed_target_files()

        # existing files with custom data and (modified) content
        for file_name in fs_target_files:
            target_file = self.targets_path / file_name
            _, hashes = get_file_details(str(target_file))
            # register only new or changed files
            if hashes.get(HASH_FUNCTION) != self.get_target_file_hashes(file_name):
                custom = self.get_target_file_custom_data(file_name)
                added_target_files[file_name] = {
                    "target": target_file.read_text(),
                }
                if custom:
                    added_target_files[file_name]["custom"] = custom

        # removed files
        for file_name in signed_target_files - fs_target_files:
            removed_target_files[file_name] = {}

        return added_target_files, removed_target_files

    def get_expiration_date(self, role: str) -> datetime:
        """
        Return expiration date of the specified role
        """
        meta_file = self.signed_obj(role)
        if meta_file is None:
            raise TAFError(f"Role {role} does not exist")

        date = meta_file.expires
        return date.replace(tzinfo=timezone.utc)

    def get_role_threshold(self, role: str, parent: Optional[str] = None) -> int:
        """Get threshold of the given role

        Args:
        - role(str): TUF role (root, targets, timestamp, snapshot or delegated one)
        - parent_role(str): Name of the parent role of the delegated role. If not specified,
                            it will be set automatically, but this might be slow if there
                            are many delegations.

        Returns:
        Role's signatures threshold

        Raises:
        - TAFError if the role does not exist or if metadata files are invalid
        """
        role_obj = self._role_obj(role, parent)
        if role_obj is None:
            raise TAFError(f"Role {role} does not exist")
        return role_obj.threshold

    def get_role_paths(self, role):
        """Get paths of the given role

        Args:
        - role(str): TUF role (root, targets, timestamp, snapshot or delegated one)

        Returns:
        Defined delegated paths of delegate target role or * in case of targets
        (the main target is responsible for signing all target files that no delegated role should sign.)

        Raises:
        - TAFError if the role does not exist
        """
        if role == "targets":
            return "*"
        role = self._role_obj(role)
        if role is None:
            raise TAFError(f"Role {role} does not exist")
        return role.paths

    def get_role_from_target_paths(self, target_paths: List) -> Optional[str]:
        """
        Find a common role that can be used to sign given target paths.

        NOTE: Currently each target has only one mapped role.
        """
        targets_roles = self.map_signing_roles(target_paths)
        roles = list(targets_roles.values())

        try:
            # all target files should have at least one common role
            common_role = reduce(
                set.intersection,
                [set([r]) if isinstance(r, str) else set(r) for r in roles],
            )
        except TypeError:
            return None

        if not common_role:
            return None

        return common_role.pop()

    def get_signable_metadata(self, role: str):
        """Return signable portion of newly generate metadata for given role.

        Args:
        - role(str): TUF role (root, targets, timestamp, snapshot or delegated one)

        Returns:
        A string representing the 'object' encoded in canonical JSON form or None

        Raises:
        None
        """
        signed = self.signed_obj(role)
        return signed.to_dict()

    def get_signed_target_files(self) -> Set[str]:
        """Return all target files signed by all roles.

        Args:
        - None

        Returns:
        - Set of all target paths relative to targets directory
        """
        all_roles = self.get_all_targets_roles()
        return self.get_signed_target_files_of_roles(all_roles)

    def get_signed_target_files_of_roles(
        self, roles: Optional[List] = None
    ) -> Set[str]:
        """Return all target files signed by the specified roles

        Args:
        - roles whose target files will be returned

        Returns:
        - Set of paths of target files of a role relative to targets directory
        """
        if roles is None:
            roles = self.get_all_targets_roles()

        return set(
            reduce(
                operator.iconcat,
                [self.signed_obj(role).targets.keys() for role in roles],
                [],
            )
        )

    def get_signed_targets_with_custom_data(
        self, roles: Optional[List[str]] = None
    ) -> Dict[str, Dict]:
        """Return all target files signed by the specified roles and and their custom data
        as specified in the metadata files

        Args:
        - roles whose target files will be returned

        Returns:
        - A dictionary whose keys are paths target files relative to the targets directory
        and values are custom data dictionaries.
        """
        if roles is None:
            roles = self.get_all_targets_roles()
        target_files: Dict[str, Dict] = {}
        try:
            for role in roles:
                roles_targets = self.get_targets_of_role(role)
                for target_path, target_file in roles_targets.items():
                    target_files.setdefault(target_path, {}).update(
                        target_file.custom or {}
                    )
        except StorageError:
            pass
        return target_files

    def get_target_file_custom_data(self, target_path: str) -> Optional[Dict]:
        """
        Return a custom data of a given target.
        """
        try:
            role = self.get_role_from_target_paths([target_path])
            if role is None:
                return None
            target_obj = self.get_targets_of_role(role).get(target_path)
            if target_obj:
                return target_obj.custom
            return None
        except KeyError:
            raise TAFError(f"Target {target_path} does not exist")

    def get_target_file_hashes(
        self, target_path: str, hash_func: str = HASH_FUNCTION
    ) -> Optional[str]:
        """
        Return hashes of the given target path.

        Raises:
        - TAFError if the target does not exist
        """
        try:
            role = self.get_role_from_target_paths([target_path])
            if role is None:
                return None
            targets_of_role = self.get_targets_of_role(role)
            if target_path not in targets_of_role:
                return None
            hashes = targets_of_role[target_path].hashes
            if hash_func not in hashes:
                raise TAFError(f"Invalid hashing algorithm {hash_func}")
            return hashes[hash_func]
        except KeyError:
            raise TAFError(f"Target {target_path} does not exist")

    def get_key_length_and_scheme_from_metadata(
        self, parent_role: str, keyid: str
    ) -> Tuple:
        """
        Return length and signing scheme of the specified key id.
        This data is specified in metadata files (root or a target role that has delegations)
        """
        try:
            metadata = json.loads(
                Path(
                    self.path, METADATA_DIRECTORY_NAME, f"{parent_role}.json"
                ).read_text()
            )
            metadata = metadata["signed"]
            if "delegations" in metadata:
                metadata = metadata["delegations"]
            scheme = metadata["keys"][keyid]["scheme"]
            pub_key_pem = metadata["keys"][keyid]["keyval"]["public"]
            pub_key = serialization.load_pem_public_key(
                pub_key_pem.encode(), backend=default_backend()
            )
            return pub_key, pub_key_pem, scheme
        except Exception:
            return None, None, None

    def get_key_names_from_metadata(self, parent_role: str) -> Optional[dict]:
        """
        Return length and signing scheme of the specified key id.
        This data is specified in metadata files (root or a target role that has delegations)
        """
        try:
            metadata = json.loads(
                Path(
                    self.path, METADATA_DIRECTORY_NAME, f"{parent_role}.json"
                ).read_text()
            )
            metadata = metadata["signed"]
            if "delegations" in metadata:
                metadata = metadata["delegations"]

            keys = metadata["keys"]
            names = {
                key_id: key_data["name"]
                for key_id, key_data in keys.items()
                if "name" in key_data
            }
            return names
        except Exception:
            return None

    def get_public_key_of_keyid(self, keyid: str):
        def _find_keyid(role_name, keyid):
            _, pub_key_pem, scheme = self.get_key_length_and_scheme_from_metadata(
                role_name, keyid
            )
            if pub_key_pem is not None:
                return pub_key_pem, scheme

            for delegation in self.get_delegations_of_role(role_name):
                pub_key_pem, scheme = self._find_keyid(delegation, keyid)
                if pub_key_pem is not None:
                    return pub_key_pem, scheme

        _, pub_key_pem, scheme = self.get_key_length_and_scheme_from_metadata(
            "root", keyid
        )
        if pub_key_pem is not None:
            return pub_key_pem, scheme

        targets_obj = self.signed_obj("targets")
        if targets_obj.delegations:
            return _find_keyid("targets", keyid)

    def generate_roles_description(self) -> Dict:
        """
        Generate a roles description dictionary, containing information
        about each role, like its threhold, number of signing keys, delegations
        if it is a target role, key scheme, key lengths.
        """
        roles_description = {}

        def _get_delegations(role_name):
            delegations_info = {}
            for delegation in self.get_delegations_of_role(role_name):
                delegated_role = self._role_obj(delegation)
                delegations_info[delegation] = {
                    "threshold": delegated_role.threshold,
                    "number": len(delegated_role.keyids),
                    "paths": delegated_role.paths,
                    "terminating": delegated_role.terminating,
                }
                pub_key, _, scheme = self.get_key_length_and_scheme_from_metadata(
                    role_name, delegated_role.keyids[0]
                )

                delegations_info[delegation]["scheme"] = scheme
                delegations_info[delegation]["length"] = pub_key.key_size
                delegated_signed = self.signed_obj(delegation)
                if delegated_signed.delegations:
                    inner_roles_data = _get_delegations(delegation)
                    if len(inner_roles_data):
                        delegations_info[delegation]["delegations"] = inner_roles_data
            return delegations_info

        for role_name in MAIN_ROLES:
            role_obj = self._role_obj(role_name)
            roles_description[role_name] = {
                "threshold": role_obj.threshold,
                "number": len(role_obj.keyids),
            }
            pub_key, _, scheme = self.get_key_length_and_scheme_from_metadata(
                "root", role_obj.keyids[0]
            )
            roles_description[role_name]["scheme"] = scheme
            roles_description[role_name]["length"] = pub_key.key_size
            if role_name == "targets":
                targets_signed = self.signed_obj(role_name)
                if targets_signed.delegations:
                    delegations_info = _get_delegations(role_name)
                    if len(delegations_info):
                        roles_description[role_name]["delegations"] = delegations_info
        return {"roles": roles_description}

    def get_role_keys(self, role):
        """Get keyids of the given role

        Args:
        - role(str): TUF role (root, targets, timestamp, snapshot or delegated one)

        Returns:
            List of the role's keyids (i.e., keyids of the keys).

        """
        role_obj = self._role_obj(role)
        if role_obj is None:
            return None
        try:
            return role_obj.keyids
        except KeyError:
            pass

    def is_valid_metadata_key(
        self, role: str, key: Union[SSlibKey, str], scheme=DEFAULT_RSA_SIGNATURE_SCHEME
    ) -> bool:
        """Checks if metadata role contains key id of provided key.

        Args:
        - role(str): TUF role (root, targets, timestamp, snapshot or delegated one)
        - key(securesystemslib.formats.RSAKEY_SCHEMA): Role's key.

        Returns:
        Boolean. True if key id is in metadata role key ids, False otherwise.

        Raises:
        - TAFError if key is not valid
        """

        try:
            if isinstance(key, str):
                # mypy will complain if we redefine key
                ssl_lib_key = get_sslib_key_from_value(key, scheme)
            else:
                ssl_lib_key = key
            key_id = _get_legacy_keyid(ssl_lib_key)
        except Exception:
            # TODO log
            raise TAFError("Invalid public key specified")
        else:
            return key_id in self.get_keyids_of_role(role)

    def is_valid_metadata_yubikey(self, role: str, public_key=None) -> bool:
        """Checks if metadata role contains key id from YubiKey.

        Args:
        - role(str): TUF role (root, targets, timestamp, snapshot or delegated one
        - public_key(securesystemslib.formats.RSAKEY_SCHEMA): RSA public key dict

        Returns:
        Boolean. True if smart card key id belongs to metadata role key ids

        Raises:
        - YubikeyError
        """

        if public_key is None:
            public_key = yk.get_piv_public_key_tuf()

        return self.is_valid_metadata_key(role, public_key)

    def _load_role_signers(self, role: str, signers: List) -> None:
        """Verify that the signers can be used to sign the specified role and
        add them to the signer cache

        Args:
        - role(str): TUF role (root, targets, timestamp, snapshot or delegated one)
        - signers: A list of signers

        Returns:
        None

        Raises:
        - InvalidKeyError: If metadata cannot be signed with given key.
        """

        for signer in signers:
            key = signer.public_key
            if not self.is_valid_metadata_key(role, key):
                raise InvalidKeyError(role)
            self.signer_cache[role][key.keyid] = signer

    def map_signing_roles(self, target_filenames: List) -> Dict:
        """
        For each target file, find delegated role responsible for that target file based
        on the delegated paths. The most specific role (meaning most deeply nested) whose
        delegation path matches the target's path is returned as that file's matching role.
        If there are no delegated roles with a path that matches the target file's path,
        'targets' role will be returned as that file's matching role. Delegation path
        is expected to be relative to the targets directory. It can be defined as a glob
        pattern.
        """

        roles = ["targets"]
        roles_targets = {
            target_filename: "targets" for target_filename in target_filenames
        }
        while roles:
            role = roles.pop()
            path_patterns = self.get_role_paths(role)
            for path_pattern in path_patterns:
                for target_filename in target_filenames:
                    if fnmatch(
                        target_filename.lstrip(os.sep),
                        path_pattern.lstrip(os.sep),
                    ):
                        roles_targets[target_filename] = role

            for delegation in self.get_delegations_of_role(role):
                roles.append(delegation)

        return roles_targets

    def modify_targets(
        self, added_data: Optional[Dict] = None, removed_data: Optional[Dict] = None
    ) -> Targets:
        """Creates a target.json file containing a repository's commit for each repository.
        Adds those files to the tuf repository.

        Args:
        - added_data(dict): Dictionary of new data whose keys are target paths of repositories
                            (as specified in targets.json, relative to the targets dictionary).
                            The values are of form:
                            {
                                target: content of the target file
                                custom: {
                                    custom_field1: custom_value1,
                                    custom_field2: custom_value2
                                }
                            }
        - removed_data(dict): Dictionary of the old data whose keys are target paths of
                              repositories
                              (as specified in targets.json, relative to the targets dictionary).
                              The values are not needed. This is just for consistency.

        Content of the target file can be a dictionary, in which case a json file will be created.
        If that is not the case, an ordinary textual file will be created.
        If content is not specified and the file already exists, it will not be modified.
        If it does not exist, an empty file will be created. To replace an existing file with an
        empty file, specify empty content (target: '')

        Custom is an optional property which, if present, will be used to specify a TUF target's

        Returns:
        - Role whose targets were updates
        """
        added_data = {} if added_data is None else added_data
        removed_data = {} if removed_data is None else removed_data
        data = dict(added_data, **removed_data)
        if not data:
            raise TargetsError("Nothing to be modified!")

        target_paths = list(data.keys())
        targets_role = self.get_role_from_target_paths(target_paths)
        if targets_role is None:
            raise TargetsError(
                f"Could not find a common role for target paths:\n{'-'.join(target_paths)}"
            )
        _, removed_paths = self.create_and_remove_target_files(added_data, removed_data)

        target_files = []
        for path, target_data in added_data.items():
            target_path = (self.targets_path / path).absolute()
            custom = target_data.get("custom", None)
            target_file = self._create_target_object(target_path, path, custom)
            target_files.append(target_file)

        targets_role = self._modify_targets_role(
            target_files, removed_paths, targets_role
        )
        return targets_role

    def load_key_names(self):
        def _get_keys_of_delegations(role_name):
            keys = {}
            role_keys = self.get_key_names_from_metadata(role_name)
            if role_keys is not None:
                keys.update(role_keys)

            for delegation in self.get_delegations_of_role(role_name):
                delegated_signed = self.signed_obj(delegation)
                if delegated_signed.delegations:
                    inner_roles_keys = _get_keys_of_delegations(delegation)
                    if inner_roles_keys:
                        keys.update(inner_roles_keys)
            return keys

        root_metadata = self.signed_obj("root")
        name_mapping = {}
        keys = root_metadata.keys
        for key_id, key_obj in keys.items():
            name_data = key_obj.unrecognized_fields
            if name_data is not None and "name" in name_data:
                name_mapping[key_id] = name_data["name"]
        name_mapping.update(_get_keys_of_delegations("targets"))
        return name_mapping

    def _modify_targets_role(
        self,
        added_target_files: List[TargetFile],
        removed_paths: List[str],
        role_name: Optional[str] = Targets.type,
    ) -> Targets:
        """Add target files to top-level targets metadata."""
        with self.edit_targets(rolename=role_name) as targets:
            for target_file in added_target_files:
                targets.targets[target_file.path] = target_file
            for path in removed_paths:
                targets.targets.pop(path, None)
        return targets

    def revoke_metadata_key(self, key_id: str, roles: Optional[List[str]] = None):
        """Remove metadata key of the provided role without updating timestamp and snapshot.

        Args:
        - role(str): TUF role (root, targets, timestamp, snapshot or delegated one)
        - key_id(str): An object conformant to 'securesystemslib.formats.KEYID_SCHEMA'.

        Returns:
            removed_from_roles, not_added_roles, less_than_threshold_roles
        """
        if key_id is None:
            raise TAFError("Keyid to revoke not specified")
        if not roles:
            roles = self.find_keysid_roles([key_id])

        if not roles:
            raise TAFError("Key not used to sign any role")

        parents = self.find_parents_of_roles(roles)
        self.verify_signers_loaded(parents)

        removed_from_roles = []
        not_added_roles = []
        less_than_threshold_roles = []

        def _check_if_can_remove(key_id, role):
            role_obj = self._role_obj(role)
            if len(role_obj.keyids) - 1 < role_obj.threshold:
                less_than_threshold_roles.append(role)
                return False
            key_ids_of_role = self.get_keyids_of_role(role) or []
            if key_id not in key_ids_of_role:
                not_added_roles.append(role)
                return False
            return True

        main_roles = [
            role
            for role in roles
            if role in MAIN_ROLES and _check_if_can_remove(key_id, role)
        ]
        if len(main_roles):
            with self.edit_root() as root:
                for role in main_roles:
                    root.revoke_key(keyid=key_id, role=role)
                    removed_from_roles.append(role)

        roles_by_parents = defaultdict(list)
        delegated_roles = [
            role
            for role in roles
            if role not in MAIN_ROLES and _check_if_can_remove(key_id, role)
        ]
        if len(delegated_roles):
            for role in delegated_roles:
                parent = self.find_delegated_roles_parent(role)
                roles_by_parents[parent].append(role)

            for parent, roles_of_parent in roles_by_parents.items():
                with self.edit(parent) as parent_role:
                    for role in roles_of_parent:
                        parent_role.revoke_key(keyid=key_id, role=role)
                        removed_from_roles.append(role)

        return removed_from_roles, not_added_roles, less_than_threshold_roles

    def remove_delegated_paths(self, roles_paths: Dict[str, List[str]]):
        """
        Remove delegated paths to delegated role and return True if at least one removed
        """

        updated = False
        for role, paths in roles_paths.items():

            if not self.check_if_role_exists(role):
                raise TAFError(f"Role {role} does not exist")

            parent_role = self.find_delegated_roles_parent(role)
            if parent_role is None:
                raise TAFError(f"Role {role} is not a delegated role")

            self.verify_signers_loaded([parent_role])
            with self.edit(parent_role) as parent:
                for path in paths:
                    if path in parent.delegations.roles[role].paths:
                        parent.delegations.roles[role].paths.remove(path)
                        updated = True
        return updated

    def remove_from_open_metadata(self, roles: List[str]) -> None:
        """
        Removes the listed roles from metadata_to_keep_open list
        """
        for role in roles:
            if role in self._metadata_to_keep_open:
                self._metadata_to_keep_open.remove(role)

    def roles_targets_for_filenames(self, target_filenames):
        """Sort target files by roles
        Args:
        - target_filenames: List of relative paths of target files
        Returns:
        - A dictionary mapping roles to a list of target files belonging
          to the provided target_filenames list delegated to the role
        """
        targets_roles_mapping = self.map_signing_roles(target_filenames)
        roles_targets_mapping = {}
        for target_filename, role_name in targets_roles_mapping.items():
            roles_targets_mapping.setdefault(role_name, []).append(target_filename)
        return roles_targets_mapping

    def _role_obj(self, role: str, parent: Optional[str] = None):
        """
        Return TUF's role object for the specified role
        """
        if role in MAIN_ROLES:
            md = self.open("root")
            try:
                data = md.to_dict()["signed"]["roles"][role]
                return Role.from_dict(data)
            except (KeyError, ValueError):
                raise TAFError("root.json is invalid")
        else:
            parent_name = self.find_delegated_roles_parent(role)
            if parent_name is None:
                return None
            md = self.open(parent_name)
            delegations_data = md.to_dict()["signed"]["delegations"]["roles"]
            for delegation in delegations_data:
                if delegation["name"] == role:
                    try:
                        return DelegatedRole.from_dict(delegation)
                    except (KeyError, ValueError):
                        raise TAFError(f"{delegation}.json is invalid")
            return None

    def signed_obj(self, role: str):
        """
        Return TUF's signed object for the specified role
        """
        md = self.open(role)
        return self._signed_obj(role, md)

    def _signed_obj(self, role: str, md=None):
        if md is None:
            md = self.open(role)
        try:
            signed_data = md.to_dict()["signed"]
            role_to_role_class = {
                "root": Root,
                "targets": Targets,
                "snapshot": Snapshot,
                "timestamp": Timestamp,
            }
            role_class = role_to_role_class.get(role, Targets)
            return role_class.from_dict(signed_data)
        except (KeyError, ValueError):
            raise TAFError(f"Invalid metadata file {role}.json")

    def _set_default_expiration_date(self, signed: Signed) -> None:
        """
        Update expiration dates of the specified signed object
        """
        interval = self.expiration_intervals.get(signed.type, 90)
        start_date = datetime.now(timezone.utc)
        expiration_date = start_date + timedelta(days=interval)
        signed.expires = expiration_date

    def set_metadata_expiration_date(
        self,
        role_name: str,
        start_date: Optional[datetime] = None,
        interval: Optional[int] = None,
    ) -> None:
        """Set expiration date of the provided role.

        Args:
        - role(str): TUF role (root, targets, timestamp, snapshot or delegated one)
        - start_date(datetime): Date to which the specified interval is added when calculating
                                expiration date. If a value is not provided, it is set to the
                                current time.
        - signers(List[CryptoSigner]): a list of signers
        - interval(int): A number of days added to the start date.
                        If not provided, the default value is set based on the role:

                            root - 365 days
                            targets - 90 days
                            snapshot - 7 days
                            timestamp - 1 day
                            all other roles (delegations) - same as targets

        Returns:
        None

        Raises:
        - securesystemslib.exceptions.FormatError: If the arguments are improperly formatted.
        - securesystemslib.exceptions.UnknownRoleError: If 'rolename' has not been delegated by
                                                        this targets object.
        """
        self.verify_signers_loaded([role_name])
        with self.edit(role_name) as role:
            start_date = datetime.now(timezone.utc)
            if interval is None:
                try:
                    interval = self.expiration_intervals[role_name]
                except KeyError:
                    interval = self.expiration_intervals["targets"]
            expiration_date = start_date + timedelta(days=interval)
            role.expires = expiration_date

    def sort_roles_targets_for_filenames(self):
        """
        Group target files per target roles
        """
        rel_paths = []
        for filepath in self.targets_path.rglob("*"):
            if filepath.is_file():
                file_rel_path = str(
                    Path(filepath).relative_to(self.targets_path).as_posix()
                )
                rel_paths.append(file_rel_path)

        files_to_roles = self.map_signing_roles(rel_paths)
        roles_targets = {}
        for target_file, role in files_to_roles.items():
            roles_targets.setdefault(role, []).append(target_file)
        return roles_targets

    def set_key_names(self, new_key_names):
        parent_roles_keys = defaultdict(list)
        for key_id, key_name in new_key_names.items():
            roles_of_key = self.find_keysid_roles([key_id], check_threshold=False)
            for role in roles_of_key:
                role_containing_key = self.find_role_containing_key_of_role(role)
                parent_roles_keys[role_containing_key].append((key_id, key_name, role))
                self.add_key_name(key_name, key_id, overwrite=True)

        for role_name, keys_data in parent_roles_keys.items():
            with self.edit(role_name) as role_obj:
                for key_data in keys_data:
                    key_id, key_name, keys_role = key_data
                    role_obj.revoke_key(key_id, keys_role)
                    public_key_pem, _ = self.get_public_key_of_keyid(key_id)
                    public_key = get_sslib_key_from_value(public_key_pem)
                    public_key.unrecognized_fields["name"] = key_name
                    role_obj.add_key(public_key, keys_role)

    def sync_snapshot_with_roles(self, roles: List[str]) -> None:
        """
        Add versions of newly created target roles to the snapshot.
        Also update the versions of their parent roles, which are modified
        when a new delegated role is added.
        """
        with self.edit(Snapshot.type) as sn:
            for role in roles:
                sn.meta[f"{role}.json"].version = sn.meta[f"{role}.json"].version + 1

    def update_target_role(self, role: str, target_paths: Dict, force=False):
        """
        Update the specified target role by adding or removing
        target files and target objects for the specified target paths
        If false is True, update the metadata files even if no target
        paths are specified
        """
        if not self.check_if_role_exists(role):
            raise TAFError(f"Role {role} does not exist")
        self.verify_signers_loaded([role])
        removed_paths = []
        target_files = []
        if target_paths:
            for target_path in target_paths:
                full_path = self.path / TARGETS_DIRECTORY_NAME / target_path
                # file removed, removed from te role
                if not full_path.is_file():
                    removed_paths.append(target_path)
                else:
                    custom_data = self.get_target_file_custom_data(target_path)
                    target_file = self._create_target_object(
                        full_path, target_path, custom_data
                    )
                    target_files.append(target_file)

            self._modify_targets_role(target_files, removed_paths, role)
        elif force:
            with self.edit(role) as _:
                pass

    def update_snapshot_and_timestamp(self, force: Optional[bool] = True):
        """
        Update timestamp and snapshot roles. If force is true, update them
        even if their content was not modified
        """
        self.verify_signers_loaded(["snapshot", "timestamp"])
        self.do_snapshot(force=force)
        self.do_timestamp(force=force)

    def verify_roles_exist(self, roles: List[str]):
        """
        Check if the specified roles exist and raise an error if an least one does not exist
        """
        non_existant_roles = []
        for role in roles:
            if not self.check_if_role_exists(role):
                non_existant_roles.append(role)
        if len(non_existant_roles):
            raise TAFError(f"Role(s) {', '.join(non_existant_roles)} do not exist")

    def verify_signers_loaded(self, roles: List[str]):
        """
        Verify that the signers associated with the specified keys were added to the signer cache.
        Raise an error if that is not the case
        """
        not_loaded = [role for role in roles if role not in self.signer_cache]
        if len(not_loaded):
            raise SignersNotLoaded(roles=not_loaded)<|MERGE_RESOLUTION|>--- conflicted
+++ resolved
@@ -909,11 +909,7 @@
         if not len(key_names) and number == 1:
             return [role_name]
 
-<<<<<<< HEAD
-        for num in range(threshold - num_of_keys_without_name, threshold):
-=======
         for num in range(number - num_of_keys_without_name, number):
->>>>>>> 3f2f94af
             key_names.append(f"{role_name}{num + 1}")
         return key_names
 
