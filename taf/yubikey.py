--- conflicted
+++ resolved
@@ -245,25 +245,12 @@
     Raises:
         - YubikeyError
     """
-<<<<<<< HEAD
     with _yk_piv_ctrl(pub_key_pem=pub_key_pem, serial=serial) as (ctrl, _):
         x509 = ctrl.get_certificate(SLOT.SIGNATURE)
         return x509.public_key().public_bytes(
             encoding=pub_key_format,
             format=serialization.PublicFormat.SubjectPublicKeyInfo,
         )
-=======
-    with _yk_piv_ctrl(pub_key_pem=pub_key_pem) as (ctrl, _):
-        try:
-            x509_cert = ctrl.get_certificate(SLOT.SIGNATURE)
-            public_key = x509_cert.public_key()
-            return public_key.public_bytes(
-                encoding=pub_key_format,
-                format=serialization.PublicFormat.SubjectPublicKeyInfo,
-            )
-        except Exception as e:
-            raise YubikeyError(f"Failed to export public key: {str(e)}") from e
->>>>>>> 96abbcbb
 
 
 @raise_yubikey_err("Cannot export yk certificate.")
@@ -344,11 +331,8 @@
     pin_retries=10,
     private_key_pem=None,
     mgm_key=generate_random_management_key(MANAGEMENT_KEY_TYPE.TDES),
-<<<<<<< HEAD
+    key_size=2048,
     serial=None,
-=======
-    key_size=2048,
->>>>>>> 96abbcbb
 ):
     """Use to setup inserted Yubikey, with following steps (order is important):
       - reset to factory settings
@@ -374,11 +358,7 @@
         - YubikeyError
     """
 
-<<<<<<< HEAD
     with _yk_piv_ctrl(serial=serial) as (ctrl, _):
-=======
-    with _yk_piv_ctrl() as (ctrl, _):
->>>>>>> 96abbcbb
         # Factory reset and set PINs
         ctrl.reset()
 
@@ -439,11 +419,7 @@
     cert_cn = input("Enter key holder's name: ")
     print("Generating key, please wait...")
     pub_key_pem = setup(
-<<<<<<< HEAD
-        pin, cert_cn, cert_exp_days=EXPIRATION_INTERVAL, serial=serial_num
-=======
-        pin, cert_cn, cert_exp_days=EXPIRATION_INTERVAL, key_size=key_size
->>>>>>> 96abbcbb
+    pin, cert_cn, cert_exp_days=EXPIRATION_INTERVAL, key_size=key_size, serial=serial_num
     ).decode("utf-8")
     scheme = DEFAULT_RSA_SIGNATURE_SCHEME
     key = import_rsakey_from_pem(pub_key_pem, scheme)
