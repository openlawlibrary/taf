import datetime
from contextlib import contextmanager
from functools import wraps
from collections import defaultdict
from getpass import getpass
from pathlib import Path
from typing import Callable, Dict, Optional

import click
from cryptography import x509
from cryptography.hazmat.backends import default_backend
from cryptography.hazmat.primitives import serialization
from cryptography.hazmat.primitives.serialization import load_pem_private_key
from cryptography.hazmat.primitives import hashes
from cryptography.hazmat.primitives.asymmetric import rsa, padding
from tuf.repository_tool import import_rsakey_from_pem
from ykman.device import list_all_devices
from yubikit.core.smartcard import SmartCardConnection
from ykman.piv import (
    KEY_TYPE,
    MANAGEMENT_KEY_TYPE,
    SLOT,
    PivSession,
    generate_random_management_key,
)
from yubikit.piv import (
    DEFAULT_MANAGEMENT_KEY,
    PIN_POLICY,
    InvalidPinError,
)

from taf.constants import DEFAULT_RSA_SIGNATURE_SCHEME
from taf.exceptions import InvalidPINError, YubikeyError
from taf.utils import get_pin_for
from getpass import getpass

DEFAULT_PIN = "123456"
DEFAULT_PUK = "12345678"
EXPIRATION_INTERVAL = 36500

_yks_data_dict: Dict = defaultdict(dict)


def add_key_id_mapping(serial_num: str, keyid: str) -> None:
    if "ids" not in _yks_data_dict:
        _yks_data_dict["ids"] = defaultdict(dict)
    _yks_data_dict["ids"][keyid] = serial_num


def add_key_pin(serial_num: str, pin: str) -> None:
    _yks_data_dict[serial_num]["pin"] = pin


def add_key_public_key(serial_num: str, public_key: Dict) -> None:
    _yks_data_dict[serial_num]["public_key"] = public_key


def get_key_pin(serial_num: int) -> Optional[str]:
    if serial_num in _yks_data_dict:
        return _yks_data_dict.get(serial_num, {}).get("pin")
    return None


def get_key_serial_by_id(keyid: str) -> Optional[str]:
    return _yks_data_dict.get("ids", {}).get(keyid)


def get_key_public_key(serial_num: str) -> Optional[Dict]:
    if serial_num in _yks_data_dict:
        return _yks_data_dict.get(serial_num, {}).get("public_key")
    return None


def raise_yubikey_err(msg: Optional[str] = None) -> Callable:
    """Decorator used to catch all errors raised by yubikey-manager and raise
    YubikeyError. We don't need to handle specific cases.
    """

    def wrapper(f):
        @wraps(f)
        def decorator(*args, **kwargs):
            try:
                return f(*args, **kwargs)
            except YubikeyError:
                raise
            except Exception as e:
                err_msg = (
                    f"{msg} Reason: ({type(e).__name__}) {str(e)}" if msg else str(e)
                )
                raise YubikeyError(err_msg) from e

        return decorator

    return wrapper


@contextmanager
def _yk_piv_ctrl(serial=None, pub_key_pem=None):
    """Context manager to open connection and instantiate Piv Session.

    Args:
        - pub_key_pem(str): Match Yubikey's public key (PEM) if multiple keys
                            are inserted

    Returns:
        - ykman.piv.PivSession

    Raises:
        - YubikeyError
    """
    # If pub_key_pem is given, iterate all devices, read x509 certs and try to match
    # public keys.
    if pub_key_pem is not None:
        for dev, info in list_all_devices():
            # Connect to a YubiKey over a SmartCardConnection, which is needed for PIV.
            with dev.open_connection(SmartCardConnection) as connection:
                session = PivSession(connection)
                device_pub_key_pem = (
                    session.get_certificate(SLOT.SIGNATURE)
                    .public_key()
                    .public_bytes(
                        encoding=serialization.Encoding.PEM,
                        format=serialization.PublicFormat.SubjectPublicKeyInfo,
                    )
                    .decode("utf-8")
                )
                # Tries to match without last newline char
                if (
                    device_pub_key_pem == pub_key_pem
                    or device_pub_key_pem[:-1] == pub_key_pem
                ):
                    break
                yield session, info.serial
    else:
        for dev, info in list_all_devices():
            if serial is None or info.serial == serial:
                with dev.open_connection(SmartCardConnection) as connection:
                    session = PivSession(connection)
                    yield session, info.serial
            else:
                pass


def is_inserted():
    """Checks if YubiKey is inserted.

    Args:
        None

    Returns:
        True if at least one Yubikey is inserted (bool)

    Raises:
        - YubikeyError
    """
    return len(list(list_all_devices())) > 0


@raise_yubikey_err()
def is_valid_pin(pin):
    """Checks if given pin is valid.

    Args:
        pin(str): Yubikey piv PIN

    Returns:
        tuple: True if PIN is valid, otherwise False, number of PIN retries

    Raises:
        - YubikeyError
    """
    with _yk_piv_ctrl() as (ctrl, _):
        try:
            ctrl.verify_pin(pin)
            return True, None  # ctrl.get_pin_tries() fails if PIN is valid
        except InvalidPinError:
            return False, ctrl.get_pin_attempts()


@raise_yubikey_err("Cannot get serial number.")
def get_serial_num(pub_key_pem=None):
    """Get Yubikey serial number.

    Args:
        - pub_key_pem(str): Match Yubikey's public key (PEM) if multiple keys
                            are inserted

    Returns:
        Yubikey serial number

    Raises:
        - YubikeyError
    """
    with _yk_piv_ctrl(pub_key_pem=pub_key_pem) as (_, serial):
        return serial


@raise_yubikey_err("Cannot export x509 certificate.")
def export_piv_x509(cert_format=serialization.Encoding.PEM, pub_key_pem=None):
    """Exports YubiKey's piv slot x509.

    Args:
        - cert_format(str): One of 'serialization.Encoding' formats.
        - pub_key_pem(str): Match Yubikey's public key (PEM) if multiple keys
                            are inserted

    Returns:
        PIV x509 certificate in a given format (bytes)

    Raises:
        - YubikeyError
    """
    with _yk_piv_ctrl(pub_key_pem=pub_key_pem) as (ctrl, _):
        x509 = ctrl.get_certificate(SLOT.SIGNATURE)
        return x509.public_bytes(encoding=cert_format)


@raise_yubikey_err("Cannot export public key.")
def export_piv_pub_key(pub_key_format=serialization.Encoding.PEM, pub_key_pem=None):
    """Exports YubiKey's piv slot public key.

    Args:
        - pub_key_format(str): One of 'serialization.Encoding' formats.
        - pub_key_pem(str): Match Yubikey's public key (PEM) if multiple keys
                            are inserted

    Returns:
        PIV public key in a given format (bytes)

    Raises:
        - YubikeyError
    """
    with _yk_piv_ctrl(pub_key_pem=pub_key_pem) as (ctrl, _):
        x509 = ctrl.get_certificate(SLOT.SIGNATURE)
        return x509.public_key().public_bytes(
            encoding=pub_key_format,
            format=serialization.PublicFormat.SubjectPublicKeyInfo,
        )


@raise_yubikey_err("Cannot export yk certificate.")
def export_yk_certificate(certs_dir, key):
    if certs_dir is None:
        certs_dir = Path.home()
    else:
        certs_dir = Path(certs_dir)
    certs_dir.mkdir(parents=True, exist_ok=True)
    cert_path = certs_dir / f"{key['keyid']}.cert"
    print(f"Exporting certificate to {cert_path}")
    with open(cert_path, "wb") as f:
        f.write(export_piv_x509())


@raise_yubikey_err("Cannot get public key in TUF format.")
def get_piv_public_key_tuf(scheme=DEFAULT_RSA_SIGNATURE_SCHEME, pub_key_pem=None):
    """Return public key from a Yubikey in TUF's RSAKEY_SCHEMA format.

    Args:
        - scheme(str): Rsa signature scheme (default is rsa-pkcs1v15-sha256)
        - pub_key_pem(str): Match Yubikey's public key (PEM) if multiple keys
                            are inserted

    Returns:
        A dictionary containing the RSA keys and other identifying information
        from inserted smart card.
        Conforms to 'securesystemslib.formats.RSAKEY_SCHEMA'.

    Raises:
        - YubikeyError
    """
    pub_key_pem = export_piv_pub_key(pub_key_pem=pub_key_pem).decode("utf-8")
    return import_rsakey_from_pem(pub_key_pem, scheme)


@raise_yubikey_err("Cannot sign data.")
def sign_piv_rsa_pkcs1v15(data, pin, pub_key_pem=None):
    """Sign data with key from YubiKey's piv slot.

    Args:
        - data(bytes): Data to be signed
        - pin(str): Pin for piv slot login.
        - pub_key_pem(str): Match Yubikey's public key (PEM) if multiple keys
                            are inserted

    Returns:
        Signature (bytes)

    Raises:
        - YubikeyError
    """
    with _yk_piv_ctrl(pub_key_pem=pub_key_pem) as (ctrl, _):
        ctrl.verify_pin(pin)
        return ctrl.sign(
            SLOT.SIGNATURE, KEY_TYPE.RSA2048, data, hashes.SHA256(), padding.PKCS1v15()
        )


@raise_yubikey_err("Cannot setup Yubikey.")
def setup(
    pin,
    cert_cn,
    cert_exp_days=365,
    pin_retries=10,
    private_key_pem=None,
    mgm_key=generate_random_management_key(MANAGEMENT_KEY_TYPE.TDES),
):
    """Use to setup inserted Yubikey, with following steps (order is important):
      - reset to factory settings
      - set management key
      - generate key(RSA2048) or import given one
      - generate and import self-signed certificate(X509)
      - set pin retries
      - set pin
      - set puk(same as pin)

    Args:
        - cert_cn(str): x509 common name
        - cert_exp_days(int): x509 expiration (in days from now)
        - pin_retries(int): Number of retries for PIN
        - private_key_pem(str): Private key in PEM format. If given, it will be
                                imported to Yubikey.
        - mgm_key(bytes): New management key

    Returns:
        PIV public key in PEM format (bytes)

    Raises:
        - YubikeyError
    """
    with _yk_piv_ctrl() as (ctrl, _):
        # Factory reset and set PINs
        ctrl.reset()

        ctrl.authenticate(MANAGEMENT_KEY_TYPE.TDES, DEFAULT_MANAGEMENT_KEY)
        ctrl.set_management_key(MANAGEMENT_KEY_TYPE.TDES, mgm_key)

        # Generate RSA2048
        if private_key_pem is None:
            private_key = rsa.generate_private_key(65537, 2048, default_backend())
            pub_key = private_key.public_key()
        else:
            try:
                private_key = load_pem_private_key(
                    private_key_pem, None, default_backend()
                )
            except TypeError:
                pem_pwd = getpass("Enter pem file password:\n")
                if pem_pwd:
                    pem_pwd = pem_pwd.encode()
                private_key = load_pem_private_key(
                    private_key_pem, pem_pwd, default_backend()
                )

        ctrl.put_key(SLOT.SIGNATURE, private_key, PIN_POLICY.ALWAYS)
        pub_key = private_key.public_key()
        ctrl.authenticate(MANAGEMENT_KEY_TYPE.TDES, mgm_key)
        ctrl.verify_pin(DEFAULT_PIN)

        now = datetime.datetime.now()
        valid_to = now + datetime.timedelta(days=cert_exp_days)

        name = x509.Name([x509.NameAttribute(x509.NameOID.COMMON_NAME, cert_cn)])
        # Generate and import certificate
        cert = (
            x509.CertificateBuilder()
            .subject_name(name)
            .issuer_name(name)
            .public_key(pub_key)
            .serial_number(x509.random_serial_number())
            .not_valid_before(now)
            .not_valid_after(valid_to)
            .sign(private_key, hashes.SHA256(), default_backend())
        )

        ctrl.put_certificate(SLOT.SIGNATURE, cert)

        ctrl.set_pin_attempts(pin_attempts=pin_retries, puk_attempts=pin_retries)
        ctrl.change_pin(DEFAULT_PIN, pin)
        ctrl.change_puk(DEFAULT_PUK, pin)

    return pub_key.public_bytes(
        serialization.Encoding.PEM, serialization.PublicFormat.SubjectPublicKeyInfo
    )


def setup_new_yubikey(serial_num, scheme=DEFAULT_RSA_SIGNATURE_SCHEME):
    pin = get_key_pin(serial_num)
    cert_cn = input("Enter key holder's name: ")
    print("Generating key, please wait...")
    pub_key_pem = setup(pin, cert_cn, cert_exp_days=EXPIRATION_INTERVAL).decode("utf-8")
    scheme = DEFAULT_RSA_SIGNATURE_SCHEME
    key = import_rsakey_from_pem(pub_key_pem, scheme)
    return key


def get_and_validate_pin(key_name, pin_confirm=True, pin_repeat=True):
    valid_pin = False
    while not valid_pin:
        pin = get_pin_for(key_name, pin_confirm, pin_repeat)
        valid_pin, retries = is_valid_pin(pin)
        if not valid_pin and not retries:
            raise InvalidPINError("No retries left. YubiKey locked.")
        if not valid_pin:
            if not click.confirm(
                f"Incorrect PIN. Do you want to try again? {retries} retires left."
            ):
                raise InvalidPINError("PIN input cancelled")
    return pin


def yubikey_prompt(
    key_name,
    role=None,
    taf_repo=None,
    registering_new_key=False,
    creating_new_key=False,
    loaded_yubikeys=None,
    pin_confirm=True,
    pin_repeat=True,
    prompt_message=None,
    retry_on_failure=True,
    hide_already_loaded_message=False,
):
    def _read_and_check_yubikey(
        key_name,
        role,
        taf_repo,
        registering_new_key,
        creating_new_key,
        loaded_yubikeys,
        pin_confirm,
        pin_repeat,
        prompt_message,
        retrying,
    ):

        if retrying:
            if prompt_message is None:
                prompt_message = f"Please insert {key_name} YubiKey and press ENTER"
<<<<<<< HEAD
            # JMC: hide input with getpass()
=======
>>>>>>> 968ec55f
            getpass(prompt_message)
        # make sure that YubiKey is inserted
        try:
            serial_num = get_serial_num()
        except Exception:
            print("YubiKey not inserted")
            return False, None, None

        # check if this key is already loaded as the provided role's key (we can use the same key
        # to sign different metadata)
        if (
            loaded_yubikeys is not None
            and serial_num in loaded_yubikeys
            and role in loaded_yubikeys[serial_num]
        ):
            if not hide_already_loaded_message:
                print("Key already loaded")
            return False, None, None

        # read the public key, unless a new key needs to be generated on the yubikey
        public_key = get_piv_public_key_tuf() if not creating_new_key else None
        # check if this yubikey is can be used for signing the provided role's metadata
        # if the key was already registered as that role's key
        if not registering_new_key and role is not None and taf_repo is not None:
            if not taf_repo.is_valid_metadata_yubikey(role, public_key):
                print(f"The inserted YubiKey is not a valid {role} key")
                return False, None, None

        if get_key_pin(serial_num) is None:
            if creating_new_key:
                pin = get_pin_for(key_name, pin_confirm, pin_repeat)
            else:
                pin = get_and_validate_pin(key_name, pin_confirm, pin_repeat)
            add_key_pin(serial_num, pin)

        if get_key_public_key(serial_num) is None and public_key is not None:
            add_key_public_key(serial_num, public_key)
            add_key_id_mapping(serial_num, key_name)

        if role is not None:
            if loaded_yubikeys is None:
                loaded_yubikeys = {serial_num: [role]}
            else:
                loaded_yubikeys.setdefault(serial_num, []).append(role)

        return True, public_key, serial_num

    retry_counter = 0
    while True:
        success, key, serial_num = _read_and_check_yubikey(
            key_name,
            role,
            taf_repo,
            registering_new_key,
            creating_new_key,
            loaded_yubikeys,
            pin_confirm,
            pin_repeat,
            prompt_message,
            retrying=retry_counter > 0,
        )
        if not success and not retry_on_failure:
            return None, None
        if success:
            return key, serial_num
        retry_counter += 1<|MERGE_RESOLUTION|>--- conflicted
+++ resolved
@@ -32,7 +32,6 @@
 from taf.constants import DEFAULT_RSA_SIGNATURE_SCHEME
 from taf.exceptions import InvalidPINError, YubikeyError
 from taf.utils import get_pin_for
-from getpass import getpass
 
 DEFAULT_PIN = "123456"
 DEFAULT_PUK = "12345678"
@@ -437,11 +436,7 @@
         if retrying:
             if prompt_message is None:
                 prompt_message = f"Please insert {key_name} YubiKey and press ENTER"
-<<<<<<< HEAD
-            # JMC: hide input with getpass()
-=======
->>>>>>> 968ec55f
-            getpass(prompt_message)
+            input(prompt_message)
         # make sure that YubiKey is inserted
         try:
             serial_num = get_serial_num()
