import datetime
from contextlib import contextmanager
from functools import wraps
from collections import defaultdict
from getpass import getpass
from pathlib import Path
from typing import Callable, Dict, Optional

import click
from cryptography import x509
from cryptography.hazmat.backends import default_backend
from cryptography.hazmat.primitives import serialization
from cryptography.hazmat.primitives.serialization import load_pem_private_key
from cryptography.hazmat.primitives import hashes
from cryptography.hazmat.primitives.asymmetric import rsa, padding

from taf.tuf.keys import get_sslib_key_from_value
from ykman.device import list_all_devices
from yubikit.core.smartcard import SmartCardConnection
from ykman.piv import (
    KEY_TYPE,
    MANAGEMENT_KEY_TYPE,
    SLOT,
    PivSession,
    generate_random_management_key,
)
from yubikit.piv import (
    DEFAULT_MANAGEMENT_KEY,
    PIN_POLICY,
    InvalidPinError,
)

from taf.constants import DEFAULT_RSA_SIGNATURE_SCHEME
from taf.exceptions import InvalidPINError, YubikeyError
from taf.utils import get_pin_for

from securesystemslib.signer._key import SSlibKey

DEFAULT_PIN = "123456"
DEFAULT_PUK = "12345678"
EXPIRATION_INTERVAL = 36500

_yks_data_dict: Dict = defaultdict(dict)


def add_key_id_mapping(serial_num: str, keyid: str) -> None:
    if "ids" not in _yks_data_dict:
        _yks_data_dict["ids"] = defaultdict(dict)
    if keyid not in _yks_data_dict["ids"]:
        _yks_data_dict["ids"][keyid] = serial_num


def add_key_pin(serial_num: str, pin: str) -> None:
    _yks_data_dict[serial_num]["pin"] = pin


def add_key_public_key(serial_num: str, public_key: Dict) -> None:
    _yks_data_dict[serial_num]["public_key"] = public_key


def get_key_pin(serial_num: int) -> Optional[str]:
    if serial_num in _yks_data_dict:
        return _yks_data_dict.get(serial_num, {}).get("pin")
    return None


def get_key_serial_by_id(keyid: str) -> Optional[str]:
    return _yks_data_dict.get("ids", {}).get(keyid)


def get_key_public_key(serial_num: str) -> Optional[Dict]:
    if serial_num in _yks_data_dict:
        return _yks_data_dict.get(serial_num, {}).get("public_key")
    return None


def raise_yubikey_err(msg: Optional[str] = None) -> Callable:
    """Decorator used to catch all errors raised by yubikey-manager and raise
    YubikeyError. We don't need to handle specific cases.
    """

    def wrapper(f):
        @wraps(f)
        def decorator(*args, **kwargs):
            try:
                return f(*args, **kwargs)
            except YubikeyError:
                raise
            except Exception as e:
                err_msg = (
                    f"{msg} Reason: ({type(e).__name__}) {str(e)}" if msg else str(e)
                )
                raise YubikeyError(err_msg) from e

        return decorator

    return wrapper


@contextmanager
def _yk_piv_ctrl(serial=None):
    """Context manager to open connection and instantiate Piv Session.

    Args:
        - serial (str): Match Yubikey's serial multiple keys are inserted

    Returns:
        - ykman.piv.PivSession

    Raises:
        - YubikeyError
    """
    # If pub_key_pem is given, iterate all devices, read x509 certs and try to match
    # public keys.
    for dev, info in list_all_devices():
        if serial is None or info.serial == serial:
            with dev.open_connection(SmartCardConnection) as connection:
                session = PivSession(connection)
                yield session, info.serial
        else:
            pass


def is_inserted():
    """Checks if YubiKey is inserted.

    Args:
        None

    Returns:
        True if at least one Yubikey is inserted (bool)

    Raises:
        - YubikeyError
    """
    return len(list(list_all_devices())) > 0


@raise_yubikey_err()
def is_valid_pin(pin):
    """Checks if given pin is valid.

    Args:
        pin(str): Yubikey piv PIN

    Returns:
        tuple: True if PIN is valid, otherwise False, number of PIN retries

    Raises:
        - YubikeyError
    """
    with _yk_piv_ctrl() as (ctrl, _):
        try:
            ctrl.verify_pin(pin)
            return True, None  # ctrl.get_pin_tries() fails if PIN is valid
        except InvalidPinError:
            return False, ctrl.get_pin_attempts()


@raise_yubikey_err("Cannot get serial number.")
def get_serial_num():
    """Get Yubikey serial number.

    Args:
        - pub_key_pem(str): Match Yubikey's public key (PEM) if multiple keys
                            are inserted

    Returns:
        Yubikey serial number

    Raises:
        - YubikeyError
    """
    with _yk_piv_ctrl() as (_, serial):
        return serial


@raise_yubikey_err("Cannot export x509 certificate.")
def export_piv_x509(cert_format=serialization.Encoding.PEM):
    """Exports YubiKey's piv slot x509.

    Args:
        - cert_format(str): One of 'serialization.Encoding' formats.
        - pub_key_pem(str): Match Yubikey's public key (PEM) if multiple keys
                            are inserted

    Returns:
        PIV x509 certificate in a given format (bytes)

    Raises:
        - YubikeyError
    """
    with _yk_piv_ctrl() as (ctrl, _):
        x509 = ctrl.get_certificate(SLOT.SIGNATURE)
        return x509.public_bytes(encoding=cert_format)


@raise_yubikey_err("Cannot export public key.")
def export_piv_pub_key(pub_key_format=serialization.Encoding.PEM):
    """Exports YubiKey's piv slot public key.

    Args:
        - pub_key_format(str): One of 'serialization.Encoding' formats.
        - pub_key_pem(str): Match Yubikey's public key (PEM) if multiple keys
                            are inserted

    Returns:
        PIV public key in a given format (bytes)

    Raises:
        - YubikeyError
    """
    with _yk_piv_ctrl() as (ctrl, _):
        try:
            x509_cert = ctrl.get_certificate(SLOT.SIGNATURE)
            public_key = x509_cert.public_key()
            return public_key.public_bytes(
                encoding=pub_key_format,
                format=serialization.PublicFormat.SubjectPublicKeyInfo,
            )
        except Exception as e:
            raise YubikeyError(f"Failed to export public key: {str(e)}") from e


@raise_yubikey_err("Cannot export yk certificate.")
def export_yk_certificate(certs_dir, key: SSlibKey):
    if certs_dir is None:
        certs_dir = Path.home()
    else:
        certs_dir = Path(certs_dir)
    certs_dir.mkdir(parents=True, exist_ok=True)
    cert_path = certs_dir / f"{key.keyid}.cert"
    print(f"Exporting certificate to {cert_path}")
    with open(cert_path, "wb") as f:
        f.write(export_piv_x509())


@raise_yubikey_err("Cannot get public key in TUF format.")
<<<<<<< HEAD
def get_piv_public_key_tuf(
    scheme=DEFAULT_RSA_SIGNATURE_SCHEME, pub_key_pem=None
) -> SSlibKey:
=======
def get_piv_public_key_tuf(scheme=DEFAULT_RSA_SIGNATURE_SCHEME):
>>>>>>> 82377f53
    """Return public key from a Yubikey in TUF's RSAKEY_SCHEMA format.

    Args:
        - scheme(str): Rsa signature scheme (default is rsa-pkcs1v15-sha256)
        - pub_key_pem(str): Match Yubikey's public key (PEM) if multiple keys
                            are inserted

    Returns:
        A dictionary containing the RSA keys and other identifying information
        from inserted smart card.
        Conforms to 'securesystemslib.formats.RSAKEY_SCHEMA'.

    Raises:
        - YubikeyError
    """
<<<<<<< HEAD
    pub_key_pem = export_piv_pub_key(pub_key_pem=pub_key_pem).decode("utf-8")
    return get_sslib_key_from_value(pub_key_pem, scheme)
=======
    pub_key_pem = export_piv_pub_key().decode("utf-8")
    return import_rsakey_from_pem(pub_key_pem, scheme)
>>>>>>> 82377f53


@raise_yubikey_err("Cannot sign data.")
def sign_piv_rsa_pkcs1v15(data, pin):
    """Sign data with key from YubiKey's piv slot.

    Args:
        - data(bytes): Data to be signed
        - pin(str): Pin for piv slot login.
        - pub_key_pem(str): Match Yubikey's public key (PEM) if multiple keys
                            are inserted

    Returns:
        Signature (bytes)

    Raises:
        - YubikeyError
    """
    with _yk_piv_ctrl() as (ctrl, _):
        ctrl.verify_pin(pin)
        return ctrl.sign(
            SLOT.SIGNATURE, KEY_TYPE.RSA2048, data, hashes.SHA256(), padding.PKCS1v15()
        )


@raise_yubikey_err("Cannot setup Yubikey.")
def setup(
    pin,
    cert_cn,
    cert_exp_days=365,
    pin_retries=10,
    private_key_pem=None,
    mgm_key=generate_random_management_key(MANAGEMENT_KEY_TYPE.TDES),
    key_size=2048,
):
    """Use to setup inserted Yubikey, with following steps (order is important):
      - reset to factory settings
      - set management key
      - generate key(RSA2048) or import given one
      - generate and import self-signed certificate(X509)
      - set pin retries
      - set pin
      - set puk(same as pin)

    Args:
        - cert_cn(str): x509 common name
        - cert_exp_days(int): x509 expiration (in days from now)
        - pin_retries(int): Number of retries for PIN
        - private_key_pem(str): Private key in PEM format. If given, it will be
                                imported to Yubikey.
        - mgm_key(bytes): New management key

    Returns:
        PIV public key in PEM format (bytes)

    Raises:
        - YubikeyError
    """

    with _yk_piv_ctrl() as (ctrl, _):
        # Factory reset and set PINs
        ctrl.reset()

        ctrl.authenticate(MANAGEMENT_KEY_TYPE.TDES, DEFAULT_MANAGEMENT_KEY)
        ctrl.set_management_key(MANAGEMENT_KEY_TYPE.TDES, mgm_key)

        # Generate RSA2048
        if private_key_pem is None:
            private_key = rsa.generate_private_key(65537, key_size, default_backend())
            pub_key = private_key.public_key()
        else:
            try:
                private_key = load_pem_private_key(
                    private_key_pem, None, default_backend()
                )
            except TypeError:
                pem_pwd = getpass("Enter pem file password:\n")
                if pem_pwd:
                    pem_pwd = pem_pwd.encode()
                private_key = load_pem_private_key(
                    private_key_pem, pem_pwd, default_backend()
                )

        ctrl.put_key(SLOT.SIGNATURE, private_key, PIN_POLICY.ALWAYS)
        pub_key = private_key.public_key()
        ctrl.authenticate(MANAGEMENT_KEY_TYPE.TDES, mgm_key)
        ctrl.verify_pin(DEFAULT_PIN)

        now = datetime.datetime.now()
        valid_to = now + datetime.timedelta(days=cert_exp_days)

        name = x509.Name([x509.NameAttribute(x509.NameOID.COMMON_NAME, cert_cn)])
        # Generate and import certificate
        cert = (
            x509.CertificateBuilder()
            .subject_name(name)
            .issuer_name(name)
            .public_key(pub_key)
            .serial_number(x509.random_serial_number())
            .not_valid_before(now)
            .not_valid_after(valid_to)
            .sign(private_key, hashes.SHA256(), default_backend())
        )

        ctrl.put_certificate(SLOT.SIGNATURE, cert)

        ctrl.set_pin_attempts(pin_attempts=pin_retries, puk_attempts=pin_retries)
        ctrl.change_pin(DEFAULT_PIN, pin)
        ctrl.change_puk(DEFAULT_PUK, pin)

    return pub_key.public_bytes(
        serialization.Encoding.PEM, serialization.PublicFormat.SubjectPublicKeyInfo
    )


def setup_new_yubikey(
    serial_num, scheme=DEFAULT_RSA_SIGNATURE_SCHEME, key_size=2048
) -> SSlibKey:
    pin = get_key_pin(serial_num)
    cert_cn = input("Enter key holder's name: ")
    print("Generating key, please wait...")
    pub_key_pem = setup(
        pin, cert_cn, cert_exp_days=EXPIRATION_INTERVAL, key_size=key_size
    ).decode("utf-8")
    scheme = DEFAULT_RSA_SIGNATURE_SCHEME
    key = get_sslib_key_from_value(pub_key_pem, scheme)
    return key


def get_and_validate_pin(key_name, pin_confirm=True, pin_repeat=True):
    valid_pin = False
    while not valid_pin:
        pin = get_pin_for(key_name, pin_confirm, pin_repeat)
        valid_pin, retries = is_valid_pin(pin)
        if not valid_pin and not retries:
            raise InvalidPINError("No retries left. YubiKey locked.")
        if not valid_pin:
            if not click.confirm(
                f"Incorrect PIN. Do you want to try again? {retries} retires left."
            ):
                raise InvalidPINError("PIN input cancelled")
    return pin


def yubikey_prompt(
    key_name,
    role=None,
    taf_repo=None,
    registering_new_key=False,
    creating_new_key=False,
    loaded_yubikeys=None,
    pin_confirm=True,
    pin_repeat=True,
    prompt_message=None,
    retry_on_failure=True,
    hide_already_loaded_message=False,
):
    def _read_and_check_yubikey(
        key_name,
        role,
        taf_repo,
        registering_new_key,
        creating_new_key,
        loaded_yubikeys,
        pin_confirm,
        pin_repeat,
        prompt_message,
        retrying,
    ):

        if retrying:
            if prompt_message is None:
                prompt_message = f"Please insert {key_name} YubiKey and press ENTER"
            getpass(prompt_message)
        # make sure that YubiKey is inserted
        try:
            serial_num = get_serial_num()
        except Exception:
            print("YubiKey not inserted")
            return False, None, None

        # check if this key is already loaded as the provided role's key (we can use the same key
        # to sign different metadata)
        if (
            loaded_yubikeys is not None
            and serial_num in loaded_yubikeys
            and role in loaded_yubikeys[serial_num]
        ):
            if not hide_already_loaded_message:
                print("Key already loaded")
            return False, None, None

        # read the public key, unless a new key needs to be generated on the yubikey
        public_key = get_piv_public_key_tuf() if not creating_new_key else None
        # check if this yubikey is can be used for signing the provided role's metadata
        # if the key was already registered as that role's key
        if not registering_new_key and role is not None and taf_repo is not None:
            if not taf_repo.is_valid_metadata_yubikey(role, public_key):
                print(f"The inserted YubiKey is not a valid {role} key")
                return False, None, None

        if get_key_pin(serial_num) is None:
            if creating_new_key:
                pin = get_pin_for(key_name, pin_confirm, pin_repeat)
            else:
                pin = get_and_validate_pin(key_name, pin_confirm, pin_repeat)
            add_key_pin(serial_num, pin)

        if get_key_public_key(serial_num) is None and public_key is not None:
            add_key_public_key(serial_num, public_key)

        # when reusing the same yubikey, public key will already be in the public keys dictionary
        # but the key name still needs to be added to the key id mapping dictionary
        add_key_id_mapping(serial_num, key_name)

        if role is not None:
            if loaded_yubikeys is None:
                loaded_yubikeys = {serial_num: [role]}
            else:
                loaded_yubikeys.setdefault(serial_num, []).append(role)

        return True, public_key, serial_num

    retry_counter = 0
    while True:
        success, key, serial_num = _read_and_check_yubikey(
            key_name,
            role,
            taf_repo,
            registering_new_key,
            creating_new_key,
            loaded_yubikeys,
            pin_confirm,
            pin_repeat,
            prompt_message,
            retrying=retry_counter > 0,
        )
        if not success and not retry_on_failure:
            return None, None
        if success:
            return key, serial_num
        retry_counter += 1


def yk_secrets_handler(prompt, serial_num):
    if prompt == "pin":
        return get_key_pin(serial_num)
    raise YubikeyError(f"Invalid prompt {prompt}")<|MERGE_RESOLUTION|>--- conflicted
+++ resolved
@@ -236,13 +236,9 @@
 
 
 @raise_yubikey_err("Cannot get public key in TUF format.")
-<<<<<<< HEAD
 def get_piv_public_key_tuf(
-    scheme=DEFAULT_RSA_SIGNATURE_SCHEME, pub_key_pem=None
+    scheme=DEFAULT_RSA_SIGNATURE_SCHEME
 ) -> SSlibKey:
-=======
-def get_piv_public_key_tuf(scheme=DEFAULT_RSA_SIGNATURE_SCHEME):
->>>>>>> 82377f53
     """Return public key from a Yubikey in TUF's RSAKEY_SCHEMA format.
 
     Args:
@@ -258,14 +254,8 @@
     Raises:
         - YubikeyError
     """
-<<<<<<< HEAD
-    pub_key_pem = export_piv_pub_key(pub_key_pem=pub_key_pem).decode("utf-8")
+    pub_key_pem = export_piv_pub_key().decode("utf-8")
     return get_sslib_key_from_value(pub_key_pem, scheme)
-=======
-    pub_key_pem = export_piv_pub_key().decode("utf-8")
-    return import_rsakey_from_pem(pub_key_pem, scheme)
->>>>>>> 82377f53
-
 
 @raise_yubikey_err("Cannot sign data.")
 def sign_piv_rsa_pkcs1v15(data, pin):
