--- conflicted
+++ resolved
@@ -60,8 +60,4 @@
 
 LOG_COMMAND_OUTPUT = False
 
-<<<<<<< HEAD
-VERBOSITY = 2
-=======
-VERBOSITY = 1
->>>>>>> 40fbf857
+VERBOSITY = 1