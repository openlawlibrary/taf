--- conflicted
+++ resolved
@@ -481,19 +481,6 @@
                 pass
 
     def _enter_role_info(role):
-<<<<<<< HEAD
-        info = {}
-        info["number"] = _read_val(int, f"number of {role} keys")
-        info["length"] = _read_val(int, f"{role} key length")
-        info["threshold"] = _read_val(
-            int, f"{role} signature threshold"
-        )
-        info["yubikey"] = click.confirm(
-            f"Store {role} keys on Yubikeys?"
-        )
-        info["scheme"] = _read_val(str, f"{role} signature scheme")
-        return info
-=======
         keys_num = _read_val(int, f"number of {role} keys")
         if keys_num is not None:
             role_key_infos[role]["number"] = keys_num
@@ -509,7 +496,6 @@
         scheme = _read_val(str, f"{role} signature scheme")
         if scheme is not None:
             role_key_infos[role]["scheme"] = scheme
->>>>>>> fd084788
 
     for role in mandatory_roles:
         role_key_infos[role] = _enter_role_info(role)
