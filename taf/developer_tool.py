import datetime
import json
import os
import pathlib
from binascii import hexlify
from collections import defaultdict
from functools import partial
from getpass import getpass
from pathlib import Path

import securesystemslib
from securesystemslib.exceptions import Error as SSLibError
from securesystemslib.exceptions import UnknownKeyError

import tuf.repository_tool
from oll_sc.api import sc_export_x509_pem, sc_sign_rsa_pkcs_pss_sha256
from oll_sc.exceptions import SmartCardError
from oll_sc.yk_api import yk_serial_num, yk_setup
from taf.auth_repo import AuthenticationRepo
from taf.exceptions import PINMissmatchError
from taf.git import GitRepository
from taf.repository_tool import Repository, load_role_key
from taf.utils import (get_cert_names_from_keyids, get_pin_for,
                       get_yubikey_pin_for_keyid)
from tuf.keydb import get_key
from tuf.repository_tool import (METADATA_DIRECTORY_NAME,
                                 TARGETS_DIRECTORY_NAME, create_new_repository,
                                 generate_and_write_rsa_keypair,
                                 generate_rsa_key,
                                 import_rsa_privatekey_from_file,
                                 import_rsa_publickey_from_file,
                                 import_rsakey_from_pem)

EXPIRATION_INTERVAL = 36500
YUBIKEY_EXPIRATION_DATE = datetime.datetime.now() + datetime.timedelta(days=EXPIRATION_INTERVAL)

def add_target_repos(repo_path, targets_directory, namespace=None):
  """
  <Purpose>
    Create or update target files by reading the latest commits of the provided target repositories
  <Arguments>
    repo_path:
      Authentication repository's location
    targets_directory:
      Directory which contains target repositories
    namespace:
      Namespace used to form the full name of the target repositories. E.g. some_namespace/law-xml
  """
  repo_path = Path(repo_path).resolve()
  targets_directory = Path(targets_directory).resolve()
  if namespace is None:
    namespace = targets_directory.name
  auth_repo_targets_dir = repo_path / TARGETS_DIRECTORY_NAME
  if namespace:
    auth_repo_targets_dir = auth_repo_targets_dir / namespace
    if not auth_repo_targets_dir.exists():
      os.makedirs(auth_repo_targets_dir)

  for target_repo_dir in targets_directory.glob('*'):
    if not target_repo_dir.is_dir() or target_repo_dir == repo_path:
      continue
    target_repo = GitRepository(str(target_repo_dir))
    if target_repo.is_git_repository:
      commit = target_repo.head_commit_sha()
      target_repo_name = target_repo_dir.name
      (auth_repo_targets_dir / target_repo_name).write_text(json.dumps({'commit': commit},
                                                                       indent=4))


def build_auth_repo(repo_path, targets_directory, namespace, targets_relative_dir, keystore,
                    roles_key_infos, repos_custom):
  # read the key infos here, no need to read the file multiple times
  roles_key_infos = _read_input_dict(roles_key_infos)
  create_repository(repo_path, keystore, roles_key_infos)
  generate_repositories_json(repo_path, targets_directory, namespace,
                             targets_relative_dir, repos_custom)
  register_target_files(repo_path, keystore, roles_key_infos, commit_msg='Added repositories.json')
  auth_repo_targets_dir = os.path.join(repo_path, TARGETS_DIRECTORY_NAME)
  if namespace:
    auth_repo_targets_dir = os.path.join(auth_repo_targets_dir, namespace)
    if not os.path.exists(auth_repo_targets_dir):
      os.makedirs(auth_repo_targets_dir)
  # group commits by dates
  # first add first repos at a date, then second repost at that date
  commits_by_date = defaultdict(dict)
  target_repositories = []
  for target_repo_dir in os.listdir(targets_directory):
    target_repo = GitRepository(os.path.join(targets_directory, target_repo_dir))
    target_repo.checkout_branch('master')
    target_repo_name = os.path.basename(target_repo_dir)
    target_repositories.append(target_repo_name)
    commits = target_repo.list_commits(format='format:%H|%cd', date='short')
    for commit in commits[::-1]:
      sha, date = commit.split('|')
      commits_by_date[date].setdefault(target_repo_name, []).append(sha)

  for date in sorted(commits_by_date.keys()):
    repos_and_commits = commits_by_date[date]
    for target_repo_name in target_repositories:
      if target_repo_name in repos_and_commits:
        for sha in commits_by_date[date][target_repo_name]:
          with open(os.path.join(auth_repo_targets_dir, target_repo_name), 'w') as f:
            json.dump({'commit': sha}, f,  indent=4)
          register_target_files(repo_path, keystore, roles_key_infos,
                                commit_msg='Updated {}'.format(target_repo_name))


def create_repository(repo_path, keystore, roles_key_infos, commit_message=None):
  """
  <Purpose>
    Create a new authentication repository. Generate initial metadata files.
    The initial targets metadata file is empty (does not specify any targets)
  <Arguments>
    repo_path:
      Authentication repository's location
    targets_directory:
      Directory which contains target repositories
    keystore:
      Location of the keystore files
    roles_key_infos:
      A dictionary whose keys are role names, while values contain information about the keys.
    commit_message:
      If provided, the changes will be committed automatically using the specified message
  """
  yubikeys = defaultdict(dict)
  roles_key_infos = _read_input_dict(roles_key_infos)
  repo = AuthenticationRepo(repo_path)
  if os.path.isdir(repo_path):
    if repo.is_git_repository:
      print('Repository {} already exists'.format(repo_path))
      return

  tuf.repository_tool.METADATA_STAGED_DIRECTORY_NAME = METADATA_DIRECTORY_NAME
  repository = create_new_repository(repo_path)
  for role_name, key_info in roles_key_infos.items():
    num_of_keys = key_info.get('number', 1)
    passwords = key_info.get('passwords', [None] * num_of_keys)
    threshold = key_info.get('threshold', 1)
    is_yubikey = key_info.get('yubikey', False)
    role_obj = _role_obj(role_name, repository)
    role_obj.threshold = threshold
    for key_num in range(num_of_keys):
      # Repeat key setup until successful
      while True:
        try:
          key_name = _get_key_name(role_name, key_num, num_of_keys)
          if is_yubikey:
            print('Genarating keys for {}'.format(key_name))
            use_existing = False
            if len(yubikeys) > 1 or (len(yubikeys) == 1 and role_name not in yubikeys):
              use_existing = input('Do you want to reuse already set up Yubikey? y/n ') == 'y'
              if use_existing:
                key = None
                key_id_certs = {}
                while key is None:
                  for existing_role_name, role_keys in yubikeys.items():
                    if existing_role_name == role_name:
                      continue
                    print(existing_role_name)
                    for key_and_cert in role_keys.values():
                      key, cert_cn = key_and_cert
                      key_id_certs[key['keyid']] = cert_cn
                      print('{} id: {}'.format(cert_cn, key['keyid']))
                  existing_keyid = input("Enter existing Yubikey's id and press ENTER ")
                  try:
                    key = get_key(existing_keyid)
                    cert_cn = key_id_certs[existing_keyid]
                  except UnknownKeyError:
                    pass
            if not use_existing:
              input("Please insert a new Yubikey and press ENTER.")
              serial_num = yk_serial_num()
              while serial_num in yubikeys[role_name]:
                print("Yubikey with serial number {} is already in use.\n".format(serial_num))
                input("Please insert new Yubikey and press ENTER.")
                serial_num = yk_serial_num()

              pin = get_pin_for(key_name)

              cert_cn = input("Enter key holder's name: ")

              print('Generating keys, please wait...')
              pub_key_pem = yk_setup(
                  pin, cert_cn, cert_exp_days=EXPIRATION_INTERVAL).decode('utf-8')

              key = import_rsakey_from_pem(pub_key_pem)

              cert_path = os.path.join(repo.certs_dir, key['keyid'] + '.cert')
              with open(cert_path, 'wb') as f:
                f.write(sc_export_x509_pem((2,), pin))

            # set Yubikey expiration date
            role_obj.add_verification_key(key, expires=YUBIKEY_EXPIRATION_DATE)
            role_obj.add_external_signature_provider(key, partial(signature_provider,
                                                                  key['keyid'], cert_cn))
            yubikeys[role_name][serial_num] = (key, cert_cn)
          else:
            # if keystore exists, load the keys
            # this is useful when generating tests
            if keystore is not None:
              public_key = import_rsa_publickey_from_file(os.path.join(keystore,
                                                                       key_name + '.pub'))
              password = passwords[key_num]
              if password:
                private_key = import_rsa_privatekey_from_file(os.path.join(keystore, key_name),
                                                              password)
              else:
                private_key = import_rsa_privatekey_from_file(os.path.join(keystore, key_name))
            # if it does not, generate the keys and print the output
            else:
              key = generate_rsa_key()
              print("{} key:\n\n{}\n\n".format(role_name, key['keyval']['private']))
              public_key = private_key = key
            role_obj.add_verification_key(public_key)
            role_obj.load_signing_key(private_key)

            # Everything is setup
            break

        except (PINMissmatchError, SSLibError, SmartCardError, FileNotFoundError) as e:
          print(str(e))
          continue  # Start setup for current key from the begging

  repository.writeall()
  if commit_message is not None and len(commit_message):
    auth_repo = GitRepository(repo_path)
    auth_repo.init_repo()
    auth_repo.commit(commit_message)


def generate_keys(keystore, roles_key_infos):
  """
  <Purpose>
    Generate public and private keys and writes them to disk. Names of keys correspond to names
    of the TUF roles. If more than one key should be generated per role, a counter is appended
    to the role's name. E.g. root1, root2, root3 etc.
  <Arguments>
    keystore:
      Location where the generated files should be saved
    roles_key_infos:
      A dictionary whose keys are role names, while values contain information about the keys.
      This includes:
        - passwords of the keystore files
        - number of keys per role (optional, defaults to one if not provided)
        - key length (optional, defaults to TUF's default value, which is 3072)
      Names of the keys are set to names of the roles plus a counter, if more than one key
      should be generated.
  """
  roles_key_infos = _read_input_dict(roles_key_infos)
  for role_name, key_info in roles_key_infos.items():
    num_of_keys = key_info.get('number', 1)
    bits = key_info.get('length', 3072)
    passwords = key_info.get('passwords', [''] * num_of_keys)
    is_yubikey = key_info.get('yubikey', False)
    for key_num in range(num_of_keys):
      if not is_yubikey:
        key_name = _get_key_name(role_name, key_num, num_of_keys)
        password = passwords[key_num]
        generate_and_write_rsa_keypair(os.path.join(keystore, key_name), bits=bits,
                                       password=password)


def generate_repositories_json(repo_path, targets_directory, namespace=None,
                               targets_relative_dir=None, custom_data=None):
  """
  <Purpose>
    Generatesinitial repositories.json
  <Arguments>
    repo_path:
      Authentication repository's location
    targets_directory:
      Directory which contains target repositories
    namespace:
      Namespace used to form the full name of the target repositories. E.g. some_namespace/law-xml
    targets_relative_dir:
      Directory relative to which urls of the target repositories are set, if they do not have remote set
  """

  custom_data = _read_input_dict(custom_data)
  repositories = {}

  repo_path = Path(repo_path).resolve()
  auth_repo_targets_dir = repo_path / TARGETS_DIRECTORY_NAME
  targets_directory = Path(targets_directory).resolve()
  if targets_relative_dir is not None:
    targets_relative_dir = Path(targets_relative_dir).resolve()
  if namespace is None:
    namespace = targets_directory.name
  for target_repo_dir in targets_directory.glob('*'):
    if not target_repo_dir.is_dir() or target_repo_dir == repo_path:
      continue
    target_repo = GitRepository(target_repo_dir.resolve())
    if not target_repo.is_git_repository:
      continue
    target_repo_name = target_repo_dir.name
    target_repo_namespaced_name = target_repo_name if not namespace else '{}/{}'.format(
        namespace, str(target_repo_name))
    # determine url to specify in initial repositories.json
    # if the repository has a remote set, use that url
    # otherwise, set url to the repository's absolute or relative path (relative
    # to targets_relative_dir if it is specified)
    url = target_repo.get_remote_url()
    if url is None:
      if targets_relative_dir is not None:
        url = os.path.relpath(str(target_repo.repo_path), str(targets_relative_dir))
      else:
        url = str(Path(target_repo.repo_path).resolve())
      # convert to posix path
      url = pathlib.Path(url).as_posix()
    repositories[target_repo_namespaced_name] = {'urls': [url]}
    if target_repo_namespaced_name in custom_data:
      repositories[target_repo_namespaced_name]['custom'] = custom_data[target_repo_namespaced_name]

  (auth_repo_targets_dir / 'repositories.json').write_text(json.dumps({'repositories': repositories},
                                                                      indent=4))
<<<<<<< HEAD
=======

>>>>>>> 2208054b


def _get_key_name(role_name, key_num, num_of_keys):
  if num_of_keys == 1:
    return role_name
  else:
    return role_name + str(key_num + 1)


def init_repo(repo_path, targets_directory, namespace, targets_relative_dir,
              keystore, roles_key_infos, targets_key_slot=2,
              repos_custom=None, commit=None):
  """
  <Purpose>
    Generate initial repository:
    1. Crete tuf authentication repository
    2. Commit initial metadata files if commit == True
    3. Add target repositories
    4. Generate repositories.json
    5. Update tuf metadata
    6. Commit the changes if commit == True
  <Arguments>
    repo_path:
      Authentication repository's location
    targets_directory:
      Directory which contains target repositories
    namespace:
      Namespace used to form the full name of the target repositories. E.g. some_namespace/law-xml
    targets_relative_dir:
      Directory relative to which urls of the target repositories are set, if they do not have remote set
    keystore:
      Location of the keystore files
    roles_key_infos:
      A dictionary whose keys are role names, while values contain information about the keys.
    targets_key_slot(tuple|int):
      Slot with key on a smart card used for signing
    commit_message:
      If provided, the changes will be committed automatically using the specified message
  """
  # read the key infos here, no need to read the file multiple times
  roles_key_infos = _read_input_dict(roles_key_infos)
  create_repository(repo_path, keystore, roles_key_infos, "Initial metadata")
  add_target_repos(repo_path, targets_directory, namespace)
  generate_repositories_json(repo_path, targets_directory, namespace,
                             targets_relative_dir, repos_custom)
  register_target_files(repo_path, keystore, roles_key_infos, targets_key_slot, commit_msg=commit)


def _load_role_key_from_keys_dict(role, roles_key_infos):
  password = None
  if roles_key_infos is not None and len(roles_key_infos):
    if role in roles_key_infos:
      password = roles_key_infos[role].get('passwords', [None])[0] or None
  return password


def register_target_file(repo_path, file_path, keystore, roles_key_infos,
                         targets_key_slot=2):
  roles_key_infos = _read_input_dict(roles_key_infos)
  taf_repo = Repository(repo_path)
  taf_repo.add_existing_target(file_path)

  _write_targets_metadata(taf_repo, keystore, roles_key_infos,
                          targets_key_slot)


def _read_input_dict(value):
  if value is None:
    return {}
  if type(value) is str:
    if os.path.isfile(value):
      with open(value) as f:
        value = json.loads(f.read())
    else:
      value = json.loads(value)
  return value


def register_target_files(repo_path, keystore, roles_key_infos, targets_key_slot=2,
                          commit_msg=None):
  """
  <Purpose>
    Register all files found in the target directory as targets - updates the targets
    metadata file, snapshot and timestamp. Sign targets
    with yubikey if keystore is not provided
  <Arguments>
    repo_path:
      Authentication repository's path
    keystore:
      Location of the keystore files
    roles_key_infos:
      A dictionary whose keys are role names, while values contain information about the keys.
    targets_key_slot(tuple|int):
      Slot with key on a smart card used for signing
    commit_msg:
      Commit message. If specified, the changes made to the authentication are committed.
  """
  roles_key_infos = _read_input_dict(roles_key_infos)
  repo_path = Path(repo_path).resolve()
  targets_path = repo_path / TARGETS_DIRECTORY_NAME
  taf_repo = Repository(str(repo_path))
  for root, _, filenames in os.walk(str(targets_path)):
    for filename in filenames:
      taf_repo.add_existing_target(str(Path(root) / filename))
  _write_targets_metadata(taf_repo, keystore, roles_key_infos,
                          targets_key_slot)
  if commit_msg is not None:
    auth_repo = GitRepository(repo_path)
    auth_repo.commit(commit_msg)


def _role_obj(role, repository):
  if role == 'targets':
    return repository.targets
  elif role == 'snapshot':
    return repository.snapshot
  elif role == 'timestamp':
    return repository.timestamp
  elif role == 'root':
    return repository.root


def signature_provider(key_id, cert_cn, data):
  key_slot = (2,)
  key_pin = get_yubikey_pin_for_keyid(key_id, key_slot, cert_cn)
  data = securesystemslib.formats.encode_canonical(data)
  signature = sc_sign_rsa_pkcs_pss_sha256(data, key_slot, key_pin)

  return {
      'keyid': key_id,
      'sig': hexlify(signature).decode()
  }


def update_metadata_expiration_date(repo_path, keystore, roles_key_infos, role,
                                    start_date=datetime.datetime.now(), interval=None, commit_msg=None):
  roles_key_infos = _read_input_dict(roles_key_infos)
  taf_repo = Repository(repo_path)
  update_methods = {'timestamp': taf_repo.update_timestamp,
                    'snapshot': taf_repo.update_snapshot,
                    'targets': taf_repo.update_targets_from_keystore}
  password = _load_role_key_from_keys_dict(role, roles_key_infos)
  update_methods[role](keystore, password, start_date, interval)

  if commit_msg is not None:
    auth_repo = GitRepository(repo_path)
    auth_repo.commit(commit_msg)


def _write_targets_metadata(taf_repo, keystore, roles_key_infos, targets_key_slot=None):

  if keystore is not None:
    # load all keys from keystore files
    # convenient when generating test repositories
    # not recommended in production
    targets_password = _load_role_key_from_keys_dict('targets', roles_key_infos)
    targets_key = load_role_key(keystore, 'targets', targets_password)
    taf_repo.update_targets_from_keystore(targets_key, write=False)

    snapshot_password = _load_role_key_from_keys_dict('snapshot', roles_key_infos)
    snapshot_key = load_role_key(keystore, 'snapshot', snapshot_password)

    timestamp_password = _load_role_key_from_keys_dict('timestamp', roles_key_infos)
    timestamp_key = load_role_key(keystore, 'timestamp', timestamp_password)
  else:
    target_keys = taf_repo.get_role_keys('targets')
    cert_names = get_cert_names_from_keyids(taf_repo.certs_dir, target_keys)
    targets_key_pin = get_yubikey_pin_for_keyid(target_keys, targets_key_slot,
                                                ' or '.join(cert_names))
    taf_repo.update_targets(targets_key_slot, targets_key_pin, write=False)

    snapshot_pem = getpass('Enter snapshot key')
    snapshot_pem = _form_private_pem(snapshot_pem)
    snapshot_key = import_rsakey_from_pem(snapshot_pem)

    timestamp_pem = getpass('Enter timestamp key')
    timestamp_pem = _form_private_pem(timestamp_pem)
    timestamp_key = import_rsakey_from_pem(timestamp_pem)
  taf_repo.update_snapshot_and_timestmap(snapshot_key, timestamp_key, write=False)
  taf_repo.writeall()


def _form_private_pem(pem):
  return '-----BEGIN RSA PRIVATE KEY-----\n{}\n-----END RSA PRIVATE KEY-----'.format(pem)

# TODO Implement update of repositories.json (updating urls, custom data, adding new repository, removing
# repository etc.)
# TODO create tests for this<|MERGE_RESOLUTION|>--- conflicted
+++ resolved
@@ -313,11 +313,6 @@
 
   (auth_repo_targets_dir / 'repositories.json').write_text(json.dumps({'repositories': repositories},
                                                                       indent=4))
-<<<<<<< HEAD
-=======
-
->>>>>>> 2208054b
-
 
 def _get_key_name(role_name, key_num, num_of_keys):
   if num_of_keys == 1:
