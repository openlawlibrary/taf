--- conflicted
+++ resolved
@@ -211,7 +211,6 @@
         role_obj.add_verification_key(public_key)
         role_obj.load_signing_key(private_key)
 
-<<<<<<< HEAD
   # if the repository is a test repository, add a target file called test-auth-repo
   if test:
     target_paths = Path(repo_path) / 'targets'
@@ -219,8 +218,7 @@
     test_auth_file.touch()
     targets_obj = _role_obj('targets', repository)
     targets_obj.add_target(str(test_auth_file))
-=======
->>>>>>> 65689630
+
   repository.writeall()
   if commit_message is not None and len(commit_message):
     auth_repo = GitRepository(repo_path)
