--- conflicted
+++ resolved
@@ -307,7 +307,6 @@
     # load and/or generate all keys first
     try:
         # load keys not stored on YubiKeys first, to avoid entering pins
-<<<<<<< HEAD
         # if there is somethig wrong with keystore files
         keystore_roles, yubikey_roles = _sort_roles(roles_key_infos, repository)
         signing_keys = {}
@@ -329,16 +328,6 @@
                 yubikeys=yubikeys,
             )
             verification_keys[role_name] = yubikey_keys
-=======
-        # if there is something wrong with keystore files
-        for role_name, key_info in roles_key_infos.items():
-            if not key_info.get("yubikey", False):
-                _register_roles_keys(role_name, key_info, repository)
-
-        for role_name, key_info in roles_key_infos.items():
-            if key_info.get("yubikey", False):
-                _register_roles_keys(role_name, key_info, repository)
->>>>>>> f0d81b77
 
     except KeystoreError as e:
         print(f"Creation of repository failed: {e}")
