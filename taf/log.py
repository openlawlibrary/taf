--- conflicted
+++ resolved
@@ -93,11 +93,7 @@
         console_loggers["log"] = taf_logger.add(
             sys.stdout, format=formatter, level=VERBOSITY_LEVELS[settings.VERBOSITY]
         )
-<<<<<<< HEAD
-        tuf.log.set_console_log_level(settings.CONSOLE_LOGGING_LEVEL)
-=======
         tuf.log.set_console_log_level(logging.ERROR)
->>>>>>> 40fbf857
     else:
         # if console logging is disable, remove tuf console logger
         disable_tuf_console_logging()
