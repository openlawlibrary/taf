# Changelog

All notable changes to this project will be documented in this file.

The format is based on [Keep a Changelog][keepachangelog],
and this project adheres to [Semantic Versioning][semver].

## [Unreleased]

### Added

<<<<<<< HEAD

=======
- Reimplemented get_file_details function to not rely on old securesystemslib functions ([420])
>>>>>>> c9a537ab
- Clone target repositories to temp ([412, 418])
- Add architecture overview documentation ([405])

[420]: https://github.com/openlawlibrary/taf/pull/420
[412]: https://github.com/openlawlibrary/taf/pull/412
[405]: https://github.com/openlawlibrary/taf/pull/405


### Changed

- Check if repositories are clean before running the updater ([416])
- Only show merging commits messages if actually merging commits. Rework logic for checking if a commits should be merged ([404], [415])

### Fixed

- When checking if branch is synced, find first remote that works, instead of only trying the last remote url ([419])

[419]: https://github.com/openlawlibrary/taf/pull/419
[418]: https://github.com/openlawlibrary/taf/pull/418
[416]: https://github.com/openlawlibrary/taf/pull/416
[415]: https://github.com/openlawlibrary/taf/pull/415
[404]: https://github.com/openlawlibrary/taf/pull/404

## [0.29.3] - 03/15/2024

### Added

### Changed

### Fixed

- Disable check if metadata files at revision match ([403])

[403]: https://github.com/openlawlibrary/taf/pull/403

## [0.29.2] - 03/14/2024

### Added

- Add a command for adding delegated paths to a role ([391])
- Check if metadata files at revision match those downloaded by TUF updater ([389])

### Changed

### Fixed

- Fix `clone_or_pull` ([402])

[402]: https://github.com/openlawlibrary/taf/pull/402
[391]: https://github.com/openlawlibrary/taf/pull/391
[389]: https://github.com/openlawlibrary/taf/pull/389

## [0.29.1] - 02/07/2024

### Added

- Add a test for updating a repositories which references other authentication repositories. Test repositories are set up programmatically ([386])

### Changed

- Update find_first_branch_matching_pattern return - only return name of the found branch and not all branches whose name did not match the pattern ([387])

### Fixed

- Validation of local repositories should not fail if there are no local branches (e.g. after a fresh clone) ([387])
- Fix GitError exception instantiations ([387])
- -Fix a minor bug where update status was incorrectly being set in case when a repository with only one commit is cloned ([386])

[387]: https://github.com/openlawlibrary/taf/pull/381
[386]: https://github.com/openlawlibrary/taf/pull/386


## [0.29.0] - 01/24/2024

### Added

- Print a warning if the conf file cannot be loaded when executing scripts ([384])
- Git: added a method for finding the newest branch whose name matches a certain pattern ([375])
- Git: added a check if remote already exists ([375])

### Changed

- Only clone repositories if target files exists ([381])
- Do not merge unauthenticated commits which are newer than the last authenticated commit if a repository can contain unauthenticated commits ([381])
- Partially update authentication repositories up to the last valid commit ([381])
- Check if there are uncommitted changes when running the updater ([377])
- Implement updater pipeline ([374])
- Improve error messages and error logging ([374])
- Update target repositories in a breadth-first way ([374])

### Fixed

- Fix update of repositories which reference other repositories ([384])
- Fix imports, do not require installation of yubikey-manager prior to running the update ([376])
- Git: fix the commit method so that it raises an error if nothing is committed ([375])

[381]: https://github.com/openlawlibrary/taf/pull/381
[377]: https://github.com/openlawlibrary/taf/pull/377
[376]: https://github.com/openlawlibrary/taf/pull/376
[375]: https://github.com/openlawlibrary/taf/pull/375
[374]: https://github.com/openlawlibrary/taf/pull/374

## [0.28.0] - 11/10/2023

### Added

- Implement tests for the functions which are directly called by the cli (API package) ([362])
- Add push flag to all functions that used to always automatically push to remote in order to be able to prevent that behavior ([362])
- Add a command for listing all roles (including delegated paths if applicable) whose metadata the inserted YubiKey can sign ([362])
- Added mypy static type checking to pre-commit hook ([360])

### Changed

- Docs: update readme, add acknowledgements ([365])
- Move add/remove dependencies to a separate module ([362])
- Move all API helper functions to separate modules ([362])
- Fixed errors reported by mypy ([360])

### Fixed

- Fix loading of keys and create repo when old yubikey flag is used ([370])
- Fix keys naming issue after adding a new signing key to a role that only had one signing key ([362])
- Fix removal of targets when removing a role ([362])

[370]: https://github.com/openlawlibrary/taf/pull/370
[365]: https://github.com/openlawlibrary/taf/pull/365
[362]: https://github.com/openlawlibrary/taf/pull/362
[360]: https://github.com/openlawlibrary/taf/pull/360

## [0.27.0] - 09/22/2023

### Added

- Automatically commit and push to remote unless a --no-commit flag is specified ([357])
- Adding typing information to api functions and the git module ([357])
- List keys of roles with additional information read from certificates command ([355])
- Export certificate from the inserted YubiKey ([355])
- Add signing keys given a public key when creating a new authentication repository ([354])
- Allow specification of names of YubiKeys in repository description json ([354])
- Model repository description json input using `attrs` and `cattrs` and its validation ([354])
- Add test for repo initialization when it is directly inside drive's root ([352])
- Add functions for adding/updating/removing dependencies to/from dependencies.json ([338])

### Changed

- Split tests into separate packages [(353)]
- Minor add/remove target repository improvements [(351)]
- Bump `cattrs` ([349])
- Improve CLI error handling ([346])
- Update signing keys loading. Add a flag for specifying if the user will be asked to manually enter a key ([346])
- Remove default branch specification from updater ([343])
- Updater: only load repositories defined in the newest version of repositories.json ([341])
- Updater: automatically determine url if local repository exists ([340])
- Remove hosts and hosts.json ([330])

### Fixed

- Fix list targets in case when the target repo is not up to date with remote ([357])
- Fix repositories.json update when adding new target repository [(351)]
- Fix error when keystore path is not provided [(351)]
- Make it possible to execute commands that don't require yubikey without installing yubikey-manager ([342])
- Fix commits per repositories function when same target commits are on different branches ([337])
- Add missing `write` flag to `taf targets sign` ([329])

[357]: https://github.com/openlawlibrary/taf/pull/357
[355]: https://github.com/openlawlibrary/taf/pull/355
[354]: https://github.com/openlawlibrary/taf/pull/354
[352]: https://github.com/openlawlibrary/taf/pull/352
[349]: https://github.com/openlawlibrary/taf/pull/349
[346]: https://github.com/openlawlibrary/taf/pull/346
[343]: https://github.com/openlawlibrary/taf/pull/343
[342]: https://github.com/openlawlibrary/taf/pull/342
[341]: https://github.com/openlawlibrary/taf/pull/341
[340]: https://github.com/openlawlibrary/taf/pull/340
[338]: https://github.com/openlawlibrary/taf/pull/338
[337]: https://github.com/openlawlibrary/taf/pull/337
[330]: https://github.com/openlawlibrary/taf/pull/330
[329]: https://github.com/openlawlibrary/taf/pull/329

## [0.26.1] - 08/29/2023

### Added

### Changed

- Bump `cattrs` ([349])

### Fixed


## [0.26.0] - 07/12/2023

### Added

- Add command for adding/removing roles ([314])

### Changed

- Docstirngs logging improvements ([325])
- Keystore path in roles_key_info calculated relative to where the json file is ([321])
- Try to sign using a yubikey before asking the user if they want to use a yubikey ([320])
- Split `developer_tool` into separate modules ([314], [321])

### Fixed

- Fix create repository ([325])

[325]: https://github.com/openlawlibrary/taf/pull/325
[321]: https://github.com/openlawlibrary/taf/pull/321
[320]: https://github.com/openlawlibrary/taf/pull/320
[314]: https://github.com/openlawlibrary/taf/pull/314

## [0.25.0] - 03/31/2023

### Added

### Changed

- Update license, release under agpl ([313])

### Fixed

- Fix execution of scripts ([311])

[313]: https://github.com/openlawlibrary/taf/pull/313
[311]: https://github.com/openlawlibrary/taf/pull/311

## [0.24.0] - 02/21/2023

### Added

- Add git methods for adding an remove remotes and check if merge conflicts occurred ([309])
- Add a command for updating and signing targets of specified typed ([308])

### Changed

### Fixed

- Use `generate_and_write_unencrypted_rsa_keypair` for no provided password ([305])

[309]: https://github.com/openlawlibrary/taf/pull/309
[308]: https://github.com/openlawlibrary/taf/pull/308
[305]: https://github.com/openlawlibrary/taf/pull/305

## [0.23.1] - 01/13/2023

### Added

### Changed

### Fixed

- Fix `clone_or_pull` method ([303])

[303]: https://github.com/openlawlibrary/taf/pull/303

## [0.23.0] - 12/27/2022

### Added

- Auto-detect default branch ([300])

### Changed

### Fixed

- Remove pytest11 default entrypoint ([301])

[301]: https://github.com/openlawlibrary/taf/pull/301
[300]: https://github.com/openlawlibrary/taf/pull/300

## [0.22.4] - 12/15/2022

### Added

### Changed

### Fixed

- Pin `pyOpenSSL` to newer version ([299])

[299]: https://github.com/openlawlibrary/taf/pull/299

## [0.22.3] - 12/14/2022

### Added

### Changed

### Fixed

- Add missing tuf import in `log.py` ([298])

[298]: https://github.com/openlawlibrary/taf/pull/298

## [0.22.2] - 12/14/2022

### Added

### Changed

### Fixed

- Remove _tuf_patches in `__init__.py` ([297])

[297]: https://github.com/openlawlibrary/taf/pull/297

### Added

### Changed

### Fixed

## [0.22.1] - 12/14/2022

### Added

### Changed

### Fixed

- Move _tuf_patches to repository lib ([296])

[296]: https://github.com/openlawlibrary/taf/pull/296

## [0.22.0] - 12/09/2022

### Added

### Changed

- Support first commits on branches with a missing branch file ([292])
- Upgrade cryptography version ([279])
- Turn expired metadata into a warning instead of an error by default ([275])
- Upgraded our TUF fork to newer version ([273])

### Fixed

- Pin securesystemslib and cryptography ([294])
- Use `is_test_repo` AuthRepository property in updater ([293])
- Remove leftover git worktree code in error handling ([291])
- Fix `get_role_repositories` to find common roles in both `repositories.json` and metadata ([286])
- Replace buggy `all_fetched_commits` with `all_commits_on_branch` ([285])
- Fix pygit2 performance regression ([283])
- Fix `taf metadata update-expiration-date --role snapshot` to include `root` ([282])
- Fix `all_commits_since_commit` to validate provided commit ([278])
- Remove pin for `PyOpenSSL` ([273])
- Fix `all_commits_since_commit` to validate provided commit ([278])
- Remove pin for `PyOpenSSL` ([273])

[294]: https://github.com/openlawlibrary/taf/pull/294
[293]: https://github.com/openlawlibrary/taf/pull/293
[292]: https://github.com/openlawlibrary/taf/pull/292
[291]: https://github.com/openlawlibrary/taf/pull/291
[286]: https://github.com/openlawlibrary/taf/pull/286
[285]: https://github.com/openlawlibrary/taf/pull/285
[283]: https://github.com/openlawlibrary/taf/pull/283
[282]: https://github.com/openlawlibrary/taf/pull/282
[279]: https://github.com/openlawlibrary/taf/pull/279
[278]: https://github.com/openlawlibrary/taf/pull/278
[275]: https://github.com/openlawlibrary/taf/pull/275
[273]: https://github.com/openlawlibrary/taf/pull/273

## [0.21.1] - 09/07/2022

### Added

### Changed

### Fixed

- Extended `top_commit_of_branch`, support references which are not branches, like HEAD ([270])
- Add pygit_repo error handling and fix couple of `git.py` logs ([269])

[270]: https://github.com/openlawlibrary/taf/pull/270
[269]: https://github.com/openlawlibrary/taf/pull/269

## [0.21.0] - 08/30/2022

### Added

- Add support for multiple branch and capstone files ([266])
- Add cli metadata command that checks if metadata roles are soon to expire ([261])
- Document a solution to a YubiKey communication issue ([257])

### Changed

- If target role expiration date is being updated, sign timestamp and snapshot automatically ([261])
- `--clients-auth-path` repo command improvements ([260])
- port a number of git functionalities to pygit2 ([227])
- Migrated yubikey-manager from v3.0.0 to v4.0.\* ([191])

### Fixed

- Do not remove authentication repository folder when running `taf repo validate` ([267])
- fix git push - remove pygit2 push implementation which does not fully support ssh ([263])
- Warn when git object cleanup fails (`idx`,`pack`) and include cleanup warning message ([259])

[267]: https://github.com/openlawlibrary/taf/pull/267
[266]: https://github.com/openlawlibrary/taf/pull/266
[263]: https://github.com/openlawlibrary/taf/pull/263
[261]: https://github.com/openlawlibrary/taf/pull/261
[260]: https://github.com/openlawlibrary/taf/pull/260
[259]: https://github.com/openlawlibrary/taf/pull/259
[257]: https://github.com/openlawlibrary/taf/pull/257
[227]: https://github.com/openlawlibrary/taf/pull/227
[191]: https://github.com/openlawlibrary/taf/pull/191

## [0.20.0] - 06/22/2022

### Added

### Changed

- Remove Python 3.6 support ([256])
- Remove pinned pynacl which is incompatible with Python 3.10 ([256])

### Fixed

[256]: https://github.com/openlawlibrary/taf/pull/256

## [0.19.0] - 06/14/2022

### Added

### Changed

- Loosen dependencies and pin pynacl ([254])

### Fixed

[254]: https://github.com/openlawlibrary/taf/pull/254

## [0.18.0] - 05/31/2022

### Added

- Add support for Python 3.10 ([247])

### Changed

- Enable exclusion of certain target repositories from the update process ([250])
- Update `_get_unchanged_targets_metadata` - `updated_roles` is now a list ([246])

### Fixed

- Fix `validate_branch` indentation error caused by [246] ([249])

[250]: https://github.com/openlawlibrary/taf/pull/250
[249]: https://github.com/openlawlibrary/taf/pull/249
[247]: https://github.com/openlawlibrary/taf/pull/247
[246]: https://github.com/openlawlibrary/taf/pull/246

## [0.17.0] - 05/04/2022

### Added

- Add auth commit to sorted_commits_and_branches_per_repositories ([240])
- Add --version option to cli ([239])
- Add TAF's repository classes and repositoriesdb's documentation ([237])
- Add `--ff-only` to git merge ([235])
- Added format-output flag to update repo cli ([234])
- Cache loaded git files ([228])
- Add a flag for generating performance reports of update calls and print total update execution time ([228])

### Changed

- Update `targets_at_revisions` - only update a list of roles if a metadata file was added ([228])

### Fixed

[240]: https://github.com/openlawlibrary/taf/pull/240
[239]: https://github.com/openlawlibrary/taf/pull/239
[237]: https://github.com/openlawlibrary/taf/pull/237
[235]: https://github.com/openlawlibrary/taf/pull/235
[234]: https://github.com/openlawlibrary/taf/pull/234
[228]: https://github.com/openlawlibrary/taf/pull/228

## [0.16.0] - 04/16/2022

### Added

- Add `allow_unsafe` flag to git repo class as a response to a recent git security fix ([229])

### Changed

- Remove `no_checkout=True` from `clone` ([226])
- Remove `--error-if-unauthenticated` flag ([220])
- Change `clients-auth-path` in `taf repo update` to optional. ([213])
- Only clone if directory is empty ([211])

### Fixed

- Fix updates of repos which only contain one commit ([219])
- Fixed `_validate_urls` and local validation ([216])

[229]: https://github.com/openlawlibrary/taf/pull/229
[226]: https://github.com/openlawlibrary/taf/pull/226
[220]: https://github.com/openlawlibrary/taf/pull/220
[219]: https://github.com/openlawlibrary/taf/pull/219
[216]: https://github.com/openlawlibrary/taf/pull/216
[213]: https://github.com/openlawlibrary/taf/pull/213
[211]: https://github.com/openlawlibrary/taf/pull/211

## [0.15.0] - 02/11/2022

### Added

- Docs: add `info.json` example ([236])
- `Update` handler pipeline, showcase mapping dict fields to class types with `attrs` + `cattrs`. ([206])
- Schema for update handler. ([206])
- Add `type` tests for `attrs` structuring. ([206])

### Changed

### Fixed

- perf: re-implementing slow git cmds with pygit2 ([207])
- Specify a list of repositories which shouldn't contain additional commits instead of just specifying a flag ([203])

### Fixed

- Update handler fix: return an empty list of targets if the targets folder does not exist ([208])
- pytest works when taf installed via wheel ([200])

[236]: https://github.com/openlawlibrary/taf/pull/236
[208]: https://github.com/openlawlibrary/taf/pull/208
[207]: https://github.com/openlawlibrary/taf/pull/207
[206]: https://github.com/openlawlibrary/taf/pull/206
[200]: https://github.com/openlawlibrary/taf/pull/200

## [0.14.0] - 01/25/2022

### Added

### Changed

- Specify a list of repositories which shouldn't contain additional commits instead of just specifying a flag ([203])

### Fixed

- Raise an error if a repository which should not contain additional commits does so ([203])
- Do not merge target commits if update as a whole will later fail ([203])

[203]: https://github.com/openlawlibrary/taf/pull/203

## [0.13.4] - 01/20/2022

### Added

### Changed

- Trim text read from the last_validated_commit file ([201])

### Fixed

[201]: https://github.com/openlawlibrary/taf/pull/201

## [0.13.3] - 11/18/2021

### Added

### Changed

- Update create local branch git command - remove checkout ([197])
- Iterate throuh all urls when checking if a local repo is synced with remote ([197])

### Fixed

[197]: https://github.com/openlawlibrary/taf/pull/197

## [0.13.2] - 11/11/2021

### Added

### Changed

- Remove commit checkout and checkout the latest branch for each target repository ([195])
- If top commit of the authentication repository is not the same as the `last_validated_commit`, validate the newer commits as if they were just pulled ([195])

### Fixed

[195]: https://github.com/openlawlibrary/taf/pull/195

## [0.13.1] - 10/22/2021

### Added

### Changed

### Fixed

- Pass default branch to sorted_commits_and_branches_per_repositories ([185])

[185]: https://github.com/openlawlibrary/taf/pull/185

## [0.13.0] - 10/20/2021

### Added

### Changed

- Pin cryptography and pyOpenSSL versions to keep compatibility with yubikey-manager 3.0.0 ([184])

### Fixed

[184]: https://github.com/openlawlibrary/taf/pull/184

## [0.12.0] - 10/18/2021

### Added

### Changed

- Updated cryptography version ([183])

### Fixed

- Fix validate local repo command ([183])

[183]: https://github.com/openlawlibrary/taf/pull/183

## [0.11.2] - 09/29/2021

### Added

### Changed

- Exclude test date from wheels ([182])

### Fixed

[182]: https://github.com/openlawlibrary/taf/pull/182

## [0.11.1] - 09/29/2021

### Added

### Changed

- Removed generate schema docs due to their long names causing issues on Windows when installing taf ([181])

### Fixed

[181]: https://github.com/openlawlibrary/taf/pull/181

## [0.11.0] - 09/28/2021

### Added

- Added support for skipping automatic checkout ([179])

### Changed

- Compare current head commit according to the auth repo and top commit of target repo and raise an error if they are different ([179])

### Fixed

- Automatically remove current and previous directories if they exist before instantiating tuf repo ([179])
- Fixed branch exists check. Avoid wrongly returning true if there is a warning ([179])
- Fixed update of repos which can contain unauhtenticated commits - combine fetched and existing commits ([179])
- Fixed handling of additional commits on a branch ([179])

[179]: https://github.com/openlawlibrary/taf/pull/179

## [0.10.1] - 08/16/2021

### Added

### Changed

- Do not raise an error if the hosts file is missing ([177])

### Fixed

[177]: https://github.com/openlawlibrary/taf/pull/177

## [0.10.0] - 07/20/2021

### Added

### Changed

- Update click to 7.1 ([176])

### Fixed

## [0.9.0] - 06/30/2021

### Added

- Initial support for executing handlers. Handlers are scripts contained by auth repos which can be used to execute some code after successful/failed update of a repository and/or a host. ([164])
- Implemented delegation of auth repositories - an auth repository can reference others by defining a special target file `dependencies.json`. Updater will pull all referenced repositories. ([164])
- Provided a way of specifying hosts of repositories though a special target file called `hosts.json` ([164])
- Verification of the initial commit of a repository given `out-of-band-authentication` commit either directly passed into the udater or stored in `dependencies.json` of the parent auth repo. ([164])

### Changed

- Renamed `repo_name` and `repo_urls` attributes to `name` and `urls` and `additional_info` to `custom` ([164])
- Reworked repository classes ([164])
- Transition from TravisCI to Github Actions ([173])

### Fixed

[176]: https://github.com/openlawlibrary/taf/pull/176
[173]: https://github.com/openlawlibrary/taf/pull/173
[164]: https://github.com/openlawlibrary/taf/pull/164

## [0.8.1] - 04/14/2021

### Added

- Added a command for checking validity of the inserted YubiKey's pin ([165])
- Raise an error if there are additional commits newer than the last authenticated commit if the updater is called with the check-authenticated flag ([161])
- Added initial worktrees support to the updater ([161])
- Added support for specifying location of the conf directory ([161])
- Added a function for disabling fie logging ([161])

### Changed

- Raise keystore error when key not found in keystore directory [166]
- Replaced authenticate-test-repo flag with an enum ([161])

### Fixed

- Minor validation command fix ([161])

[166]: https://github.com/openlawlibrary/taf/pull/166
[165]: https://github.com/openlawlibrary/taf/pull/165
[161]: https://github.com/openlawlibrary/taf/pull/161

## [0.8.0] - 02/09/2021

### Added

### Changed

- Pin cryptography version ([162])

### Fixed

[162]: https://github.com/openlawlibrary/taf/pull/162

## [0.7.2] - 11/11/2020

### Added

- Add a command for adding new new delegated roles ([158])

### Changed

### Fixed

[158]: https://github.com/openlawlibrary/taf/pull/158

## [0.7.1] - 10/28/2020

### Added

### Changed

- Small branches_containing_commit git method fix following git changes ([156])

### Fixed

[156]: https://github.com/openlawlibrary/taf/pull/156

## [0.7.0] - 10/16/2020

### Added

- Add support for fully disabling tuf logging ([154])
- Add support for including additional custom information when exporting historical data ([147])

### Changed

- Store authentication repo's path as key in `repositoriesdb` instead of its name ([153])

### Fixed

- Minor YubiKey mock fix ([153])
- Updated some git methods so that it is checked if the returned value is not `None` before calling strip ([153])

[154]: https://github.com/openlawlibrary/taf/pull/154
[153]: https://github.com/openlawlibrary/taf/pull/153
[147]: https://github.com/openlawlibrary/taf/pull/147

## [0.6.1] - 09/09/2020

### Added

- Get binary file from git (skip encoding) ([148])

### Changed

### Fixed

[148]: https://github.com/openlawlibrary/taf/pull/148

## [0.6.0] - 08/11/2020

### Added

- Git method for getting the first commit on a branch ([145])

### Changed

- Minor check capstone validation update ([145])
- Check if specified target repositories exist before trying to export historical commits data ([144])

### Fixed

[145]: https://github.com/openlawlibrary/taf/pull/145
[144]: https://github.com/openlawlibrary/taf/pull/144

## [0.5.2] - 07/21/2020

### Added

- Git method for removing remote tracking branches ([142])

### Changed

- Check remote repository when checking if a branch already exists ([142])

### Fixed

[142]: https://github.com/openlawlibrary/taf/pull/142

## [0.5.1] - 06/25/2020

### Added

### Changed

- Documentation updates ([140])
- Set `only_load_targets` parameter to `True` by default in `repositoriesdb` ([139])
- Use `_load_signing_keys` in `add_signing_key` ([138])
- Raise a nicer error when instantiating a TUF repository if it is invalid ([137])

### Fixed

- Fix loading targets metadata files in `repositoriesdb` ([139])

[140]: https://github.com/openlawlibrary/taf/pull/140
[139]: https://github.com/openlawlibrary/taf/pull/139
[138]: https://github.com/openlawlibrary/taf/pull/138
[137]: https://github.com/openlawlibrary/taf/pull/137

## [0.5.0] - 06/04/2020

### Added

- Add `repositoriesdb` tests ([134])
- Add support for defining urls using a separate `mirrors.json` file ([134])
- Add a command for exporting targets historical data ([133])

### Changed

- Updated `repositoriesdb` so that delegated target roles are taken into considerations when finding targets data ([134])
- `sorted_commits_and_branches_per_repositories` returns additional targets data and not just commits ([133])

### Fixed

[134]: https://github.com/openlawlibrary/taf/pull/134
[133]: https://github.com/openlawlibrary/taf/pull/133

## [0.4.1] - 05/12/2020

### Added

### Changed

- Error handling and logging improvements ([131])

### Fixed

[131]: https://github.com/openlawlibrary/taf/pull/131

## [0.4.0] - 05/01/2020

### Added

- Git method to create orphan branch ([129])
- Added updater check which verifies that metadata corresponding to the last commit has not yet expired ([124])
- Additional updater tests ([124])
- Added command for validating repositories without updating them ([124])
- Import error handling for `taf.yubikey` module ([120])
- Updater tests which validate updated root metadata ([118])
- New test cases for updating targets/delegations metadata ([116])
- Create empty targets directory before instantiating tuf repository if it does not exist ([114])
- When creating a new repository, print user's answers to setup question as json ([114])
- Sign all target files which are found inside the targets directory when creating a new repository ([114])

### Changed

- Minor logging updates ([126])
- Updater: Partial repo factory ([125])
- Logging formats ([120])
- Use common role of given targets during update of targets/delegations metadata ([116])
- Changed format of keys description json, as it can now contain roles' description under "roles" key and keystore path under "keystore" key ([114])

### Fixed

- Import errors (ykman) inside tests ([129])
- Fixed addition of new signing key so that this functionality works in case of delegated roles ([128])
- Fixed synced_with_remote ([121])
- Signing fixes with keystore keys ([120])
- Load signing keys minor fixes ([120] [117])
- Normalize target files when creating a new repository ([117])

[129]: https://github.com/openlawlibrary/taf/pull/129
[128]: https://github.com/openlawlibrary/taf/pull/128
[126]: https://github.com/openlawlibrary/taf/pull/126
[125]: https://github.com/openlawlibrary/taf/pull/125
[124]: https://github.com/openlawlibrary/taf/pull/124
[121]: https://github.com/openlawlibrary/taf/pull/121
[120]: https://github.com/openlawlibrary/taf/pull/120
[118]: https://github.com/openlawlibrary/taf/pull/118
[117]: https://github.com/openlawlibrary/taf/pull/117
[116]: https://github.com/openlawlibrary/taf/pull/116
[114]: https://github.com/openlawlibrary/taf/pull/114

## [0.3.1] - 03/21/2020

### Added

### Changed

- Move safely_get_json to base git repository class ([105])

### Fixed

- `update_role_keystores` fix ([112])
- `create_repo` fix ([111])
- Load repositories exits early if the authentication repo has not commits ([106])
- Fix `clone_or_pull` ([105])

[112]: https://github.com/openlawlibrary/taf/pull/112
[111]: https://github.com/openlawlibrary/taf/pull/111
[106]: https://github.com/openlawlibrary/taf/pull/106
[105]: https://github.com/openlawlibrary/taf/pull/105

## [0.3.0] - 03/03/2020

### Added

- Add a check if at least one rpeository was loaded ([102])
- Add `*args` and `**kwargs` arguments to repository classes ([102])
- Add a method for instantiating TUF repository at a given revision ([101])
- Add support for validating delegated target repositories to the updater ([101])
- Add delegations tests ([98])
- Add support for delegated targets roles ([97], [98], [99], [100])

### Changed

- Renamed `repo_name` to `name` and `repo_path` to `path` ([101])
- Updated `add_targets` so that it fully supports delegated roles ([98])
- Refactored tests so that it is possible to create and use more than one taf repository ([98])
- Separated commands into sub-commands ([96])
- Use `root-dir` and `namespace` instead of `target-dir` ([96])

### Fixed

- Fix init and create repo commands ([96])

[102]: https://github.com/openlawlibrary/taf/pull/102
[101]: https://github.com/openlawlibrary/taf/pull/101
[100]: https://github.com/openlawlibrary/taf/pull/100
[98]: https://github.com/openlawlibrary/taf/pull/98
[97]: https://github.com/openlawlibrary/taf/pull/97
[96]: https://github.com/openlawlibrary/taf/pull/96

## [0.2.2] - 01/06/2020

### Added

- Updater: support validation of multiple branches of target repositories ([91])
- Add a method which deletes all target files which are not specified in targets.json ([90])

### Changed

### Fixed

- Fix `update_target_repos_from_repositories_json` ([91])

[91]: https://github.com/openlawlibrary/taf/pull/91
[90]: https://github.com/openlawlibrary/taf/pull/90

## [0.2.1] - 12/19/2019

### Added

- Add `update_expiration_date` CLI command ([86])
- Add `set_remote_url` git method and branch as the input parameter of `list_commits` ([84])

### Changed

- Logging rework - use loguru library ([83])

### Fixed

- Fix `update_expiration_date_keystore` and `get_signable_metadata` ([86])
- Fix branch exists git function ([82])

[86]: https://github.com/openlawlibrary/taf/pull/86
[84]: https://github.com/openlawlibrary/taf/pull/84
[83]: https://github.com/openlawlibrary/taf/pull/83
[82]: https://github.com/openlawlibrary/taf/pull/82

## [0.2.0] - 11/30/2019

### Added

- Added commands for setting up yubikeys, exporting public keys and adding new signing keys ([79])
- Created standardized yubikey prompt ([79])

### Changed

### Fixed

- Creation of new repositories made more robust ([79])

[79]: https://github.com/openlawlibrary/taf/pull/79

## [0.1.8] - 11/12/2019

### Added

- Numerous new git methods ([74], [75])
- Initial [pre-commit](https://pre-commit.com/) configuration (black + flake8 + bandit) ([69])
- Add changelog ([69])
- Add pull request template ([69])

### Changed

- Updated validation of branches ([73])
- Move tests to the main package ([72])
- Updated _travis_ script ([69])
- Remove python 3.6 support ([69])
- Use _f-strings_ instead of _format_ ([69])

### Fixed

[75]: https://github.com/openlawlibrary/taf/pull/75
[74]: https://github.com/openlawlibrary/taf/pull/74
[73]: https://github.com/openlawlibrary/taf/pull/73
[72]: https://github.com/openlawlibrary/taf/pull/72
[69]: https://github.com/openlawlibrary/taf/pull/69

## [0.1.7] - 09/30/2019

### Added

- Add helper method to check if given commit has ever been validated ([65])

### Changed

- Pass scheme argument when loading _timestamp_ and _snapshot_ keys ([66])
- Updated default logs location ([67])

### Fixed

[65]: https://github.com/openlawlibrary/taf/pull/65
[66]: https://github.com/openlawlibrary/taf/pull/66
[67]: https://github.com/openlawlibrary/taf/pull/67

## [0.1.6] - 09/05/2019

### Added

### Changed

- Update oll-tuf version ([63])
- Remove utils function for importing RSA keys and refactor other files ([63])

### Fixed

- Fix azure pipeline script (include _libusb_ in wheels) ([63])

[63]: https://github.com/openlawlibrary/taf/pull/63

## [0.1.5] - 08/29/2019

- Initial Version

[keepachangelog]: https://keepachangelog.com/en/1.0.0/
[semver]: https://semver.org/spec/v2.0.0.html
[unreleased]: https://github.com/openlawlibrary/taf/compare/v0.29.3...HEAD
[0.29.3]: https://github.com/openlawlibrary/taf/compare/v0.29.2...v0.29.3
[0.29.2]: https://github.com/openlawlibrary/taf/compare/v0.29.1...v0.29.2
[0.29.1]: https://github.com/openlawlibrary/taf/compare/v0.29.0...v0.29.1
[0.29.0]: https://github.com/openlawlibrary/taf/compare/v0.28.0...v0.29.0
[0.28.0]: https://github.com/openlawlibrary/taf/compare/v0.27.0...v0.28.0
[0.27.0]: https://github.com/openlawlibrary/taf/compare/v0.26.1...v0.27.0
[0.26.1]: https://github.com/openlawlibrary/taf/compare/v0.26.0...v0.26.1
[0.26.0]: https://github.com/openlawlibrary/taf/compare/v0.25.0...v0.26.0
[0.25.0]: https://github.com/openlawlibrary/taf/compare/v0.24.0...v0.25.0
[0.24.0]: https://github.com/openlawlibrary/taf/compare/v0.23.1...v0.24.0
[0.23.1]: https://github.com/openlawlibrary/taf/compare/v0.23.0...v0.23.1
[0.23.0]: https://github.com/openlawlibrary/taf/compare/v0.22.4...v0.23.0
[0.22.4]: https://github.com/openlawlibrary/taf/compare/v0.22.3...v0.22.4
[0.22.3]: https://github.com/openlawlibrary/taf/compare/v0.22.2...v0.22.3
[0.22.2]: https://github.com/openlawlibrary/taf/compare/v0.22.1...v0.22.2
[0.22.1]: https://github.com/openlawlibrary/taf/compare/v0.22.0...v0.22.1
[0.22.0]: https://github.com/openlawlibrary/taf/compare/v0.21.1...v0.22.0
[0.21.1]: https://github.com/openlawlibrary/taf/compare/v0.20.0...v0.21.1
[0.21.0]: https://github.com/openlawlibrary/taf/compare/v0.20.0...v0.21.0
[0.20.0]: https://github.com/openlawlibrary/taf/compare/v0.19.0...v0.20.0
[0.19.0]: https://github.com/openlawlibrary/taf/compare/v0.18.0...v0.19.0
[0.18.0]: https://github.com/openlawlibrary/taf/compare/v0.17.0...v0.18.0
[0.17.0]: https://github.com/openlawlibrary/taf/compare/v0.16.0...v0.17.0
[0.16.0]: https://github.com/openlawlibrary/taf/compare/v0.15.0...v0.16.0
[0.15.0]: https://github.com/openlawlibrary/taf/compare/v0.14.0...v0.15.0
[0.14.0]: https://github.com/openlawlibrary/taf/compare/v0.13.4...v0.14.0
[0.13.4]: https://github.com/openlawlibrary/taf/compare/v0.13.3...v0.13.4
[0.13.3]: https://github.com/openlawlibrary/taf/compare/v0.13.2...v0.13.3
[0.13.2]: https://github.com/openlawlibrary/taf/compare/v0.13.1...v0.13.2
[0.13.1]: https://github.com/openlawlibrary/taf/compare/v0.13.0...v0.13.1
[0.13.0]: https://github.com/openlawlibrary/taf/compare/v0.12.0...v0.13.0
[0.12.0]: https://github.com/openlawlibrary/taf/compare/v0.11.1...v0.12.0
[0.11.1]: https://github.com/openlawlibrary/taf/compare/v0.11.0...v0.11.1
[0.11.0]: https://github.com/openlawlibrary/taf/compare/v0.10.1...v0.11.0
[0.10.1]: https://github.com/openlawlibrary/taf/compare/v0.10.0...v0.10.1
[0.10.0]: https://github.com/openlawlibrary/taf/compare/v0.9.0...v0.10.0
[0.9.0]: https://github.com/openlawlibrary/taf/compare/v0.8.1...v0.9.0
[0.8.1]: https://github.com/openlawlibrary/taf/compare/v0.8.1...v0.8.1
[0.8.0]: https://github.com/openlawlibrary/taf/compare/v0.7.2...v.0.8.0
[0.7.2]: https://github.com/openlawlibrary/taf/compare/v0.7.1...v0.7.2
[0.7.1]: https://github.com/openlawlibrary/taf/compare/v0.7.0...v0.7.1
[0.7.0]: https://github.com/openlawlibrary/taf/compare/v0.6.1...v0.7.0
[0.6.1]: https://github.com/openlawlibrary/taf/compare/v0.6.0...v0.6.1
[0.6.0]: https://github.com/openlawlibrary/taf/compare/v0.5.2...v0.6.0
[0.5.2]: https://github.com/openlawlibrary/taf/compare/v0.5.1...v0.5.2
[0.5.1]: https://github.com/openlawlibrary/taf/compare/v0.5.0...v0.5.1
[0.5.0]: https://github.com/openlawlibrary/taf/compare/v0.4.1...v0.5.0
[0.4.1]: https://github.com/openlawlibrary/taf/compare/v0.4.0...v0.4.1
[0.4.0]: https://github.com/openlawlibrary/taf/compare/v0.3.1...v0.4.0
[0.3.1]: https://github.com/openlawlibrary/taf/compare/v0.3.0...v0.3.1
[0.3.0]: https://github.com/openlawlibrary/taf/compare/v0.2.2...v0.3.0
[0.2.2]: https://github.com/openlawlibrary/taf/compare/v0.2.1...v0.2.2
[0.2.1]: https://github.com/openlawlibrary/taf/compare/v0.2.0...v0.2.1
[0.2.0]: https://github.com/openlawlibrary/taf/compare/v0.1.8...v0.2.0
[0.1.8]: https://github.com/openlawlibrary/taf/compare/v0.1.7...v0.1.8
[0.1.7]: https://github.com/openlawlibrary/taf/compare/v0.1.6...v0.1.7
[0.1.6]: https://github.com/openlawlibrary/taf/compare/v0.1.5...v0.1.6
[0.1.5]: https://github.com/openlawlibrary/taf/compare/7795682e5358f365c140aebde31230602a5d8f0b...v0.1.5<|MERGE_RESOLUTION|>--- conflicted
+++ resolved
@@ -9,14 +9,12 @@
 
 ### Added
 
-<<<<<<< HEAD
-
-=======
+- New function taf roles list that lists all roles in an authentication repository ([421])
 - Reimplemented get_file_details function to not rely on old securesystemslib functions ([420])
->>>>>>> c9a537ab
 - Clone target repositories to temp ([412, 418])
 - Add architecture overview documentation ([405])
 
+[421]: https://github.com/openlawlibrary/taf/pull/421
 [420]: https://github.com/openlawlibrary/taf/pull/420
 [412]: https://github.com/openlawlibrary/taf/pull/412
 [405]: https://github.com/openlawlibrary/taf/pull/405
