# Changelog

All notable changes to this project will be documented in this file.

The format is based on [Keep a Changelog][keepachangelog],
and this project adheres to [Semantic Versioning][semver].

## [Unreleased]

### Added

<<<<<<< HEAD
- Implement removal of keys [(561)]
=======
### Changed

### Fixed

## [0.33.0]

### Added

- Add tests for `get_last_remote_commit` and `reset_to_commit` ([573])
- Remove unused optional parameter from _yk_piv_ctrl ([572])
>>>>>>> 82377f53
- Implement full partial update. Store last validated commit per repo ([559)])

### Changed

- Transition to the newest version of TUF [(561)]

### Fixed

<<<<<<< HEAD

[561]: https://github.com/openlawlibrary/taf/pull/561
=======
[573]: https://github.com/openlawlibrary/taf/pull/573
[572]: https://github.com/openlawlibrary/taf/pull/572
>>>>>>> 82377f53
[559]: https://github.com/openlawlibrary/taf/pull/559


## [0.32.4]

### Added

### Changed

- Change log level for `repositoriesdb` messages ([569])

### Fixed

[569]: https://github.com/openlawlibrary/taf/pull/569

## [0.32.3] - 11/22/2024

### Added

### Changed

### Fixed

- Fix `get_last_remote_commit` - add missing value for parameter ([566])

[566]: https://github.com/openlawlibrary/taf/pull/566

## [0.32.2] - 11/20/2024

### Added

### Changed

- Make url optional for `get_last_remote_commit` ([564])

### Fixed

[564]: https://github.com/openlawlibrary/taf/pull/564

## [0.32.1] - 11/01/2024

### Added

### Changed

### Fixed

- Fix two git methods where `GitError` was not being instantiated correctly ([562])
- Fix determination of auth commits to be validated when starting the update from the beginning ([562])

[562]: https://github.com/openlawlibrary/taf/pull/562

## [0.32.0] - 10/23/2024

### Added


### Changed


### Fixed

- Fix specification of pygit2 version depending on the Python version ([558])
- Fix validation and listing targets of an auth repo that does not contain `mirrors.json` ([558])

[558]: https://github.com/openlawlibrary/taf/pull/558


## [0.31.2] - 10/16/2024

### Added

- Added a function for exporting `keys-description.json` ([550])
- Added support for cloning a new dependency when adding it to `dependencies.json` if it is not on disk ([550])
- Clean up authentication repository if an error occurs while running a cli command ([550])

### Changed

- Return a non-zero exit code with `sys.exit` when updater fails ([550])
- Rework addition of a new role and target repositories. Use `custom.json` files ([550])


### Fixed

- Minor `conf init` and detection of the authentication repository fixes ([550])
- Replace `info` logging calls with `notice` in API functions ([550])
- Use `mirrors.json` urls when cloning dependencies ([551])


[551]: https://github.com/openlawlibrary/taf/pull/551
[550]: https://github.com/openlawlibrary/taf/pull/550


## [0.31.1] - 10/03/2024

### Added

### Changed

### Fixed

- Fix `load_repositories` following a rework needed to support parallelization ([547])
- Fix `clone_from_disk` ([547])
- Fix pre-push hook ([547])

[547]: https://github.com/openlawlibrary/taf/pull/547


## [0.31.0] - 09/28/2024

### Added


- Added lxml to taf pyinstaller to execute arbitrary python scripts ([535])
- Added support for execution of executable files within the scripts directories ([529])
- Added yubikey_present parameter to keys description (Can be specified when generating keys) ([508])
- Removed 2048-bit key restriction [494]
- Allow for the displaying of varied levels of log and debug information based on the verbosity level ([493])
- Added new tests to test out of sync repositories and manual updates ([488], [504])
- Update when auth repo's top commit is behind last validated commit [490]
- Added lazy loading to CLI [481]
- Testing repositories with dependencies ([479], [487])
- Hid plaintext when users are prompted to insert YubiKey and press ENTER ([473])
- Added functionality for parallel execution of child repo during clone and update for performance enhancement ([472])
- New flag --force allowing forced updates ([471])
- Improved usability (TAF finds the repo if current directory has no repo, create a .taf directory to manage keys) ([466])
- Added git hook check for updater ([460])
- New flag --no-deps allowing users to only update the current repository and not update dependent repositories from dependencies.json ([455], [463])
- New flag --no-targets allowing users to skip target repository validation when validating the authentication repo ([455])
- New flag --no-upstream allowing users to skip upstream comparisons ([455], [463])
- Addition of logic to tuples (steps) and the run function in updater_pipeline.py to determine which steps, if any, will be skipped based on the usage of 
  the --no-targets flag ([455])
- Added --bare tags for repository cloning and updating ([459])
- Added workflow to build standalone executable of TAF ([447])

### Changed

- If in detached head state or an older branch, do not automatically checkout the newest one without force ([543])
- Move validation of the last validated commit to the pipeline from the update handler ([543])
- Default verbosity to 0 (NOTICE) level; add notice level update outcome logging ([538])
- Raise a more descriptive error if `pygit2` repository cannot be instantiated  ([485], [489])
- Enhanced commit_and_push for better error logging and update the last validated commit ([469])
- Generate public key from private key if .pub file is missing ([462])
- Port release workflow from Azure Pipelines to GitHub Actions ([458])
- Remove platform-specific builds, do not package DLLs which are no longer necessary ([458])

### Fixed

- Handle invalid last validated commit ([543])
- Fixes to executing taf handler scripts from a pyinstaller executable ([535])
- Fix `persisent` and `transient` NoneType error when running taf handlers ([535])
- Fix update status when a target repo was updated and the auth repo was not ([532])
- Fix merge-commit which wasn't updating the remote-tracking branch ([532])
- Fix removal of additional local commits ([532])
- Fix top-level authentication repository update to correctly update child auth repos ([528])
- Fix setup role when specifying public keys in keys-description ([511])
- `check_if_repositories_clean` error now returns a list of repositories which aren't clean, instead of a single repository ([525])


[543]: https://github.com/openlawlibrary/taf/pull/543
[538]: https://github.com/openlawlibrary/taf/pull/538
[535]: https://github.com/openlawlibrary/taf/pull/535
[532]: https://github.com/openlawlibrary/taf/pull/532
[529]: https://github.com/openlawlibrary/taf/pull/529
[528]: https://github.com/openlawlibrary/taf/pull/528
[525]: https://github.com/openlawlibrary/taf/pull/525
[511]: https://github.com/openlawlibrary/taf/pull/511
[508]: https://github.com/openlawlibrary/taf/pull/508
[504]: https://github.com/openlawlibrary/taf/pull/504
[494]: https://github.com/openlawlibrary/taf/pull/494
[493]: https://github.com/openlawlibrary/taf/pull/493
[490]: https://github.com/openlawlibrary/taf/pull/490
[489]: https://github.com/openlawlibrary/taf/pull/489
[488]: https://github.com/openlawlibrary/taf/pull/488
[487]: https://github.com/openlawlibrary/taf/pull/487
[485]: https://github.com/openlawlibrary/taf/pull/485
[481]: https://github.com/openlawlibrary/taf/pull/481
[479]: https://github.com/openlawlibrary/taf/pull/479
[473]: https://github.com/openlawlibrary/taf/pull/473
[472]: https://github.com/openlawlibrary/taf/pull/472
[471]: https://github.com/openlawlibrary/taf/pull/471
[469]: https://github.com/openlawlibrary/taf/pull/469
[466]: https://github.com/openlawlibrary/taf/pull/466
[463]: https://github.com/openlawlibrary/taf/pull/463
[462]: https://github.com/openlawlibrary/taf/pull/462
[460]: https://github.com/openlawlibrary/taf/pull/460
[459]: https://github.com/openlawlibrary/taf/pull/459
[458]: https://github.com/openlawlibrary/taf/pull/458
[455]: https://github.com/openlawlibrary/taf/pull/455
[447]: https://github.com/openlawlibrary/taf/pull/447


## [0.29.2] - 07/04/2024


### Added

- Use git remote show if symbolic-ref fails for default_branch ([457])
- Add a command for adding delegated paths to a role ([391])
- Check if metadata files at revision match those downloaded by TUF updater ([389])

### Changed

### Fixed
- Checking git repos existence and changing imprecise and undescriptive error messages accordingly 

- Fix `clone_or_pull` ([402])

[457]: https://github.com/openlawlibrary/taf/pull/457
[402]: https://github.com/openlawlibrary/taf/pull/402
[391]: https://github.com/openlawlibrary/taf/pull/391
[389]: https://github.com/openlawlibrary/taf/pull/389

## [0.30.3] - 08/29/2024

### Added

### Changed

### Fixed

- Move `yubikey_utils` module to include it in wheel ([516])

[516]: https://github.com/openlawlibrary/taf/pull/516

## [0.30.2] - 08/20/2024

### Added

- New flag --no-deps allowing users to only update the current repository and not update dependent repositories from dependencies.json ([455])
- New flag --no-targets allowing users to skip target repository validation when validating the authentication repo ([455])
- New flag --no-upstream allowing users to skip upstream comparisons ([455])

- Addition of logic to tuples (steps) and the run function in updater_pipeline.py to determine which steps, if any, will be skipped based on the usage of 
  the --no-targets flag ([455])

### Changed

### Fixed

[463]: https://github.com/openlawlibrary/taf/pull/463
[455]: https://github.com/openlawlibrary/taf/pull/455

## [0.30.1] - 07/23/2024

### Added

- Add info.json data loading ([476])

### Changed

### Fixed

- Build: use correct `sys.version_info` comparison when installing `pygit2` ([470])
- Validate branch can be modified with check branch length function ([470])

[476]: https://github.com/openlawlibrary/taf/pull/476
[470]: https://github.com/openlawlibrary/taf/pull/470


## [0.30.0] - 06/12/2024


### Added

- Support for Yubikey Manager 5.1.x ([444])
- Support for Python 3.11 and 3.12 ([440])
- Fix add_target_repo when signing role is the top-level targets role ([431])
- New git hook that validates repo before push ([423])
- New function taf repo status that prints the state of whole library ([422])
- New function taf roles list that lists all roles in an authentication repository ([421])
- Clone target repositories to temp ([412], [418])
- Add architecture overview documentation ([405])
- Add a command for adding delegated paths to a role ([391])
- Check if metadata files at revision match those downloaded by TUF updater ([389])

### Changed

- Updater testing framework rework [453]
- Update pytest version [453]
- Drop support for Python 3.7 [453]
- Dropped support for Yubikey Manager 4.x [444]
- Only load the latest mirrors.jon ([441])
- Fix generation of keys when they should be printed to the command line ([435])
- Made Updater faster through parallelization ([434])
- Reimplemented get_file_details function to not rely on old securesystemslib functions ([420])
- Check if repositories are clean before running the updater ([416])
- Only show merging commits messages if actually merging commits. Rework logic for checking if a commits should be merged ([404], [415])

### Fixed

- Fix YubiKey setup ([445])
- Fixes repeating error messages in taf repo create and manual entry of keys-description ([432])
- When checking if branch is synced, find first remote that works, instead of only trying the last remote url ([419])
- Disable check if metadata files at revision match ([403])
- Fix `clone_or_pull` ([402])

[453]: https://github.com/openlawlibrary/taf/pull/453
[445]: https://github.com/openlawlibrary/taf/pull/445
[444]: https://github.com/openlawlibrary/taf/pull/444
[440]: https://github.com/openlawlibrary/taf/pull/440
[435]: https://github.com/openlawlibrary/taf/pull/435
[434]: https://github.com/openlawlibrary/taf/pull/434
[432]: https://github.com/openlawlibrary/taf/pull/432
[431]: https://github.com/openlawlibrary/taf/pull/431
[423]: https://github.com/openlawlibrary/taf/pull/423
[422]: https://github.com/openlawlibrary/taf/pull/422
[421]: https://github.com/openlawlibrary/taf/pull/421
[420]: https://github.com/openlawlibrary/taf/pull/420
[419]: https://github.com/openlawlibrary/taf/pull/419
[418]: https://github.com/openlawlibrary/taf/pull/418
[416]: https://github.com/openlawlibrary/taf/pull/416
[415]: https://github.com/openlawlibrary/taf/pull/415
[412]: https://github.com/openlawlibrary/taf/pull/412
[405]: https://github.com/openlawlibrary/taf/pull/405
[404]: https://github.com/openlawlibrary/taf/pull/404
[403]: https://github.com/openlawlibrary/taf/pull/403
[402]: https://github.com/openlawlibrary/taf/pull/402
[391]: https://github.com/openlawlibrary/taf/pull/391
[389]: https://github.com/openlawlibrary/taf/pull/389


## [0.29.1] - 02/07/2024

### Added

- Add a test for updating a repositories which references other authentication repositories. Test repositories are set up programmatically ([386])

### Changed

- Update find_first_branch_matching_pattern return - only return name of the found branch and not all branches whose name did not match the pattern ([387])

### Fixed

- Validation of local repositories should not fail if there are no local branches (e.g. after a fresh clone) ([387])
- Fix GitError exception instantiations ([387])
- -Fix a minor bug where update status was incorrectly being set in case when a repository with only one commit is cloned ([386])

[387]: https://github.com/openlawlibrary/taf/pull/387
[386]: https://github.com/openlawlibrary/taf/pull/386


## [0.29.0] - 01/24/2024

### Added

- Print a warning if the conf file cannot be loaded when executing scripts ([384])
- Git: added a method for finding the newest branch whose name matches a certain pattern ([375])
- Git: added a check if remote already exists ([375])

### Changed

- Only clone repositories if target files exists ([381])
- Do not merge unauthenticated commits which are newer than the last authenticated commit if a repository can contain unauthenticated commits ([381])
- Partially update authentication repositories up to the last valid commit ([381])
- Check if there are uncommitted changes when running the updater ([377])
- Implement updater pipeline ([374])
- Improve error messages and error logging ([374])
- Update target repositories in a breadth-first way ([374])

### Fixed

- Fix update of repositories which reference other repositories ([384])
- Fix imports, do not require installation of yubikey-manager prior to running the update ([376])
- Git: fix the commit method so that it raises an error if nothing is committed ([375])

[381]: https://github.com/openlawlibrary/taf/pull/381
[377]: https://github.com/openlawlibrary/taf/pull/377
[376]: https://github.com/openlawlibrary/taf/pull/376
[375]: https://github.com/openlawlibrary/taf/pull/375
[374]: https://github.com/openlawlibrary/taf/pull/374

## [0.28.0] - 11/10/2023

### Added

- Implement tests for the functions which are directly called by the cli (API package) ([362])
- Add push flag to all functions that used to always automatically push to remote in order to be able to prevent that behavior ([362])
- Add a command for listing all roles (including delegated paths if applicable) whose metadata the inserted YubiKey can sign ([362])
- Added mypy static type checking to pre-commit hook ([360])

### Changed

- Docs: update readme, add acknowledgements ([365])
- Move add/remove dependencies to a separate module ([362])
- Move all API helper functions to separate modules ([362])
- Fixed errors reported by mypy ([360])

### Fixed

- Fix loading of keys and create repo when old yubikey flag is used ([370])
- Fix keys naming issue after adding a new signing key to a role that only had one signing key ([362])
- Fix removal of targets when removing a role ([362])

[370]: https://github.com/openlawlibrary/taf/pull/370
[365]: https://github.com/openlawlibrary/taf/pull/365
[362]: https://github.com/openlawlibrary/taf/pull/362
[360]: https://github.com/openlawlibrary/taf/pull/360

## [0.27.0] - 09/22/2023

### Added

- Automatically commit and push to remote unless a --no-commit flag is specified ([357])
- Adding typing information to api functions and the git module ([357])
- List keys of roles with additional information read from certificates command ([355])
- Export certificate from the inserted YubiKey ([355])
- Add signing keys given a public key when creating a new authentication repository ([354])
- Allow specification of names of YubiKeys in repository description json ([354])
- Model repository description json input using `attrs` and `cattrs` and its validation ([354])
- Add test for repo initialization when it is directly inside drive's root ([352])
- Add functions for adding/updating/removing dependencies to/from dependencies.json ([338])

### Changed

- Split tests into separate packages [(353)]
- Minor add/remove target repository improvements [(351)]
- Bump `cattrs` ([349])
- Improve CLI error handling ([346])
- Update signing keys loading. Add a flag for specifying if the user will be asked to manually enter a key ([346])
- Remove default branch specification from updater ([343])
- Updater: only load repositories defined in the newest version of repositories.json ([341])
- Updater: automatically determine url if local repository exists ([340])
- Remove hosts and hosts.json ([330])

### Fixed

- Fix list targets in case when the target repo is not up to date with remote ([357])
- Fix repositories.json update when adding new target repository [(351)]
- Fix error when keystore path is not provided [(351)]
- Make it possible to execute commands that don't require yubikey without installing yubikey-manager ([342])
- Fix commits per repositories function when same target commits are on different branches ([337])
- Add missing `write` flag to `taf targets sign` ([329])

[357]: https://github.com/openlawlibrary/taf/pull/357
[355]: https://github.com/openlawlibrary/taf/pull/355
[354]: https://github.com/openlawlibrary/taf/pull/354
[352]: https://github.com/openlawlibrary/taf/pull/352
[349]: https://github.com/openlawlibrary/taf/pull/349
[346]: https://github.com/openlawlibrary/taf/pull/346
[343]: https://github.com/openlawlibrary/taf/pull/343
[342]: https://github.com/openlawlibrary/taf/pull/342
[341]: https://github.com/openlawlibrary/taf/pull/341
[340]: https://github.com/openlawlibrary/taf/pull/340
[338]: https://github.com/openlawlibrary/taf/pull/338
[337]: https://github.com/openlawlibrary/taf/pull/337
[330]: https://github.com/openlawlibrary/taf/pull/330
[329]: https://github.com/openlawlibrary/taf/pull/329

## [0.26.1] - 08/29/2023

### Added

### Changed

- Bump `cattrs` ([349])

### Fixed


## [0.26.0] - 07/12/2023

### Added

- Add command for adding/removing roles ([314])

### Changed

- Docstirngs logging improvements ([325])
- Keystore path in roles_key_info calculated relative to where the json file is ([321])
- Try to sign using a yubikey before asking the user if they want to use a yubikey ([320])
- Split `developer_tool` into separate modules ([314], [321])

### Fixed

- Fix create repository ([325])

[325]: https://github.com/openlawlibrary/taf/pull/325
[321]: https://github.com/openlawlibrary/taf/pull/321
[320]: https://github.com/openlawlibrary/taf/pull/320
[314]: https://github.com/openlawlibrary/taf/pull/314

## [0.25.0] - 03/31/2023

### Added

### Changed

- Update license, release under agpl ([313])

### Fixed

- Fix execution of scripts ([311])

[313]: https://github.com/openlawlibrary/taf/pull/313
[311]: https://github.com/openlawlibrary/taf/pull/311

## [0.24.0] - 02/21/2023

### Added

- Add git methods for adding an remove remotes and check if merge conflicts occurred ([309])
- Add a command for updating and signing targets of specified typed ([308])

### Changed

### Fixed

- Use `generate_and_write_unencrypted_rsa_keypair` for no provided password ([305])

[309]: https://github.com/openlawlibrary/taf/pull/309
[308]: https://github.com/openlawlibrary/taf/pull/308
[305]: https://github.com/openlawlibrary/taf/pull/305

## [0.23.1] - 01/13/2023

### Added

### Changed

### Fixed

- Fix `clone_or_pull` method ([303])

[303]: https://github.com/openlawlibrary/taf/pull/303

## [0.23.0] - 12/27/2022

### Added

- Auto-detect default branch ([300])

### Changed

### Fixed

- Remove pytest11 default entrypoint ([301])

[301]: https://github.com/openlawlibrary/taf/pull/301
[300]: https://github.com/openlawlibrary/taf/pull/300

## [0.22.4] - 12/15/2022

### Added

### Changed

### Fixed

- Pin `pyOpenSSL` to newer version ([299])

[299]: https://github.com/openlawlibrary/taf/pull/299

## [0.22.3] - 12/14/2022

### Added

### Changed

### Fixed

- Add missing tuf import in `log.py` ([298])

[298]: https://github.com/openlawlibrary/taf/pull/298

## [0.22.2] - 12/14/2022

### Added

### Changed

### Fixed

- Remove _tuf_patches in `__init__.py` ([297])

[297]: https://github.com/openlawlibrary/taf/pull/297

### Added

### Changed

### Fixed

## [0.22.1] - 12/14/2022

### Added

### Changed

### Fixed

- Move _tuf_patches to repository lib ([296])

[296]: https://github.com/openlawlibrary/taf/pull/296

## [0.22.0] - 12/09/2022

### Added

### Changed

- Support first commits on branches with a missing branch file ([292])
- Upgrade cryptography version ([279])
- Turn expired metadata into a warning instead of an error by default ([275])
- Upgraded our TUF fork to newer version ([273])

### Fixed

- Pin securesystemslib and cryptography ([294])
- Use `is_test_repo` AuthRepository property in updater ([293])
- Remove leftover git worktree code in error handling ([291])
- Fix `get_role_repositories` to find common roles in both `repositories.json` and metadata ([286])
- Replace buggy `all_fetched_commits` with `all_commits_on_branch` ([285])
- Fix pygit2 performance regression ([283])
- Fix `taf metadata update-expiration-date --role snapshot` to include `root` ([282])
- Fix `all_commits_since_commit` to validate provided commit ([278])
- Remove pin for `PyOpenSSL` ([273])
- Fix `all_commits_since_commit` to validate provided commit ([278])
- Remove pin for `PyOpenSSL` ([273])

[294]: https://github.com/openlawlibrary/taf/pull/294
[293]: https://github.com/openlawlibrary/taf/pull/293
[292]: https://github.com/openlawlibrary/taf/pull/292
[291]: https://github.com/openlawlibrary/taf/pull/291
[286]: https://github.com/openlawlibrary/taf/pull/286
[285]: https://github.com/openlawlibrary/taf/pull/285
[283]: https://github.com/openlawlibrary/taf/pull/283
[282]: https://github.com/openlawlibrary/taf/pull/282
[279]: https://github.com/openlawlibrary/taf/pull/279
[278]: https://github.com/openlawlibrary/taf/pull/278
[275]: https://github.com/openlawlibrary/taf/pull/275
[273]: https://github.com/openlawlibrary/taf/pull/273

## [0.21.1] - 09/07/2022

### Added

### Changed

### Fixed

- Extended `top_commit_of_branch`, support references which are not branches, like HEAD ([270])
- Add pygit_repo error handling and fix couple of `git.py` logs ([269])

[270]: https://github.com/openlawlibrary/taf/pull/270
[269]: https://github.com/openlawlibrary/taf/pull/269

## [0.21.0] - 08/30/2022

### Added

- Add support for multiple branch and capstone files ([266])
- Add cli metadata command that checks if metadata roles are soon to expire ([261])
- Document a solution to a YubiKey communication issue ([257])

### Changed

- If target role expiration date is being updated, sign timestamp and snapshot automatically ([261])
- `--clients-auth-path` repo command improvements ([260])
- port a number of git functionalities to pygit2 ([227])
- Migrated yubikey-manager from v3.0.0 to v4.0.\* ([191])

### Fixed

- Do not remove authentication repository folder when running `taf repo validate` ([267])
- fix git push - remove pygit2 push implementation which does not fully support ssh ([263])
- Warn when git object cleanup fails (`idx`,`pack`) and include cleanup warning message ([259])

[267]: https://github.com/openlawlibrary/taf/pull/267
[266]: https://github.com/openlawlibrary/taf/pull/266
[263]: https://github.com/openlawlibrary/taf/pull/263
[261]: https://github.com/openlawlibrary/taf/pull/261
[260]: https://github.com/openlawlibrary/taf/pull/260
[259]: https://github.com/openlawlibrary/taf/pull/259
[257]: https://github.com/openlawlibrary/taf/pull/257
[227]: https://github.com/openlawlibrary/taf/pull/227
[191]: https://github.com/openlawlibrary/taf/pull/191

## [0.20.0] - 06/22/2022

### Added

### Changed

- Remove Python 3.6 support ([256])
- Remove pinned pynacl which is incompatible with Python 3.10 ([256])

### Fixed

[256]: https://github.com/openlawlibrary/taf/pull/256

## [0.19.0] - 06/14/2022

### Added

### Changed

- Loosen dependencies and pin pynacl ([254])

### Fixed

[254]: https://github.com/openlawlibrary/taf/pull/254

## [0.18.0] - 05/31/2022

### Added

- Add support for Python 3.10 ([247])

### Changed

- Enable exclusion of certain target repositories from the update process ([250])
- Update `_get_unchanged_targets_metadata` - `updated_roles` is now a list ([246])

### Fixed

- Fix `validate_branch` indentation error caused by [246] ([249])

[250]: https://github.com/openlawlibrary/taf/pull/250
[249]: https://github.com/openlawlibrary/taf/pull/249
[247]: https://github.com/openlawlibrary/taf/pull/247
[246]: https://github.com/openlawlibrary/taf/pull/246

## [0.17.0] - 05/04/2022

### Added

- Add auth commit to sorted_commits_and_branches_per_repositories ([240])
- Add --version option to cli ([239])
- Add TAF's repository classes and repositoriesdb's documentation ([237])
- Add `--ff-only` to git merge ([235])
- Added format-output flag to update repo cli ([234])
- Cache loaded git files ([228])
- Add a flag for generating performance reports of update calls and print total update execution time ([228])

### Changed

- Update `targets_at_revisions` - only update a list of roles if a metadata file was added ([228])

### Fixed

[240]: https://github.com/openlawlibrary/taf/pull/240
[239]: https://github.com/openlawlibrary/taf/pull/239
[237]: https://github.com/openlawlibrary/taf/pull/237
[235]: https://github.com/openlawlibrary/taf/pull/235
[234]: https://github.com/openlawlibrary/taf/pull/234
[228]: https://github.com/openlawlibrary/taf/pull/228

## [0.16.0] - 04/16/2022

### Added

- Add `allow_unsafe` flag to git repo class as a response to a recent git security fix ([229])

### Changed

- Remove `no_checkout=True` from `clone` ([226])
- Remove `--error-if-unauthenticated` flag ([220])
- Change `clients-auth-path` in `taf repo update` to optional. ([213])
- Only clone if directory is empty ([211])

### Fixed

- Fix updates of repos which only contain one commit ([219])
- Fixed `_validate_urls` and local validation ([216])

[229]: https://github.com/openlawlibrary/taf/pull/229
[226]: https://github.com/openlawlibrary/taf/pull/226
[220]: https://github.com/openlawlibrary/taf/pull/220
[219]: https://github.com/openlawlibrary/taf/pull/219
[216]: https://github.com/openlawlibrary/taf/pull/216
[213]: https://github.com/openlawlibrary/taf/pull/213
[211]: https://github.com/openlawlibrary/taf/pull/211

## [0.15.0] - 02/11/2022

### Added

- Docs: add `info.json` example ([236])
- `Update` handler pipeline, showcase mapping dict fields to class types with `attrs` + `cattrs`. ([206])
- Schema for update handler. ([206])
- Add `type` tests for `attrs` structuring. ([206])

### Changed

### Fixed

- perf: re-implementing slow git cmds with pygit2 ([207])
- Specify a list of repositories which shouldn't contain additional commits instead of just specifying a flag ([203])

### Fixed

- Update handler fix: return an empty list of targets if the targets folder does not exist ([208])
- pytest works when taf installed via wheel ([200])

[236]: https://github.com/openlawlibrary/taf/pull/236
[208]: https://github.com/openlawlibrary/taf/pull/208
[207]: https://github.com/openlawlibrary/taf/pull/207
[206]: https://github.com/openlawlibrary/taf/pull/206
[200]: https://github.com/openlawlibrary/taf/pull/200

## [0.14.0] - 01/25/2022

### Added

### Changed

- Specify a list of repositories which shouldn't contain additional commits instead of just specifying a flag ([203])

### Fixed

- Raise an error if a repository which should not contain additional commits does so ([203])
- Do not merge target commits if update as a whole will later fail ([203])

[203]: https://github.com/openlawlibrary/taf/pull/203

## [0.13.4] - 01/20/2022

### Added

### Changed

- Trim text read from the last_validated_commit file ([201])

### Fixed

[201]: https://github.com/openlawlibrary/taf/pull/201

## [0.13.3] - 11/18/2021

### Added

### Changed

- Update create local branch git command - remove checkout ([197])
- Iterate throuh all urls when checking if a local repo is synced with remote ([197])

### Fixed

[197]: https://github.com/openlawlibrary/taf/pull/197

## [0.13.2] - 11/11/2021

### Added

### Changed

- Remove commit checkout and checkout the latest branch for each target repository ([195])
- If top commit of the authentication repository is not the same as the `last_validated_commit`, validate the newer commits as if they were just pulled ([195])

### Fixed

[195]: https://github.com/openlawlibrary/taf/pull/195

## [0.13.1] - 10/22/2021

### Added

### Changed

### Fixed

- Pass default branch to sorted_commits_and_branches_per_repositories ([185])

[185]: https://github.com/openlawlibrary/taf/pull/185

## [0.13.0] - 10/20/2021

### Added

### Changed

- Pin cryptography and pyOpenSSL versions to keep compatibility with yubikey-manager 3.0.0 ([184])

### Fixed

[184]: https://github.com/openlawlibrary/taf/pull/184

## [0.12.0] - 10/18/2021

### Added

### Changed

- Updated cryptography version ([183])

### Fixed

- Fix validate local repo command ([183])

[183]: https://github.com/openlawlibrary/taf/pull/183

## [0.11.2] - 09/29/2021

### Added

### Changed

- Exclude test date from wheels ([182])

### Fixed

[182]: https://github.com/openlawlibrary/taf/pull/182

## [0.11.1] - 09/29/2021

### Added

### Changed

- Removed generate schema docs due to their long names causing issues on Windows when installing taf ([181])

### Fixed

[181]: https://github.com/openlawlibrary/taf/pull/181

## [0.11.0] - 09/28/2021

### Added

- Added support for skipping automatic checkout ([179])

### Changed

- Compare current head commit according to the auth repo and top commit of target repo and raise an error if they are different ([179])

### Fixed

- Automatically remove current and previous directories if they exist before instantiating tuf repo ([179])
- Fixed branch exists check. Avoid wrongly returning true if there is a warning ([179])
- Fixed update of repos which can contain unauhtenticated commits - combine fetched and existing commits ([179])
- Fixed handling of additional commits on a branch ([179])

[179]: https://github.com/openlawlibrary/taf/pull/179

## [0.10.1] - 08/16/2021

### Added

### Changed

- Do not raise an error if the hosts file is missing ([177])

### Fixed

[177]: https://github.com/openlawlibrary/taf/pull/177

## [0.10.0] - 07/20/2021

### Added

### Changed

- Update click to 7.1 ([176])

### Fixed

## [0.9.0] - 06/30/2021

### Added

- Initial support for executing handlers. Handlers are scripts contained by auth repos which can be used to execute some code after successful/failed update of a repository and/or a host. ([164])
- Implemented delegation of auth repositories - an auth repository can reference others by defining a special target file `dependencies.json`. Updater will pull all referenced repositories. ([164])
- Provided a way of specifying hosts of repositories though a special target file called `hosts.json` ([164])
- Verification of the initial commit of a repository given `out-of-band-authentication` commit either directly passed into the udater or stored in `dependencies.json` of the parent auth repo. ([164])

### Changed

- Renamed `repo_name` and `repo_urls` attributes to `name` and `urls` and `additional_info` to `custom` ([164])
- Reworked repository classes ([164])
- Transition from TravisCI to Github Actions ([173])

### Fixed

[176]: https://github.com/openlawlibrary/taf/pull/176
[173]: https://github.com/openlawlibrary/taf/pull/173
[164]: https://github.com/openlawlibrary/taf/pull/164

## [0.8.1] - 04/14/2021

### Added

- Added a command for checking validity of the inserted YubiKey's pin ([165])
- Raise an error if there are additional commits newer than the last authenticated commit if the updater is called with the check-authenticated flag ([161])
- Added initial worktrees support to the updater ([161])
- Added support for specifying location of the conf directory ([161])
- Added a function for disabling fie logging ([161])

### Changed

- Raise keystore error when key not found in keystore directory [166]
- Replaced authenticate-test-repo flag with an enum ([161])

### Fixed

- Minor validation command fix ([161])

[166]: https://github.com/openlawlibrary/taf/pull/166
[165]: https://github.com/openlawlibrary/taf/pull/165
[161]: https://github.com/openlawlibrary/taf/pull/161

## [0.8.0] - 02/09/2021

### Added

### Changed

- Pin cryptography version ([162])

### Fixed

[162]: https://github.com/openlawlibrary/taf/pull/162

## [0.7.2] - 11/11/2020

### Added

- Add a command for adding new new delegated roles ([158])

### Changed

### Fixed

[158]: https://github.com/openlawlibrary/taf/pull/158

## [0.7.1] - 10/28/2020

### Added

### Changed

- Small branches_containing_commit git method fix following git changes ([156])

### Fixed

[156]: https://github.com/openlawlibrary/taf/pull/156

## [0.7.0] - 10/16/2020

### Added

- Add support for fully disabling tuf logging ([154])
- Add support for including additional custom information when exporting historical data ([147])

### Changed

- Store authentication repo's path as key in `repositoriesdb` instead of its name ([153])

### Fixed

- Minor YubiKey mock fix ([153])
- Updated some git methods so that it is checked if the returned value is not `None` before calling strip ([153])

[154]: https://github.com/openlawlibrary/taf/pull/154
[153]: https://github.com/openlawlibrary/taf/pull/153
[147]: https://github.com/openlawlibrary/taf/pull/147

## [0.6.1] - 09/09/2020

### Added

- Get binary file from git (skip encoding) ([148])

### Changed

### Fixed

[148]: https://github.com/openlawlibrary/taf/pull/148

## [0.6.0] - 08/11/2020

### Added

- Git method for getting the first commit on a branch ([145])

### Changed

- Minor check capstone validation update ([145])
- Check if specified target repositories exist before trying to export historical commits data ([144])

### Fixed

[145]: https://github.com/openlawlibrary/taf/pull/145
[144]: https://github.com/openlawlibrary/taf/pull/144

## [0.5.2] - 07/21/2020

### Added

- Git method for removing remote tracking branches ([142])

### Changed

- Check remote repository when checking if a branch already exists ([142])

### Fixed

[142]: https://github.com/openlawlibrary/taf/pull/142

## [0.5.1] - 06/25/2020

### Added

### Changed

- Documentation updates ([140])
- Set `only_load_targets` parameter to `True` by default in `repositoriesdb` ([139])
- Use `_load_signing_keys` in `add_signing_key` ([138])
- Raise a nicer error when instantiating a TUF repository if it is invalid ([137])

### Fixed

- Fix loading targets metadata files in `repositoriesdb` ([139])

[140]: https://github.com/openlawlibrary/taf/pull/140
[139]: https://github.com/openlawlibrary/taf/pull/139
[138]: https://github.com/openlawlibrary/taf/pull/138
[137]: https://github.com/openlawlibrary/taf/pull/137

## [0.5.0] - 06/04/2020

### Added

- Add `repositoriesdb` tests ([134])
- Add support for defining urls using a separate `mirrors.json` file ([134])
- Add a command for exporting targets historical data ([133])

### Changed

- Updated `repositoriesdb` so that delegated target roles are taken into considerations when finding targets data ([134])
- `sorted_commits_and_branches_per_repositories` returns additional targets data and not just commits ([133])

### Fixed

[134]: https://github.com/openlawlibrary/taf/pull/134
[133]: https://github.com/openlawlibrary/taf/pull/133

## [0.4.1] - 05/12/2020

### Added

### Changed

- Error handling and logging improvements ([131])

### Fixed

[131]: https://github.com/openlawlibrary/taf/pull/131

## [0.4.0] - 05/01/2020

### Added

- Git method to create orphan branch ([129])
- Added updater check which verifies that metadata corresponding to the last commit has not yet expired ([124])
- Additional updater tests ([124])
- Added command for validating repositories without updating them ([124])
- Import error handling for `taf.yubikey` module ([120])
- Updater tests which validate updated root metadata ([118])
- New test cases for updating targets/delegations metadata ([116])
- Create empty targets directory before instantiating tuf repository if it does not exist ([114])
- When creating a new repository, print user's answers to setup question as json ([114])
- Sign all target files which are found inside the targets directory when creating a new repository ([114])

### Changed

- Minor logging updates ([126])
- Updater: Partial repo factory ([125])
- Logging formats ([120])
- Use common role of given targets during update of targets/delegations metadata ([116])
- Changed format of keys description json, as it can now contain roles' description under "roles" key and keystore path under "keystore" key ([114])

### Fixed

- Import errors (ykman) inside tests ([129])
- Fixed addition of new signing key so that this functionality works in case of delegated roles ([128])
- Fixed synced_with_remote ([121])
- Signing fixes with keystore keys ([120])
- Load signing keys minor fixes ([120] [117])
- Normalize target files when creating a new repository ([117])

[129]: https://github.com/openlawlibrary/taf/pull/129
[128]: https://github.com/openlawlibrary/taf/pull/128
[126]: https://github.com/openlawlibrary/taf/pull/126
[125]: https://github.com/openlawlibrary/taf/pull/125
[124]: https://github.com/openlawlibrary/taf/pull/124
[121]: https://github.com/openlawlibrary/taf/pull/121
[120]: https://github.com/openlawlibrary/taf/pull/120
[118]: https://github.com/openlawlibrary/taf/pull/118
[117]: https://github.com/openlawlibrary/taf/pull/117
[116]: https://github.com/openlawlibrary/taf/pull/116
[114]: https://github.com/openlawlibrary/taf/pull/114

## [0.3.1] - 03/21/2020

### Added

### Changed

- Move safely_get_json to base git repository class ([105])

### Fixed

- `update_role_keystores` fix ([112])
- `create_repo` fix ([111])
- Load repositories exits early if the authentication repo has not commits ([106])
- Fix `clone_or_pull` ([105])

[112]: https://github.com/openlawlibrary/taf/pull/112
[111]: https://github.com/openlawlibrary/taf/pull/111
[106]: https://github.com/openlawlibrary/taf/pull/106
[105]: https://github.com/openlawlibrary/taf/pull/105

## [0.3.0] - 03/03/2020

### Added

- Add a check if at least one rpeository was loaded ([102])
- Add `*args` and `**kwargs` arguments to repository classes ([102])
- Add a method for instantiating TUF repository at a given revision ([101])
- Add support for validating delegated target repositories to the updater ([101])
- Add delegations tests ([98])
- Add support for delegated targets roles ([97], [98], [99], [100])

### Changed

- Renamed `repo_name` to `name` and `repo_path` to `path` ([101])
- Updated `add_targets` so that it fully supports delegated roles ([98])
- Refactored tests so that it is possible to create and use more than one taf repository ([98])
- Separated commands into sub-commands ([96])
- Use `root-dir` and `namespace` instead of `target-dir` ([96])

### Fixed

- Fix init and create repo commands ([96])

[102]: https://github.com/openlawlibrary/taf/pull/102
[101]: https://github.com/openlawlibrary/taf/pull/101
[100]: https://github.com/openlawlibrary/taf/pull/100
[98]: https://github.com/openlawlibrary/taf/pull/98
[97]: https://github.com/openlawlibrary/taf/pull/97
[96]: https://github.com/openlawlibrary/taf/pull/96

## [0.2.2] - 01/06/2020

### Added

- Updater: support validation of multiple branches of target repositories ([91])
- Add a method which deletes all target files which are not specified in targets.json ([90])

### Changed

### Fixed

- Fix `update_target_repos_from_repositories_json` ([91])

[91]: https://github.com/openlawlibrary/taf/pull/91
[90]: https://github.com/openlawlibrary/taf/pull/90

## [0.2.1] - 12/19/2019

### Added

- Add `update_expiration_date` CLI command ([86])
- Add `set_remote_url` git method and branch as the input parameter of `list_commits` ([84])

### Changed

- Logging rework - use loguru library ([83])

### Fixed

- Fix `update_expiration_date_keystore` and `get_signable_metadata` ([86])
- Fix branch exists git function ([82])

[86]: https://github.com/openlawlibrary/taf/pull/86
[84]: https://github.com/openlawlibrary/taf/pull/84
[83]: https://github.com/openlawlibrary/taf/pull/83
[82]: https://github.com/openlawlibrary/taf/pull/82

## [0.2.0] - 11/30/2019

### Added

- Added commands for setting up yubikeys, exporting public keys and adding new signing keys ([79])
- Created standardized yubikey prompt ([79])

### Changed

### Fixed

- Creation of new repositories made more robust ([79])

[79]: https://github.com/openlawlibrary/taf/pull/79

## [0.1.8] - 11/12/2019

### Added

- Numerous new git methods ([74], [75])
- Initial [pre-commit](https://pre-commit.com/) configuration (black + flake8 + bandit) ([69])
- Add changelog ([69])
- Add pull request template ([69])

### Changed

- Updated validation of branches ([73])
- Move tests to the main package ([72])
- Updated _travis_ script ([69])
- Remove python 3.6 support ([69])
- Use _f-strings_ instead of _format_ ([69])

### Fixed

[75]: https://github.com/openlawlibrary/taf/pull/75
[74]: https://github.com/openlawlibrary/taf/pull/74
[73]: https://github.com/openlawlibrary/taf/pull/73
[72]: https://github.com/openlawlibrary/taf/pull/72
[69]: https://github.com/openlawlibrary/taf/pull/69

## [0.1.7] - 09/30/2019

### Added

- Add helper method to check if given commit has ever been validated ([65])

### Changed

- Pass scheme argument when loading _timestamp_ and _snapshot_ keys ([66])
- Updated default logs location ([67])

### Fixed

[65]: https://github.com/openlawlibrary/taf/pull/65
[66]: https://github.com/openlawlibrary/taf/pull/66
[67]: https://github.com/openlawlibrary/taf/pull/67

## [0.1.6] - 09/05/2019

### Added

### Changed

- Update oll-tuf version ([63])
- Remove utils function for importing RSA keys and refactor other files ([63])

### Fixed

- Fix azure pipeline script (include _libusb_ in wheels) ([63])

[63]: https://github.com/openlawlibrary/taf/pull/63

## [0.1.5] - 08/29/2019

- Initial Version

[keepachangelog]: https://keepachangelog.com/en/1.0.0/
[semver]: https://semver.org/spec/v2.0.0.html
[unreleased]: https://github.com/openlawlibrary/taf/compare/v0.33.0...HEAD
[0.33.0]: https://github.com/openlawlibrary/taf/compare/v0.32.4...v0.33.0
[0.32.4]: https://github.com/openlawlibrary/taf/compare/v0.32.3...v0.32.4
[0.32.3]: https://github.com/openlawlibrary/taf/compare/v0.32.2...v0.32.3
[0.32.2]: https://github.com/openlawlibrary/taf/compare/v0.32.1...v0.32.2
[0.32.1]: https://github.com/openlawlibrary/taf/compare/v0.32.0...v0.32.1
[0.32.0]: https://github.com/openlawlibrary/taf/compare/v0.31.2...v0.32.0
[0.31.2]: https://github.com/openlawlibrary/taf/compare/v0.31.1...v0.31.2
[0.31.1]: https://github.com/openlawlibrary/taf/compare/v0.31.0...v0.31.1
[0.31.0]: https://github.com/openlawlibrary/taf/compare/v0.30.2...0.31.0
[0.30.2]: https://github.com/openlawlibrary/taf/compare/v0.30.1...v0.30.2
[0.30.1]: https://github.com/openlawlibrary/taf/compare/v0.30.0...v0.30.1
[0.30.0]: https://github.com/openlawlibrary/taf/compare/v0.29.1...v0.30.0
[0.29.1]: https://github.com/openlawlibrary/taf/compare/v0.29.0...v0.29.1
[0.29.0]: https://github.com/openlawlibrary/taf/compare/v0.28.0...v0.29.0
[0.28.0]: https://github.com/openlawlibrary/taf/compare/v0.27.0...v0.28.0
[0.27.0]: https://github.com/openlawlibrary/taf/compare/v0.26.1...v0.27.0
[0.26.1]: https://github.com/openlawlibrary/taf/compare/v0.26.0...v0.26.1
[0.26.0]: https://github.com/openlawlibrary/taf/compare/v0.25.0...v0.26.0
[0.25.0]: https://github.com/openlawlibrary/taf/compare/v0.24.0...v0.25.0
[0.24.0]: https://github.com/openlawlibrary/taf/compare/v0.23.1...v0.24.0
[0.23.1]: https://github.com/openlawlibrary/taf/compare/v0.23.0...v0.23.1
[0.23.0]: https://github.com/openlawlibrary/taf/compare/v0.22.4...v0.23.0
[0.22.4]: https://github.com/openlawlibrary/taf/compare/v0.22.3...v0.22.4
[0.22.3]: https://github.com/openlawlibrary/taf/compare/v0.22.2...v0.22.3
[0.22.2]: https://github.com/openlawlibrary/taf/compare/v0.22.1...v0.22.2
[0.22.1]: https://github.com/openlawlibrary/taf/compare/v0.22.0...v0.22.1
[0.22.0]: https://github.com/openlawlibrary/taf/compare/v0.21.1...v0.22.0
[0.21.1]: https://github.com/openlawlibrary/taf/compare/v0.20.0...v0.21.1
[0.21.0]: https://github.com/openlawlibrary/taf/compare/v0.20.0...v0.21.0
[0.20.0]: https://github.com/openlawlibrary/taf/compare/v0.19.0...v0.20.0
[0.19.0]: https://github.com/openlawlibrary/taf/compare/v0.18.0...v0.19.0
[0.18.0]: https://github.com/openlawlibrary/taf/compare/v0.17.0...v0.18.0
[0.17.0]: https://github.com/openlawlibrary/taf/compare/v0.16.0...v0.17.0
[0.16.0]: https://github.com/openlawlibrary/taf/compare/v0.15.0...v0.16.0
[0.15.0]: https://github.com/openlawlibrary/taf/compare/v0.14.0...v0.15.0
[0.14.0]: https://github.com/openlawlibrary/taf/compare/v0.13.4...v0.14.0
[0.13.4]: https://github.com/openlawlibrary/taf/compare/v0.13.3...v0.13.4
[0.13.3]: https://github.com/openlawlibrary/taf/compare/v0.13.2...v0.13.3
[0.13.2]: https://github.com/openlawlibrary/taf/compare/v0.13.1...v0.13.2
[0.13.1]: https://github.com/openlawlibrary/taf/compare/v0.13.0...v0.13.1
[0.13.0]: https://github.com/openlawlibrary/taf/compare/v0.12.0...v0.13.0
[0.12.0]: https://github.com/openlawlibrary/taf/compare/v0.11.1...v0.12.0
[0.11.1]: https://github.com/openlawlibrary/taf/compare/v0.11.0...v0.11.1
[0.11.0]: https://github.com/openlawlibrary/taf/compare/v0.10.1...v0.11.0
[0.10.1]: https://github.com/openlawlibrary/taf/compare/v0.10.0...v0.10.1
[0.10.0]: https://github.com/openlawlibrary/taf/compare/v0.9.0...v0.10.0
[0.9.0]: https://github.com/openlawlibrary/taf/compare/v0.8.1...v0.9.0
[0.8.1]: https://github.com/openlawlibrary/taf/compare/v0.8.1...v0.8.1
[0.8.0]: https://github.com/openlawlibrary/taf/compare/v0.7.2...v.0.8.0
[0.7.2]: https://github.com/openlawlibrary/taf/compare/v0.7.1...v0.7.2
[0.7.1]: https://github.com/openlawlibrary/taf/compare/v0.7.0...v0.7.1
[0.7.0]: https://github.com/openlawlibrary/taf/compare/v0.6.1...v0.7.0
[0.6.1]: https://github.com/openlawlibrary/taf/compare/v0.6.0...v0.6.1
[0.6.0]: https://github.com/openlawlibrary/taf/compare/v0.5.2...v0.6.0
[0.5.2]: https://github.com/openlawlibrary/taf/compare/v0.5.1...v0.5.2
[0.5.1]: https://github.com/openlawlibrary/taf/compare/v0.5.0...v0.5.1
[0.5.0]: https://github.com/openlawlibrary/taf/compare/v0.4.1...v0.5.0
[0.4.1]: https://github.com/openlawlibrary/taf/compare/v0.4.0...v0.4.1
[0.4.0]: https://github.com/openlawlibrary/taf/compare/v0.3.1...v0.4.0
[0.3.1]: https://github.com/openlawlibrary/taf/compare/v0.3.0...v0.3.1
[0.3.0]: https://github.com/openlawlibrary/taf/compare/v0.2.2...v0.3.0
[0.2.2]: https://github.com/openlawlibrary/taf/compare/v0.2.1...v0.2.2
[0.2.1]: https://github.com/openlawlibrary/taf/compare/v0.2.0...v0.2.1
[0.2.0]: https://github.com/openlawlibrary/taf/compare/v0.1.8...v0.2.0
[0.1.8]: https://github.com/openlawlibrary/taf/compare/v0.1.7...v0.1.8
[0.1.7]: https://github.com/openlawlibrary/taf/compare/v0.1.6...v0.1.7
[0.1.6]: https://github.com/openlawlibrary/taf/compare/v0.1.5...v0.1.6
[0.1.5]: https://github.com/openlawlibrary/taf/compare/7795682e5358f365c140aebde31230602a5d8f0b...v0.1.5<|MERGE_RESOLUTION|>--- conflicted
+++ resolved
@@ -9,12 +9,14 @@
 
 ### Added
 
-<<<<<<< HEAD
+- Transition to the newest version of TUF [(561)]
 - Implement removal of keys [(561)]
-=======
-### Changed
-
-### Fixed
+
+### Changed
+
+### Fixed
+
+[561]: https://github.com/openlawlibrary/taf/pull/561
 
 ## [0.33.0]
 
@@ -22,22 +24,14 @@
 
 - Add tests for `get_last_remote_commit` and `reset_to_commit` ([573])
 - Remove unused optional parameter from _yk_piv_ctrl ([572])
->>>>>>> 82377f53
 - Implement full partial update. Store last validated commit per repo ([559)])
 
 ### Changed
 
-- Transition to the newest version of TUF [(561)]
-
-### Fixed
-
-<<<<<<< HEAD
-
-[561]: https://github.com/openlawlibrary/taf/pull/561
-=======
+### Fixed
+
 [573]: https://github.com/openlawlibrary/taf/pull/573
 [572]: https://github.com/openlawlibrary/taf/pull/572
->>>>>>> 82377f53
 [559]: https://github.com/openlawlibrary/taf/pull/559
 
 
