--- conflicted
+++ resolved
@@ -10,16 +10,11 @@
 
 ### Added
 
-<<<<<<< HEAD
 - Add key names from config files to metadata during repository setup, following updates to TUF and securesystemslib [(583)]
 - Implement iteration over all inserted YubiKeys during metadata signing [(583)]
 - Implement a `PinManager` class to allow secure pin reuse across API functions and eliminated insecure global pin storage [(583)]
-- Transition to the newest version of TUF [(561)]
 - Implement removal of keys [(561)]
-=======
-
 - Implement removal and rotation of keys [(561)]
->>>>>>> 9b1fdc76
 
 ### Changed
 
@@ -27,11 +22,7 @@
 
 ### Fixed
 
-<<<<<<< HEAD
 [563]: https://github.com/openlawlibrary/taf/pull/563
-=======
-
->>>>>>> 9b1fdc76
 [561]: https://github.com/openlawlibrary/taf/pull/561
 
 
