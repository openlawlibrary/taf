# Changelog

All notable changes to this project will be documented in this file.

The format is based on [Keep a Changelog][keepachangelog],
and this project adheres to [Semantic Versioning][semver].


## [Unreleased]

### Added

<<<<<<< HEAD
- Implement adaptive timeout for Git clone operations ([592])
- Check if repository is synced with remote before running API functions ([592])
=======
- Add key names from config files to metadata during repository setup, following updates to TUF and securesystemslib [(583)]
- Implement iteration over all inserted YubiKeys during metadata signing [(583)]
- Implement a `PinManager` class to allow secure pin reuse across API functions and eliminated insecure global pin storage [(583)]
>>>>>>> c16ce10d

### Changed

- Re-implement restore without using a feature not available in older versions of git ([592])

### Fixed

<<<<<<< HEAD
[592]: https://github.com/openlawlibrary/taf/pull/592
=======
[583]: https://github.com/openlawlibrary/taf/pull/583
>>>>>>> c16ce10d

## [0.34.1] - 02/11/2025

### Added

- Improved Git error messaging to provide clearer troubleshooting instructions for remote operations [(588)]

### Changed


### Fixed

- Fixed loading from repositories cache [(590)]

[590]: https://github.com/openlawlibrary/taf/pull/590
[588]: https://github.com/openlawlibrary/taf/pull/588


## [0.34.0] - 02/04/2025

### Added

- Added benchmark testing for test_clone_valid_happy_path [(584)]
- Implement removal and rotation of keys [(561)]

### Changed

- Transition to the newest version of TUF [(561)]

### Fixed

[584]: https://github.com/openlawlibrary/taf/pull/584
[561]: https://github.com/openlawlibrary/taf/pull/561

## [0.33.2] - 02/04/2025

### Added

### Changed

### Fixed

- Fix `_is_repository_in_sync` check ([585])

[585]: https://github.com/openlawlibrary/taf/pull/585


## [0.33.1] - 01/09/2025

### Added

### Changed

### Fixed

- Run validation with --no-deps when pushing ([579])
- Do not update last validated commit if pushing to a branch other than the default branch ([577])
- Fix determining from which commit the update should start if the auth repo is in front of all target repos ([577])

[579]: https://github.com/openlawlibrary/taf/pull/579
[577]: https://github.com/openlawlibrary/taf/pull/577


## [0.33.0] - 12/23/2024

### Added

- Add tests for `get_last_remote_commit` and `reset_to_commit` ([573])
- Remove unused optional parameter from _yk_piv_ctrl ([572])
- Implement full partial update. Store last validated commit per repo ([559)])

### Changed

### Fixed

[573]: https://github.com/openlawlibrary/taf/pull/573
[572]: https://github.com/openlawlibrary/taf/pull/572
[559]: https://github.com/openlawlibrary/taf/pull/559


## [0.32.4] - 12/03/2024

### Added

### Changed

- Change log level for `repositoriesdb` messages ([569])

### Fixed

[569]: https://github.com/openlawlibrary/taf/pull/569

## [0.32.3] - 11/22/2024

### Added

### Changed

### Fixed

- Fix `get_last_remote_commit` - add missing value for parameter ([566])

[566]: https://github.com/openlawlibrary/taf/pull/566

## [0.32.2] - 11/20/2024

### Added

### Changed

- Make url optional for `get_last_remote_commit` ([564])

### Fixed

[564]: https://github.com/openlawlibrary/taf/pull/564

## [0.32.1] - 11/01/2024

### Added

### Changed

### Fixed

- Fix two git methods where `GitError` was not being instantiated correctly ([562])
- Fix determination of auth commits to be validated when starting the update from the beginning ([562])

[562]: https://github.com/openlawlibrary/taf/pull/562

## [0.32.0] - 10/23/2024

### Added


### Changed


### Fixed

- Fix specification of pygit2 version depending on the Python version ([558])
- Fix validation and listing targets of an auth repo that does not contain `mirrors.json` ([558])

[558]: https://github.com/openlawlibrary/taf/pull/558


## [0.31.2] - 10/16/2024

### Added

- Added a function for exporting `keys-description.json` ([550])
- Added support for cloning a new dependency when adding it to `dependencies.json` if it is not on disk ([550])
- Clean up authentication repository if an error occurs while running a cli command ([550])

### Changed

- Return a non-zero exit code with `sys.exit` when updater fails ([550])
- Rework addition of a new role and target repositories. Use `custom.json` files ([550])


### Fixed

- Minor `conf init` and detection of the authentication repository fixes ([550])
- Replace `info` logging calls with `notice` in API functions ([550])
- Use `mirrors.json` urls when cloning dependencies ([551])


[551]: https://github.com/openlawlibrary/taf/pull/551
[550]: https://github.com/openlawlibrary/taf/pull/550


## [0.31.1] - 10/03/2024

### Added

### Changed

### Fixed

- Fix `load_repositories` following a rework needed to support parallelization ([547])
- Fix `clone_from_disk` ([547])
- Fix pre-push hook ([547])

[547]: https://github.com/openlawlibrary/taf/pull/547


## [0.31.0] - 09/28/2024

### Added


- Added lxml to taf pyinstaller to execute arbitrary python scripts ([535])
- Added support for execution of executable files within the scripts directories ([529])
- Added yubikey_present parameter to keys description (Can be specified when generating keys) ([508])
- Removed 2048-bit key restriction [494]
- Allow for the displaying of varied levels of log and debug information based on the verbosity level ([493])
- Added new tests to test out of sync repositories and manual updates ([488], [504])
- Update when auth repo's top commit is behind last validated commit [490]
- Added lazy loading to CLI [481]
- Testing repositories with dependencies ([479], [487])
- Hid plaintext when users are prompted to insert YubiKey and press ENTER ([473])
- Added functionality for parallel execution of child repo during clone and update for performance enhancement ([472])
- New flag --force allowing forced updates ([471])
- Improved usability (TAF finds the repo if current directory has no repo, create a .taf directory to manage keys) ([466])
- Added git hook check for updater ([460])
- New flag --no-deps allowing users to only update the current repository and not update dependent repositories from dependencies.json ([455], [463])
- New flag --no-targets allowing users to skip target repository validation when validating the authentication repo ([455])
- New flag --no-upstream allowing users to skip upstream comparisons ([455], [463])
- Addition of logic to tuples (steps) and the run function in updater_pipeline.py to determine which steps, if any, will be skipped based on the usage of 
  the --no-targets flag ([455])
- Added --bare tags for repository cloning and updating ([459])
- Added workflow to build standalone executable of TAF ([447])

### Changed

- If in detached head state or an older branch, do not automatically checkout the newest one without force ([543])
- Move validation of the last validated commit to the pipeline from the update handler ([543])
- Default verbosity to 0 (NOTICE) level; add notice level update outcome logging ([538])
- Raise a more descriptive error if `pygit2` repository cannot be instantiated  ([485], [489])
- Enhanced commit_and_push for better error logging and update the last validated commit ([469])
- Generate public key from private key if .pub file is missing ([462])
- Port release workflow from Azure Pipelines to GitHub Actions ([458])
- Remove platform-specific builds, do not package DLLs which are no longer necessary ([458])

### Fixed

- Handle invalid last validated commit ([543])
- Fixes to executing taf handler scripts from a pyinstaller executable ([535])
- Fix `persisent` and `transient` NoneType error when running taf handlers ([535])
- Fix update status when a target repo was updated and the auth repo was not ([532])
- Fix merge-commit which wasn't updating the remote-tracking branch ([532])
- Fix removal of additional local commits ([532])
- Fix top-level authentication repository update to correctly update child auth repos ([528])
- Fix setup role when specifying public keys in keys-description ([511])
- `check_if_repositories_clean` error now returns a list of repositories which aren't clean, instead of a single repository ([525])


[543]: https://github.com/openlawlibrary/taf/pull/543
[538]: https://github.com/openlawlibrary/taf/pull/538
[535]: https://github.com/openlawlibrary/taf/pull/535
[532]: https://github.com/openlawlibrary/taf/pull/532
[529]: https://github.com/openlawlibrary/taf/pull/529
[528]: https://github.com/openlawlibrary/taf/pull/528
[525]: https://github.com/openlawlibrary/taf/pull/525
[511]: https://github.com/openlawlibrary/taf/pull/511
[508]: https://github.com/openlawlibrary/taf/pull/508
[504]: https://github.com/openlawlibrary/taf/pull/504
[494]: https://github.com/openlawlibrary/taf/pull/494
[493]: https://github.com/openlawlibrary/taf/pull/493
[490]: https://github.com/openlawlibrary/taf/pull/490
[489]: https://github.com/openlawlibrary/taf/pull/489
[488]: https://github.com/openlawlibrary/taf/pull/488
[487]: https://github.com/openlawlibrary/taf/pull/487
[485]: https://github.com/openlawlibrary/taf/pull/485
[481]: https://github.com/openlawlibrary/taf/pull/481
[479]: https://github.com/openlawlibrary/taf/pull/479
[473]: https://github.com/openlawlibrary/taf/pull/473
[472]: https://github.com/openlawlibrary/taf/pull/472
[471]: https://github.com/openlawlibrary/taf/pull/471
[469]: https://github.com/openlawlibrary/taf/pull/469
[466]: https://github.com/openlawlibrary/taf/pull/466
[463]: https://github.com/openlawlibrary/taf/pull/463
[462]: https://github.com/openlawlibrary/taf/pull/462
[460]: https://github.com/openlawlibrary/taf/pull/460
[459]: https://github.com/openlawlibrary/taf/pull/459
[458]: https://github.com/openlawlibrary/taf/pull/458
[455]: https://github.com/openlawlibrary/taf/pull/455
[447]: https://github.com/openlawlibrary/taf/pull/447


## [0.29.2] - 07/04/2024


### Added

- Use git remote show if symbolic-ref fails for default_branch ([457])
- Add a command for adding delegated paths to a role ([391])
- Check if metadata files at revision match those downloaded by TUF updater ([389])

### Changed

### Fixed
- Checking git repos existence and changing imprecise and undescriptive error messages accordingly 

- Fix `clone_or_pull` ([402])

[457]: https://github.com/openlawlibrary/taf/pull/457
[402]: https://github.com/openlawlibrary/taf/pull/402
[391]: https://github.com/openlawlibrary/taf/pull/391
[389]: https://github.com/openlawlibrary/taf/pull/389

## [0.30.3] - 08/29/2024

### Added

### Changed

### Fixed

- Move `yubikey_utils` module to include it in wheel ([516])

[516]: https://github.com/openlawlibrary/taf/pull/516

## [0.30.2] - 08/20/2024

### Added

- New flag --no-deps allowing users to only update the current repository and not update dependent repositories from dependencies.json ([455])
- New flag --no-targets allowing users to skip target repository validation when validating the authentication repo ([455])
- New flag --no-upstream allowing users to skip upstream comparisons ([455])

- Addition of logic to tuples (steps) and the run function in updater_pipeline.py to determine which steps, if any, will be skipped based on the usage of 
  the --no-targets flag ([455])

### Changed

### Fixed

[463]: https://github.com/openlawlibrary/taf/pull/463
[455]: https://github.com/openlawlibrary/taf/pull/455

## [0.30.1] - 07/23/2024

### Added

- Add info.json data loading ([476])

### Changed

### Fixed

- Build: use correct `sys.version_info` comparison when installing `pygit2` ([470])
- Validate branch can be modified with check branch length function ([470])

[476]: https://github.com/openlawlibrary/taf/pull/476
[470]: https://github.com/openlawlibrary/taf/pull/470


## [0.30.0] - 06/12/2024


### Added

- Support for Yubikey Manager 5.1.x ([444])
- Support for Python 3.11 and 3.12 ([440])
- Fix add_target_repo when signing role is the top-level targets role ([431])
- New git hook that validates repo before push ([423])
- New function taf repo status that prints the state of whole library ([422])
- New function taf roles list that lists all roles in an authentication repository ([421])
- Clone target repositories to temp ([412], [418])
- Add architecture overview documentation ([405])
- Add a command for adding delegated paths to a role ([391])
- Check if metadata files at revision match those downloaded by TUF updater ([389])

### Changed

- Updater testing framework rework [453]
- Update pytest version [453]
- Drop support for Python 3.7 [453]
- Dropped support for Yubikey Manager 4.x [444]
- Only load the latest mirrors.jon ([441])
- Fix generation of keys when they should be printed to the command line ([435])
- Made Updater faster through parallelization ([434])
- Reimplemented get_file_details function to not rely on old securesystemslib functions ([420])
- Check if repositories are clean before running the updater ([416])
- Only show merging commits messages if actually merging commits. Rework logic for checking if a commits should be merged ([404], [415])

### Fixed

- Fix YubiKey setup ([445])
- Fixes repeating error messages in taf repo create and manual entry of keys-description ([432])
- When checking if branch is synced, find first remote that works, instead of only trying the last remote url ([419])
- Disable check if metadata files at revision match ([403])
- Fix `clone_or_pull` ([402])

[453]: https://github.com/openlawlibrary/taf/pull/453
[445]: https://github.com/openlawlibrary/taf/pull/445
[444]: https://github.com/openlawlibrary/taf/pull/444
[440]: https://github.com/openlawlibrary/taf/pull/440
[435]: https://github.com/openlawlibrary/taf/pull/435
[434]: https://github.com/openlawlibrary/taf/pull/434
[432]: https://github.com/openlawlibrary/taf/pull/432
[431]: https://github.com/openlawlibrary/taf/pull/431
[423]: https://github.com/openlawlibrary/taf/pull/423
[422]: https://github.com/openlawlibrary/taf/pull/422
[421]: https://github.com/openlawlibrary/taf/pull/421
[420]: https://github.com/openlawlibrary/taf/pull/420
[419]: https://github.com/openlawlibrary/taf/pull/419
[418]: https://github.com/openlawlibrary/taf/pull/418
[416]: https://github.com/openlawlibrary/taf/pull/416
[415]: https://github.com/openlawlibrary/taf/pull/415
[412]: https://github.com/openlawlibrary/taf/pull/412
[405]: https://github.com/openlawlibrary/taf/pull/405
[404]: https://github.com/openlawlibrary/taf/pull/404
[403]: https://github.com/openlawlibrary/taf/pull/403
[402]: https://github.com/openlawlibrary/taf/pull/402
[391]: https://github.com/openlawlibrary/taf/pull/391
[389]: https://github.com/openlawlibrary/taf/pull/389


## [0.29.1] - 02/07/2024

### Added

- Add a test for updating a repositories which references other authentication repositories. Test repositories are set up programmatically ([386])

### Changed

- Update find_first_branch_matching_pattern return - only return name of the found branch and not all branches whose name did not match the pattern ([387])

### Fixed

- Validation of local repositories should not fail if there are no local branches (e.g. after a fresh clone) ([387])
- Fix GitError exception instantiations ([387])
- -Fix a minor bug where update status was incorrectly being set in case when a repository with only one commit is cloned ([386])

[387]: https://github.com/openlawlibrary/taf/pull/387
[386]: https://github.com/openlawlibrary/taf/pull/386


## [0.29.0] - 01/24/2024

### Added

- Print a warning if the conf file cannot be loaded when executing scripts ([384])
- Git: added a method for finding the newest branch whose name matches a certain pattern ([375])
- Git: added a check if remote already exists ([375])

### Changed

- Only clone repositories if target files exists ([381])
- Do not merge unauthenticated commits which are newer than the last authenticated commit if a repository can contain unauthenticated commits ([381])
- Partially update authentication repositories up to the last valid commit ([381])
- Check if there are uncommitted changes when running the updater ([377])
- Implement updater pipeline ([374])
- Improve error messages and error logging ([374])
- Update target repositories in a breadth-first way ([374])

### Fixed

- Fix update of repositories which reference other repositories ([384])
- Fix imports, do not require installation of yubikey-manager prior to running the update ([376])
- Git: fix the commit method so that it raises an error if nothing is committed ([375])

[381]: https://github.com/openlawlibrary/taf/pull/381
[377]: https://github.com/openlawlibrary/taf/pull/377
[376]: https://github.com/openlawlibrary/taf/pull/376
[375]: https://github.com/openlawlibrary/taf/pull/375
[374]: https://github.com/openlawlibrary/taf/pull/374

## [0.28.0] - 11/10/2023

### Added

- Implement tests for the functions which are directly called by the cli (API package) ([362])
- Add push flag to all functions that used to always automatically push to remote in order to be able to prevent that behavior ([362])
- Add a command for listing all roles (including delegated paths if applicable) whose metadata the inserted YubiKey can sign ([362])
- Added mypy static type checking to pre-commit hook ([360])

### Changed

- Docs: update readme, add acknowledgements ([365])
- Move add/remove dependencies to a separate module ([362])
- Move all API helper functions to separate modules ([362])
- Fixed errors reported by mypy ([360])

### Fixed

- Fix loading of keys and create repo when old yubikey flag is used ([370])
- Fix keys naming issue after adding a new signing key to a role that only had one signing key ([362])
- Fix removal of targets when removing a role ([362])

[370]: https://github.com/openlawlibrary/taf/pull/370
[365]: https://github.com/openlawlibrary/taf/pull/365
[362]: https://github.com/openlawlibrary/taf/pull/362
[360]: https://github.com/openlawlibrary/taf/pull/360

## [0.27.0] - 09/22/2023

### Added

- Automatically commit and push to remote unless a --no-commit flag is specified ([357])
- Adding typing information to api functions and the git module ([357])
- List keys of roles with additional information read from certificates command ([355])
- Export certificate from the inserted YubiKey ([355])
- Add signing keys given a public key when creating a new authentication repository ([354])
- Allow specification of names of YubiKeys in repository description json ([354])
- Model repository description json input using `attrs` and `cattrs` and its validation ([354])
- Add test for repo initialization when it is directly inside drive's root ([352])
- Add functions for adding/updating/removing dependencies to/from dependencies.json ([338])

### Changed

- Split tests into separate packages [(353)]
- Minor add/remove target repository improvements [(351)]
- Bump `cattrs` ([349])
- Improve CLI error handling ([346])
- Update signing keys loading. Add a flag for specifying if the user will be asked to manually enter a key ([346])
- Remove default branch specification from updater ([343])
- Updater: only load repositories defined in the newest version of repositories.json ([341])
- Updater: automatically determine url if local repository exists ([340])
- Remove hosts and hosts.json ([330])

### Fixed

- Fix list targets in case when the target repo is not up to date with remote ([357])
- Fix repositories.json update when adding new target repository [(351)]
- Fix error when keystore path is not provided [(351)]
- Make it possible to execute commands that don't require yubikey without installing yubikey-manager ([342])
- Fix commits per repositories function when same target commits are on different branches ([337])
- Add missing `write` flag to `taf targets sign` ([329])

[357]: https://github.com/openlawlibrary/taf/pull/357
[355]: https://github.com/openlawlibrary/taf/pull/355
[354]: https://github.com/openlawlibrary/taf/pull/354
[352]: https://github.com/openlawlibrary/taf/pull/352
[349]: https://github.com/openlawlibrary/taf/pull/349
[346]: https://github.com/openlawlibrary/taf/pull/346
[343]: https://github.com/openlawlibrary/taf/pull/343
[342]: https://github.com/openlawlibrary/taf/pull/342
[341]: https://github.com/openlawlibrary/taf/pull/341
[340]: https://github.com/openlawlibrary/taf/pull/340
[338]: https://github.com/openlawlibrary/taf/pull/338
[337]: https://github.com/openlawlibrary/taf/pull/337
[330]: https://github.com/openlawlibrary/taf/pull/330
[329]: https://github.com/openlawlibrary/taf/pull/329

## [0.26.1] - 08/29/2023

### Added

### Changed

- Bump `cattrs` ([349])

### Fixed


## [0.26.0] - 07/12/2023

### Added

- Add command for adding/removing roles ([314])

### Changed

- Docstirngs logging improvements ([325])
- Keystore path in roles_key_info calculated relative to where the json file is ([321])
- Try to sign using a yubikey before asking the user if they want to use a yubikey ([320])
- Split `developer_tool` into separate modules ([314], [321])

### Fixed

- Fix create repository ([325])

[325]: https://github.com/openlawlibrary/taf/pull/325
[321]: https://github.com/openlawlibrary/taf/pull/321
[320]: https://github.com/openlawlibrary/taf/pull/320
[314]: https://github.com/openlawlibrary/taf/pull/314

## [0.25.0] - 03/31/2023

### Added

### Changed

- Update license, release under agpl ([313])

### Fixed

- Fix execution of scripts ([311])

[313]: https://github.com/openlawlibrary/taf/pull/313
[311]: https://github.com/openlawlibrary/taf/pull/311

## [0.24.0] - 02/21/2023

### Added

- Add git methods for adding an remove remotes and check if merge conflicts occurred ([309])
- Add a command for updating and signing targets of specified typed ([308])

### Changed

### Fixed

- Use `generate_and_write_unencrypted_rsa_keypair` for no provided password ([305])

[309]: https://github.com/openlawlibrary/taf/pull/309
[308]: https://github.com/openlawlibrary/taf/pull/308
[305]: https://github.com/openlawlibrary/taf/pull/305

## [0.23.1] - 01/13/2023

### Added

### Changed

### Fixed

- Fix `clone_or_pull` method ([303])

[303]: https://github.com/openlawlibrary/taf/pull/303

## [0.23.0] - 12/27/2022

### Added

- Auto-detect default branch ([300])

### Changed

### Fixed

- Remove pytest11 default entrypoint ([301])

[301]: https://github.com/openlawlibrary/taf/pull/301
[300]: https://github.com/openlawlibrary/taf/pull/300

## [0.22.4] - 12/15/2022

### Added

### Changed

### Fixed

- Pin `pyOpenSSL` to newer version ([299])

[299]: https://github.com/openlawlibrary/taf/pull/299

## [0.22.3] - 12/14/2022

### Added

### Changed

### Fixed

- Add missing tuf import in `log.py` ([298])

[298]: https://github.com/openlawlibrary/taf/pull/298

## [0.22.2] - 12/14/2022

### Added

### Changed

### Fixed

- Remove _tuf_patches in `__init__.py` ([297])

[297]: https://github.com/openlawlibrary/taf/pull/297

### Added

### Changed

### Fixed

## [0.22.1] - 12/14/2022

### Added

### Changed

### Fixed

- Move _tuf_patches to repository lib ([296])

[296]: https://github.com/openlawlibrary/taf/pull/296

## [0.22.0] - 12/09/2022

### Added

### Changed

- Support first commits on branches with a missing branch file ([292])
- Upgrade cryptography version ([279])
- Turn expired metadata into a warning instead of an error by default ([275])
- Upgraded our TUF fork to newer version ([273])

### Fixed

- Pin securesystemslib and cryptography ([294])
- Use `is_test_repo` AuthRepository property in updater ([293])
- Remove leftover git worktree code in error handling ([291])
- Fix `get_role_repositories` to find common roles in both `repositories.json` and metadata ([286])
- Replace buggy `all_fetched_commits` with `all_commits_on_branch` ([285])
- Fix pygit2 performance regression ([283])
- Fix `taf metadata update-expiration-date --role snapshot` to include `root` ([282])
- Fix `all_commits_since_commit` to validate provided commit ([278])
- Remove pin for `PyOpenSSL` ([273])
- Fix `all_commits_since_commit` to validate provided commit ([278])
- Remove pin for `PyOpenSSL` ([273])

[294]: https://github.com/openlawlibrary/taf/pull/294
[293]: https://github.com/openlawlibrary/taf/pull/293
[292]: https://github.com/openlawlibrary/taf/pull/292
[291]: https://github.com/openlawlibrary/taf/pull/291
[286]: https://github.com/openlawlibrary/taf/pull/286
[285]: https://github.com/openlawlibrary/taf/pull/285
[283]: https://github.com/openlawlibrary/taf/pull/283
[282]: https://github.com/openlawlibrary/taf/pull/282
[279]: https://github.com/openlawlibrary/taf/pull/279
[278]: https://github.com/openlawlibrary/taf/pull/278
[275]: https://github.com/openlawlibrary/taf/pull/275
[273]: https://github.com/openlawlibrary/taf/pull/273

## [0.21.1] - 09/07/2022

### Added

### Changed

### Fixed

- Extended `top_commit_of_branch`, support references which are not branches, like HEAD ([270])
- Add pygit_repo error handling and fix couple of `git.py` logs ([269])

[270]: https://github.com/openlawlibrary/taf/pull/270
[269]: https://github.com/openlawlibrary/taf/pull/269

## [0.21.0] - 08/30/2022

### Added

- Add support for multiple branch and capstone files ([266])
- Add cli metadata command that checks if metadata roles are soon to expire ([261])
- Document a solution to a YubiKey communication issue ([257])

### Changed

- If target role expiration date is being updated, sign timestamp and snapshot automatically ([261])
- `--clients-auth-path` repo command improvements ([260])
- port a number of git functionalities to pygit2 ([227])
- Migrated yubikey-manager from v3.0.0 to v4.0.\* ([191])

### Fixed

- Do not remove authentication repository folder when running `taf repo validate` ([267])
- fix git push - remove pygit2 push implementation which does not fully support ssh ([263])
- Warn when git object cleanup fails (`idx`,`pack`) and include cleanup warning message ([259])

[267]: https://github.com/openlawlibrary/taf/pull/267
[266]: https://github.com/openlawlibrary/taf/pull/266
[263]: https://github.com/openlawlibrary/taf/pull/263
[261]: https://github.com/openlawlibrary/taf/pull/261
[260]: https://github.com/openlawlibrary/taf/pull/260
[259]: https://github.com/openlawlibrary/taf/pull/259
[257]: https://github.com/openlawlibrary/taf/pull/257
[227]: https://github.com/openlawlibrary/taf/pull/227
[191]: https://github.com/openlawlibrary/taf/pull/191

## [0.20.0] - 06/22/2022

### Added

### Changed

- Remove Python 3.6 support ([256])
- Remove pinned pynacl which is incompatible with Python 3.10 ([256])

### Fixed

[256]: https://github.com/openlawlibrary/taf/pull/256

## [0.19.0] - 06/14/2022

### Added

### Changed

- Loosen dependencies and pin pynacl ([254])

### Fixed

[254]: https://github.com/openlawlibrary/taf/pull/254

## [0.18.0] - 05/31/2022

### Added

- Add support for Python 3.10 ([247])

### Changed

- Enable exclusion of certain target repositories from the update process ([250])
- Update `_get_unchanged_targets_metadata` - `updated_roles` is now a list ([246])

### Fixed

- Fix `validate_branch` indentation error caused by [246] ([249])

[250]: https://github.com/openlawlibrary/taf/pull/250
[249]: https://github.com/openlawlibrary/taf/pull/249
[247]: https://github.com/openlawlibrary/taf/pull/247
[246]: https://github.com/openlawlibrary/taf/pull/246

## [0.17.0] - 05/04/2022

### Added

- Add auth commit to sorted_commits_and_branches_per_repositories ([240])
- Add --version option to cli ([239])
- Add TAF's repository classes and repositoriesdb's documentation ([237])
- Add `--ff-only` to git merge ([235])
- Added format-output flag to update repo cli ([234])
- Cache loaded git files ([228])
- Add a flag for generating performance reports of update calls and print total update execution time ([228])

### Changed

- Update `targets_at_revisions` - only update a list of roles if a metadata file was added ([228])

### Fixed

[240]: https://github.com/openlawlibrary/taf/pull/240
[239]: https://github.com/openlawlibrary/taf/pull/239
[237]: https://github.com/openlawlibrary/taf/pull/237
[235]: https://github.com/openlawlibrary/taf/pull/235
[234]: https://github.com/openlawlibrary/taf/pull/234
[228]: https://github.com/openlawlibrary/taf/pull/228

## [0.16.0] - 04/16/2022

### Added

- Add `allow_unsafe` flag to git repo class as a response to a recent git security fix ([229])

### Changed

- Remove `no_checkout=True` from `clone` ([226])
- Remove `--error-if-unauthenticated` flag ([220])
- Change `clients-auth-path` in `taf repo update` to optional. ([213])
- Only clone if directory is empty ([211])

### Fixed

- Fix updates of repos which only contain one commit ([219])
- Fixed `_validate_urls` and local validation ([216])

[229]: https://github.com/openlawlibrary/taf/pull/229
[226]: https://github.com/openlawlibrary/taf/pull/226
[220]: https://github.com/openlawlibrary/taf/pull/220
[219]: https://github.com/openlawlibrary/taf/pull/219
[216]: https://github.com/openlawlibrary/taf/pull/216
[213]: https://github.com/openlawlibrary/taf/pull/213
[211]: https://github.com/openlawlibrary/taf/pull/211

## [0.15.0] - 02/11/2022

### Added

- Docs: add `info.json` example ([236])
- `Update` handler pipeline, showcase mapping dict fields to class types with `attrs` + `cattrs`. ([206])
- Schema for update handler. ([206])
- Add `type` tests for `attrs` structuring. ([206])

### Changed

### Fixed

- perf: re-implementing slow git cmds with pygit2 ([207])
- Specify a list of repositories which shouldn't contain additional commits instead of just specifying a flag ([203])

### Fixed

- Update handler fix: return an empty list of targets if the targets folder does not exist ([208])
- pytest works when taf installed via wheel ([200])

[236]: https://github.com/openlawlibrary/taf/pull/236
[208]: https://github.com/openlawlibrary/taf/pull/208
[207]: https://github.com/openlawlibrary/taf/pull/207
[206]: https://github.com/openlawlibrary/taf/pull/206
[200]: https://github.com/openlawlibrary/taf/pull/200

## [0.14.0] - 01/25/2022

### Added

### Changed

- Specify a list of repositories which shouldn't contain additional commits instead of just specifying a flag ([203])

### Fixed

- Raise an error if a repository which should not contain additional commits does so ([203])
- Do not merge target commits if update as a whole will later fail ([203])

[203]: https://github.com/openlawlibrary/taf/pull/203

## [0.13.4] - 01/20/2022

### Added

### Changed

- Trim text read from the last_validated_commit file ([201])

### Fixed

[201]: https://github.com/openlawlibrary/taf/pull/201

## [0.13.3] - 11/18/2021

### Added

### Changed

- Update create local branch git command - remove checkout ([197])
- Iterate throuh all urls when checking if a local repo is synced with remote ([197])

### Fixed

[197]: https://github.com/openlawlibrary/taf/pull/197

## [0.13.2] - 11/11/2021

### Added

### Changed

- Remove commit checkout and checkout the latest branch for each target repository ([195])
- If top commit of the authentication repository is not the same as the `last_validated_commit`, validate the newer commits as if they were just pulled ([195])

### Fixed

[195]: https://github.com/openlawlibrary/taf/pull/195

## [0.13.1] - 10/22/2021

### Added

### Changed

### Fixed

- Pass default branch to sorted_commits_and_branches_per_repositories ([185])

[185]: https://github.com/openlawlibrary/taf/pull/185

## [0.13.0] - 10/20/2021

### Added

### Changed

- Pin cryptography and pyOpenSSL versions to keep compatibility with yubikey-manager 3.0.0 ([184])

### Fixed

[184]: https://github.com/openlawlibrary/taf/pull/184

## [0.12.0] - 10/18/2021

### Added

### Changed

- Updated cryptography version ([183])

### Fixed

- Fix validate local repo command ([183])

[183]: https://github.com/openlawlibrary/taf/pull/183

## [0.11.2] - 09/29/2021

### Added

### Changed

- Exclude test date from wheels ([182])

### Fixed

[182]: https://github.com/openlawlibrary/taf/pull/182

## [0.11.1] - 09/29/2021

### Added

### Changed

- Removed generate schema docs due to their long names causing issues on Windows when installing taf ([181])

### Fixed

[181]: https://github.com/openlawlibrary/taf/pull/181

## [0.11.0] - 09/28/2021

### Added

- Added support for skipping automatic checkout ([179])

### Changed

- Compare current head commit according to the auth repo and top commit of target repo and raise an error if they are different ([179])

### Fixed

- Automatically remove current and previous directories if they exist before instantiating tuf repo ([179])
- Fixed branch exists check. Avoid wrongly returning true if there is a warning ([179])
- Fixed update of repos which can contain unauhtenticated commits - combine fetched and existing commits ([179])
- Fixed handling of additional commits on a branch ([179])

[179]: https://github.com/openlawlibrary/taf/pull/179

## [0.10.1] - 08/16/2021

### Added

### Changed

- Do not raise an error if the hosts file is missing ([177])

### Fixed

[177]: https://github.com/openlawlibrary/taf/pull/177

## [0.10.0] - 07/20/2021

### Added

### Changed

- Update click to 7.1 ([176])

### Fixed

## [0.9.0] - 06/30/2021

### Added

- Initial support for executing handlers. Handlers are scripts contained by auth repos which can be used to execute some code after successful/failed update of a repository and/or a host. ([164])
- Implemented delegation of auth repositories - an auth repository can reference others by defining a special target file `dependencies.json`. Updater will pull all referenced repositories. ([164])
- Provided a way of specifying hosts of repositories though a special target file called `hosts.json` ([164])
- Verification of the initial commit of a repository given `out-of-band-authentication` commit either directly passed into the udater or stored in `dependencies.json` of the parent auth repo. ([164])

### Changed

- Renamed `repo_name` and `repo_urls` attributes to `name` and `urls` and `additional_info` to `custom` ([164])
- Reworked repository classes ([164])
- Transition from TravisCI to Github Actions ([173])

### Fixed

[176]: https://github.com/openlawlibrary/taf/pull/176
[173]: https://github.com/openlawlibrary/taf/pull/173
[164]: https://github.com/openlawlibrary/taf/pull/164

## [0.8.1] - 04/14/2021

### Added

- Added a command for checking validity of the inserted YubiKey's pin ([165])
- Raise an error if there are additional commits newer than the last authenticated commit if the updater is called with the check-authenticated flag ([161])
- Added initial worktrees support to the updater ([161])
- Added support for specifying location of the conf directory ([161])
- Added a function for disabling fie logging ([161])

### Changed

- Raise keystore error when key not found in keystore directory [166]
- Replaced authenticate-test-repo flag with an enum ([161])

### Fixed

- Minor validation command fix ([161])

[166]: https://github.com/openlawlibrary/taf/pull/166
[165]: https://github.com/openlawlibrary/taf/pull/165
[161]: https://github.com/openlawlibrary/taf/pull/161

## [0.8.0] - 02/09/2021

### Added

### Changed

- Pin cryptography version ([162])

### Fixed

[162]: https://github.com/openlawlibrary/taf/pull/162

## [0.7.2] - 11/11/2020

### Added

- Add a command for adding new new delegated roles ([158])

### Changed

### Fixed

[158]: https://github.com/openlawlibrary/taf/pull/158

## [0.7.1] - 10/28/2020

### Added

### Changed

- Small branches_containing_commit git method fix following git changes ([156])

### Fixed

[156]: https://github.com/openlawlibrary/taf/pull/156

## [0.7.0] - 10/16/2020

### Added

- Add support for fully disabling tuf logging ([154])
- Add support for including additional custom information when exporting historical data ([147])

### Changed

- Store authentication repo's path as key in `repositoriesdb` instead of its name ([153])

### Fixed

- Minor YubiKey mock fix ([153])
- Updated some git methods so that it is checked if the returned value is not `None` before calling strip ([153])

[154]: https://github.com/openlawlibrary/taf/pull/154
[153]: https://github.com/openlawlibrary/taf/pull/153
[147]: https://github.com/openlawlibrary/taf/pull/147

## [0.6.1] - 09/09/2020

### Added

- Get binary file from git (skip encoding) ([148])

### Changed

### Fixed

[148]: https://github.com/openlawlibrary/taf/pull/148

## [0.6.0] - 08/11/2020

### Added

- Git method for getting the first commit on a branch ([145])

### Changed

- Minor check capstone validation update ([145])
- Check if specified target repositories exist before trying to export historical commits data ([144])

### Fixed

[145]: https://github.com/openlawlibrary/taf/pull/145
[144]: https://github.com/openlawlibrary/taf/pull/144

## [0.5.2] - 07/21/2020

### Added

- Git method for removing remote tracking branches ([142])

### Changed

- Check remote repository when checking if a branch already exists ([142])

### Fixed

[142]: https://github.com/openlawlibrary/taf/pull/142

## [0.5.1] - 06/25/2020

### Added

### Changed

- Documentation updates ([140])
- Set `only_load_targets` parameter to `True` by default in `repositoriesdb` ([139])
- Use `_load_signing_keys` in `add_signing_key` ([138])
- Raise a nicer error when instantiating a TUF repository if it is invalid ([137])

### Fixed

- Fix loading targets metadata files in `repositoriesdb` ([139])

[140]: https://github.com/openlawlibrary/taf/pull/140
[139]: https://github.com/openlawlibrary/taf/pull/139
[138]: https://github.com/openlawlibrary/taf/pull/138
[137]: https://github.com/openlawlibrary/taf/pull/137

## [0.5.0] - 06/04/2020

### Added

- Add `repositoriesdb` tests ([134])
- Add support for defining urls using a separate `mirrors.json` file ([134])
- Add a command for exporting targets historical data ([133])

### Changed

- Updated `repositoriesdb` so that delegated target roles are taken into considerations when finding targets data ([134])
- `sorted_commits_and_branches_per_repositories` returns additional targets data and not just commits ([133])

### Fixed

[134]: https://github.com/openlawlibrary/taf/pull/134
[133]: https://github.com/openlawlibrary/taf/pull/133

## [0.4.1] - 05/12/2020

### Added

### Changed

- Error handling and logging improvements ([131])

### Fixed

[131]: https://github.com/openlawlibrary/taf/pull/131

## [0.4.0] - 05/01/2020

### Added

- Git method to create orphan branch ([129])
- Added updater check which verifies that metadata corresponding to the last commit has not yet expired ([124])
- Additional updater tests ([124])
- Added command for validating repositories without updating them ([124])
- Import error handling for `taf.yubikey` module ([120])
- Updater tests which validate updated root metadata ([118])
- New test cases for updating targets/delegations metadata ([116])
- Create empty targets directory before instantiating tuf repository if it does not exist ([114])
- When creating a new repository, print user's answers to setup question as json ([114])
- Sign all target files which are found inside the targets directory when creating a new repository ([114])

### Changed

- Minor logging updates ([126])
- Updater: Partial repo factory ([125])
- Logging formats ([120])
- Use common role of given targets during update of targets/delegations metadata ([116])
- Changed format of keys description json, as it can now contain roles' description under "roles" key and keystore path under "keystore" key ([114])

### Fixed

- Import errors (ykman) inside tests ([129])
- Fixed addition of new signing key so that this functionality works in case of delegated roles ([128])
- Fixed synced_with_remote ([121])
- Signing fixes with keystore keys ([120])
- Load signing keys minor fixes ([120] [117])
- Normalize target files when creating a new repository ([117])

[129]: https://github.com/openlawlibrary/taf/pull/129
[128]: https://github.com/openlawlibrary/taf/pull/128
[126]: https://github.com/openlawlibrary/taf/pull/126
[125]: https://github.com/openlawlibrary/taf/pull/125
[124]: https://github.com/openlawlibrary/taf/pull/124
[121]: https://github.com/openlawlibrary/taf/pull/121
[120]: https://github.com/openlawlibrary/taf/pull/120
[118]: https://github.com/openlawlibrary/taf/pull/118
[117]: https://github.com/openlawlibrary/taf/pull/117
[116]: https://github.com/openlawlibrary/taf/pull/116
[114]: https://github.com/openlawlibrary/taf/pull/114

## [0.3.1] - 03/21/2020

### Added

### Changed

- Move safely_get_json to base git repository class ([105])

### Fixed

- `update_role_keystores` fix ([112])
- `create_repo` fix ([111])
- Load repositories exits early if the authentication repo has not commits ([106])
- Fix `clone_or_pull` ([105])

[112]: https://github.com/openlawlibrary/taf/pull/112
[111]: https://github.com/openlawlibrary/taf/pull/111
[106]: https://github.com/openlawlibrary/taf/pull/106
[105]: https://github.com/openlawlibrary/taf/pull/105

## [0.3.0] - 03/03/2020

### Added

- Add a check if at least one rpeository was loaded ([102])
- Add `*args` and `**kwargs` arguments to repository classes ([102])
- Add a method for instantiating TUF repository at a given revision ([101])
- Add support for validating delegated target repositories to the updater ([101])
- Add delegations tests ([98])
- Add support for delegated targets roles ([97], [98], [99], [100])

### Changed

- Renamed `repo_name` to `name` and `repo_path` to `path` ([101])
- Updated `add_targets` so that it fully supports delegated roles ([98])
- Refactored tests so that it is possible to create and use more than one taf repository ([98])
- Separated commands into sub-commands ([96])
- Use `root-dir` and `namespace` instead of `target-dir` ([96])

### Fixed

- Fix init and create repo commands ([96])

[102]: https://github.com/openlawlibrary/taf/pull/102
[101]: https://github.com/openlawlibrary/taf/pull/101
[100]: https://github.com/openlawlibrary/taf/pull/100
[98]: https://github.com/openlawlibrary/taf/pull/98
[97]: https://github.com/openlawlibrary/taf/pull/97
[96]: https://github.com/openlawlibrary/taf/pull/96

## [0.2.2] - 01/06/2020

### Added

- Updater: support validation of multiple branches of target repositories ([91])
- Add a method which deletes all target files which are not specified in targets.json ([90])

### Changed

### Fixed

- Fix `update_target_repos_from_repositories_json` ([91])

[91]: https://github.com/openlawlibrary/taf/pull/91
[90]: https://github.com/openlawlibrary/taf/pull/90

## [0.2.1] - 12/19/2019

### Added

- Add `update_expiration_date` CLI command ([86])
- Add `set_remote_url` git method and branch as the input parameter of `list_commits` ([84])

### Changed

- Logging rework - use loguru library ([83])

### Fixed

- Fix `update_expiration_date_keystore` and `get_signable_metadata` ([86])
- Fix branch exists git function ([82])

[86]: https://github.com/openlawlibrary/taf/pull/86
[84]: https://github.com/openlawlibrary/taf/pull/84
[83]: https://github.com/openlawlibrary/taf/pull/83
[82]: https://github.com/openlawlibrary/taf/pull/82

## [0.2.0] - 11/30/2019

### Added

- Added commands for setting up yubikeys, exporting public keys and adding new signing keys ([79])
- Created standardized yubikey prompt ([79])

### Changed

### Fixed

- Creation of new repositories made more robust ([79])

[79]: https://github.com/openlawlibrary/taf/pull/79

## [0.1.8] - 11/12/2019

### Added

- Numerous new git methods ([74], [75])
- Initial [pre-commit](https://pre-commit.com/) configuration (black + flake8 + bandit) ([69])
- Add changelog ([69])
- Add pull request template ([69])

### Changed

- Updated validation of branches ([73])
- Move tests to the main package ([72])
- Updated _travis_ script ([69])
- Remove python 3.6 support ([69])
- Use _f-strings_ instead of _format_ ([69])

### Fixed

[75]: https://github.com/openlawlibrary/taf/pull/75
[74]: https://github.com/openlawlibrary/taf/pull/74
[73]: https://github.com/openlawlibrary/taf/pull/73
[72]: https://github.com/openlawlibrary/taf/pull/72
[69]: https://github.com/openlawlibrary/taf/pull/69

## [0.1.7] - 09/30/2019

### Added

- Add helper method to check if given commit has ever been validated ([65])

### Changed

- Pass scheme argument when loading _timestamp_ and _snapshot_ keys ([66])
- Updated default logs location ([67])

### Fixed

[65]: https://github.com/openlawlibrary/taf/pull/65
[66]: https://github.com/openlawlibrary/taf/pull/66
[67]: https://github.com/openlawlibrary/taf/pull/67

## [0.1.6] - 09/05/2019

### Added

### Changed

- Update oll-tuf version ([63])
- Remove utils function for importing RSA keys and refactor other files ([63])

### Fixed

- Fix azure pipeline script (include _libusb_ in wheels) ([63])

[63]: https://github.com/openlawlibrary/taf/pull/63

## [0.1.5] - 08/29/2019

- Initial Version

[keepachangelog]: https://keepachangelog.com/en/1.0.0/
[semver]: https://semver.org/spec/v2.0.0.html
[unreleased]: https://github.com/openlawlibrary/taf/compare/v0.34.1...HEAD
[0.34.1]: https://github.com/openlawlibrary/taf/compare/v0.34.0...v0.34.1
[0.34.0]: https://github.com/openlawlibrary/taf/compare/v0.33.2...v0.34.0
[0.33.2]: https://github.com/openlawlibrary/taf/compare/v0.33.1...v0.33.2
[0.33.1]: https://github.com/openlawlibrary/taf/compare/v0.33.0...v0.33.1
[0.33.0]: https://github.com/openlawlibrary/taf/compare/v0.32.4...v0.33.0
[0.32.4]: https://github.com/openlawlibrary/taf/compare/v0.32.3...v0.32.4
[0.32.3]: https://github.com/openlawlibrary/taf/compare/v0.32.2...v0.32.3
[0.32.2]: https://github.com/openlawlibrary/taf/compare/v0.32.1...v0.32.2
[0.32.1]: https://github.com/openlawlibrary/taf/compare/v0.32.0...v0.32.1
[0.32.0]: https://github.com/openlawlibrary/taf/compare/v0.31.2...v0.32.0
[0.31.2]: https://github.com/openlawlibrary/taf/compare/v0.31.1...v0.31.2
[0.31.1]: https://github.com/openlawlibrary/taf/compare/v0.31.0...v0.31.1
[0.31.0]: https://github.com/openlawlibrary/taf/compare/v0.30.2...0.31.0
[0.30.2]: https://github.com/openlawlibrary/taf/compare/v0.30.1...v0.30.2
[0.30.1]: https://github.com/openlawlibrary/taf/compare/v0.30.0...v0.30.1
[0.30.0]: https://github.com/openlawlibrary/taf/compare/v0.29.1...v0.30.0
[0.29.1]: https://github.com/openlawlibrary/taf/compare/v0.29.0...v0.29.1
[0.29.0]: https://github.com/openlawlibrary/taf/compare/v0.28.0...v0.29.0
[0.28.0]: https://github.com/openlawlibrary/taf/compare/v0.27.0...v0.28.0
[0.27.0]: https://github.com/openlawlibrary/taf/compare/v0.26.1...v0.27.0
[0.26.1]: https://github.com/openlawlibrary/taf/compare/v0.26.0...v0.26.1
[0.26.0]: https://github.com/openlawlibrary/taf/compare/v0.25.0...v0.26.0
[0.25.0]: https://github.com/openlawlibrary/taf/compare/v0.24.0...v0.25.0
[0.24.0]: https://github.com/openlawlibrary/taf/compare/v0.23.1...v0.24.0
[0.23.1]: https://github.com/openlawlibrary/taf/compare/v0.23.0...v0.23.1
[0.23.0]: https://github.com/openlawlibrary/taf/compare/v0.22.4...v0.23.0
[0.22.4]: https://github.com/openlawlibrary/taf/compare/v0.22.3...v0.22.4
[0.22.3]: https://github.com/openlawlibrary/taf/compare/v0.22.2...v0.22.3
[0.22.2]: https://github.com/openlawlibrary/taf/compare/v0.22.1...v0.22.2
[0.22.1]: https://github.com/openlawlibrary/taf/compare/v0.22.0...v0.22.1
[0.22.0]: https://github.com/openlawlibrary/taf/compare/v0.21.1...v0.22.0
[0.21.1]: https://github.com/openlawlibrary/taf/compare/v0.20.0...v0.21.1
[0.21.0]: https://github.com/openlawlibrary/taf/compare/v0.20.0...v0.21.0
[0.20.0]: https://github.com/openlawlibrary/taf/compare/v0.19.0...v0.20.0
[0.19.0]: https://github.com/openlawlibrary/taf/compare/v0.18.0...v0.19.0
[0.18.0]: https://github.com/openlawlibrary/taf/compare/v0.17.0...v0.18.0
[0.17.0]: https://github.com/openlawlibrary/taf/compare/v0.16.0...v0.17.0
[0.16.0]: https://github.com/openlawlibrary/taf/compare/v0.15.0...v0.16.0
[0.15.0]: https://github.com/openlawlibrary/taf/compare/v0.14.0...v0.15.0
[0.14.0]: https://github.com/openlawlibrary/taf/compare/v0.13.4...v0.14.0
[0.13.4]: https://github.com/openlawlibrary/taf/compare/v0.13.3...v0.13.4
[0.13.3]: https://github.com/openlawlibrary/taf/compare/v0.13.2...v0.13.3
[0.13.2]: https://github.com/openlawlibrary/taf/compare/v0.13.1...v0.13.2
[0.13.1]: https://github.com/openlawlibrary/taf/compare/v0.13.0...v0.13.1
[0.13.0]: https://github.com/openlawlibrary/taf/compare/v0.12.0...v0.13.0
[0.12.0]: https://github.com/openlawlibrary/taf/compare/v0.11.1...v0.12.0
[0.11.1]: https://github.com/openlawlibrary/taf/compare/v0.11.0...v0.11.1
[0.11.0]: https://github.com/openlawlibrary/taf/compare/v0.10.1...v0.11.0
[0.10.1]: https://github.com/openlawlibrary/taf/compare/v0.10.0...v0.10.1
[0.10.0]: https://github.com/openlawlibrary/taf/compare/v0.9.0...v0.10.0
[0.9.0]: https://github.com/openlawlibrary/taf/compare/v0.8.1...v0.9.0
[0.8.1]: https://github.com/openlawlibrary/taf/compare/v0.8.1...v0.8.1
[0.8.0]: https://github.com/openlawlibrary/taf/compare/v0.7.2...v.0.8.0
[0.7.2]: https://github.com/openlawlibrary/taf/compare/v0.7.1...v0.7.2
[0.7.1]: https://github.com/openlawlibrary/taf/compare/v0.7.0...v0.7.1
[0.7.0]: https://github.com/openlawlibrary/taf/compare/v0.6.1...v0.7.0
[0.6.1]: https://github.com/openlawlibrary/taf/compare/v0.6.0...v0.6.1
[0.6.0]: https://github.com/openlawlibrary/taf/compare/v0.5.2...v0.6.0
[0.5.2]: https://github.com/openlawlibrary/taf/compare/v0.5.1...v0.5.2
[0.5.1]: https://github.com/openlawlibrary/taf/compare/v0.5.0...v0.5.1
[0.5.0]: https://github.com/openlawlibrary/taf/compare/v0.4.1...v0.5.0
[0.4.1]: https://github.com/openlawlibrary/taf/compare/v0.4.0...v0.4.1
[0.4.0]: https://github.com/openlawlibrary/taf/compare/v0.3.1...v0.4.0
[0.3.1]: https://github.com/openlawlibrary/taf/compare/v0.3.0...v0.3.1
[0.3.0]: https://github.com/openlawlibrary/taf/compare/v0.2.2...v0.3.0
[0.2.2]: https://github.com/openlawlibrary/taf/compare/v0.2.1...v0.2.2
[0.2.1]: https://github.com/openlawlibrary/taf/compare/v0.2.0...v0.2.1
[0.2.0]: https://github.com/openlawlibrary/taf/compare/v0.1.8...v0.2.0
[0.1.8]: https://github.com/openlawlibrary/taf/compare/v0.1.7...v0.1.8
[0.1.7]: https://github.com/openlawlibrary/taf/compare/v0.1.6...v0.1.7
[0.1.6]: https://github.com/openlawlibrary/taf/compare/v0.1.5...v0.1.6
[0.1.5]: https://github.com/openlawlibrary/taf/compare/7795682e5358f365c140aebde31230602a5d8f0b...v0.1.5<|MERGE_RESOLUTION|>--- conflicted
+++ resolved
@@ -10,14 +10,11 @@
 
 ### Added
 
-<<<<<<< HEAD
 - Implement adaptive timeout for Git clone operations ([592])
 - Check if repository is synced with remote before running API functions ([592])
-=======
 - Add key names from config files to metadata during repository setup, following updates to TUF and securesystemslib [(583)]
 - Implement iteration over all inserted YubiKeys during metadata signing [(583)]
 - Implement a `PinManager` class to allow secure pin reuse across API functions and eliminated insecure global pin storage [(583)]
->>>>>>> c16ce10d
 
 ### Changed
 
@@ -25,11 +22,8 @@
 
 ### Fixed
 
-<<<<<<< HEAD
 [592]: https://github.com/openlawlibrary/taf/pull/592
-=======
 [583]: https://github.com/openlawlibrary/taf/pull/583
->>>>>>> c16ce10d
 
 ## [0.34.1] - 02/11/2025
 
