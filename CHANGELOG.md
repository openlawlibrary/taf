# Changelog

All notable changes to this project will be documented in this file.

The format is based on [Keep a Changelog][keepachangelog],
and this project adheres to [Semantic Versioning][semver].

## [Unreleased]

### Added

<<<<<<< HEAD
- Use multiple yubikeys at same time (Key generation, repo generation, target signing) ([503])
=======
- Removed 2048-bit key restriction [494]
>>>>>>> 96abbcbb
- Allow for the displaying of varied levels of log and debug information based on the verbosity level ([493])
- Added new tests to test out of sync repositories and manual updates ([488], [504])
- Update when auth repo's top commit is behind last validated commit [490]
- Added lazy loading to CLI [481]
- Testing repositories with dependencies ([479], [487])
- Hid plaintext when users are prompted to insert YubiKey and press ENTER ([473])
- Added functionality for parallel execution of child repo during clone and update for performance enhancement ([472])
- New flag --force allowing forced updates ([471])
- Improved usability (TAF finds the repo if current directory has no repo, create a .taf directory to manage keys) ([466])
- Added git hook check for updater ([460])
- New flag --no-deps allowing users to only update the current repository and not update dependent repositories from dependencies.json ([455], [463])
- New flag --no-targets allowing users to skip target repository validation when validating the authentication repo ([455])
- New flag --no-upstream allowing users to skip upstream comparisons ([455], [463])
- Addition of logic to tuples (steps) and the run function in updater_pipeline.py to determine which steps, if any, will be skipped based on the usage of 
  the --no-targets flag ([455])
- Added --bare tags for repository cloning and updating ([459])
- Added workflow to build standalone executable of TAF ([447])


### Changed

- Raise a more descriptive error if `pygit2` repository cannot be instantiated  ([485], [489])
- Enhanced commit_and_push for better error logging and update the last validated commit ([469])
- Generate public key from private key if .pub file is missing ([462])
- Port release workflow from Azure Pipelines to GitHub Actions ([458])
- Remove platform-specific builds, do not package DLLs which are no longer necessary ([458])

### Fixed

<<<<<<< HEAD
[503]: https://github.com/openlawlibrary/taf/pull/503
=======
[504]: https://github.com/openlawlibrary/taf/pull/504
[494]: https://github.com/openlawlibrary/taf/pull/494
>>>>>>> 96abbcbb
[493]: https://github.com/openlawlibrary/taf/pull/493
[490]: https://github.com/openlawlibrary/taf/pull/490
[489]: https://github.com/openlawlibrary/taf/pull/489
[488]: https://github.com/openlawlibrary/taf/pull/488
[487]: https://github.com/openlawlibrary/taf/pull/487
[485]: https://github.com/openlawlibrary/taf/pull/485
[481]: https://github.com/openlawlibrary/taf/pull/481
[479]: https://github.com/openlawlibrary/taf/pull/479
[473]: https://github.com/openlawlibrary/taf/pull/473
[472]: https://github.com/openlawlibrary/taf/pull/472
[471]: https://github.com/openlawlibrary/taf/pull/471
[469]: https://github.com/openlawlibrary/taf/pull/469
[466]: https://github.com/openlawlibrary/taf/pull/466
[463]: https://github.com/openlawlibrary/taf/pull/463
[462]: https://github.com/openlawlibrary/taf/pull/462
[460]: https://github.com/openlawlibrary/taf/pull/460
[459]: https://github.com/openlawlibrary/taf/pull/459
[458]: https://github.com/openlawlibrary/taf/pull/458
[455]: https://github.com/openlawlibrary/taf/pull/455
[447]: https://github.com/openlawlibrary/taf/pull/447


## [0.29.2] - 07/04/2024


### Added

- Use git remote show if symbolic-ref fails for default_branch ([457])
- Add a command for adding delegated paths to a role ([391])
- Check if metadata files at revision match those downloaded by TUF updater ([389])

### Changed

### Fixed
- Checking git repos existence and changing imprecise and undescriptive error messages accordingly 

- Fix `clone_or_pull` ([402])

[457]: https://github.com/openlawlibrary/taf/pull/457
[402]: https://github.com/openlawlibrary/taf/pull/402
[391]: https://github.com/openlawlibrary/taf/pull/391
[389]: https://github.com/openlawlibrary/taf/pull/389


## [0.30.1] - 07/23/2024

### Added

- Add info.json data loading ([476])

### Changed

### Fixed

- Build: use correct `sys.version_info` comparison when installing `pygit2` ([470])
- Validate branch can be modified with check branch length function ([470])

[476]: https://github.com/openlawlibrary/taf/pull/476
[470]: https://github.com/openlawlibrary/taf/pull/470


## [0.30.0] - 06/12/2024


### Added

- Support for Yubikey Manager 5.1.x ([444])
- Support for Python 3.11 and 3.12 ([440])
- Fix add_target_repo when signing role is the top-level targets role ([431])
- New git hook that validates repo before push ([423])
- New function taf repo status that prints the state of whole library ([422])
- New function taf roles list that lists all roles in an authentication repository ([421])
- Clone target repositories to temp ([412], [418])
- Add architecture overview documentation ([405])
- Add a command for adding delegated paths to a role ([391])
- Check if metadata files at revision match those downloaded by TUF updater ([389])

### Changed

- Updater testing framework rework [453]
- Update pytest version [453]
- Drop support for Python 3.7 [453]
- Dropped support for Yubikey Manager 4.x [444]
- Only load the latest mirrors.jon ([441])
- Fix generation of keys when they should be printed to the command line ([435])
- Made Updater faster through parallelization ([434])
- Reimplemented get_file_details function to not rely on old securesystemslib functions ([420])
- Check if repositories are clean before running the updater ([416])
- Only show merging commits messages if actually merging commits. Rework logic for checking if a commits should be merged ([404], [415])

### Fixed

- Fix YubiKey setup ([445])
- Fixes repeating error messages in taf repo create and manual entry of keys-description ([432])
- When checking if branch is synced, find first remote that works, instead of only trying the last remote url ([419])
- Disable check if metadata files at revision match ([403])
- Fix `clone_or_pull` ([402])

[453]: https://github.com/openlawlibrary/taf/pull/453
[445]: https://github.com/openlawlibrary/taf/pull/445
[444]: https://github.com/openlawlibrary/taf/pull/444
[440]: https://github.com/openlawlibrary/taf/pull/440
[435]: https://github.com/openlawlibrary/taf/pull/435
[434]: https://github.com/openlawlibrary/taf/pull/434
[432]: https://github.com/openlawlibrary/taf/pull/432
[431]: https://github.com/openlawlibrary/taf/pull/431
[423]: https://github.com/openlawlibrary/taf/pull/423
[422]: https://github.com/openlawlibrary/taf/pull/422
[421]: https://github.com/openlawlibrary/taf/pull/421
[420]: https://github.com/openlawlibrary/taf/pull/420
[419]: https://github.com/openlawlibrary/taf/pull/419
[418]: https://github.com/openlawlibrary/taf/pull/418
[416]: https://github.com/openlawlibrary/taf/pull/416
[415]: https://github.com/openlawlibrary/taf/pull/415
[412]: https://github.com/openlawlibrary/taf/pull/412
[405]: https://github.com/openlawlibrary/taf/pull/405
[404]: https://github.com/openlawlibrary/taf/pull/404
[403]: https://github.com/openlawlibrary/taf/pull/403
[402]: https://github.com/openlawlibrary/taf/pull/402
[391]: https://github.com/openlawlibrary/taf/pull/391
[389]: https://github.com/openlawlibrary/taf/pull/389


## [0.29.1] - 02/07/2024

### Added

- Add a test for updating a repositories which references other authentication repositories. Test repositories are set up programmatically ([386])

### Changed

- Update find_first_branch_matching_pattern return - only return name of the found branch and not all branches whose name did not match the pattern ([387])

### Fixed

- Validation of local repositories should not fail if there are no local branches (e.g. after a fresh clone) ([387])
- Fix GitError exception instantiations ([387])
- -Fix a minor bug where update status was incorrectly being set in case when a repository with only one commit is cloned ([386])

[387]: https://github.com/openlawlibrary/taf/pull/387
[386]: https://github.com/openlawlibrary/taf/pull/386


## [0.29.0] - 01/24/2024

### Added

- Print a warning if the conf file cannot be loaded when executing scripts ([384])
- Git: added a method for finding the newest branch whose name matches a certain pattern ([375])
- Git: added a check if remote already exists ([375])

### Changed

- Only clone repositories if target files exists ([381])
- Do not merge unauthenticated commits which are newer than the last authenticated commit if a repository can contain unauthenticated commits ([381])
- Partially update authentication repositories up to the last valid commit ([381])
- Check if there are uncommitted changes when running the updater ([377])
- Implement updater pipeline ([374])
- Improve error messages and error logging ([374])
- Update target repositories in a breadth-first way ([374])

### Fixed

- Fix update of repositories which reference other repositories ([384])
- Fix imports, do not require installation of yubikey-manager prior to running the update ([376])
- Git: fix the commit method so that it raises an error if nothing is committed ([375])

[381]: https://github.com/openlawlibrary/taf/pull/381
[377]: https://github.com/openlawlibrary/taf/pull/377
[376]: https://github.com/openlawlibrary/taf/pull/376
[375]: https://github.com/openlawlibrary/taf/pull/375
[374]: https://github.com/openlawlibrary/taf/pull/374

## [0.28.0] - 11/10/2023

### Added

- Implement tests for the functions which are directly called by the cli (API package) ([362])
- Add push flag to all functions that used to always automatically push to remote in order to be able to prevent that behavior ([362])
- Add a command for listing all roles (including delegated paths if applicable) whose metadata the inserted YubiKey can sign ([362])
- Added mypy static type checking to pre-commit hook ([360])

### Changed

- Docs: update readme, add acknowledgements ([365])
- Move add/remove dependencies to a separate module ([362])
- Move all API helper functions to separate modules ([362])
- Fixed errors reported by mypy ([360])

### Fixed

- Fix loading of keys and create repo when old yubikey flag is used ([370])
- Fix keys naming issue after adding a new signing key to a role that only had one signing key ([362])
- Fix removal of targets when removing a role ([362])

[370]: https://github.com/openlawlibrary/taf/pull/370
[365]: https://github.com/openlawlibrary/taf/pull/365
[362]: https://github.com/openlawlibrary/taf/pull/362
[360]: https://github.com/openlawlibrary/taf/pull/360

## [0.27.0] - 09/22/2023

### Added

- Automatically commit and push to remote unless a --no-commit flag is specified ([357])
- Adding typing information to api functions and the git module ([357])
- List keys of roles with additional information read from certificates command ([355])
- Export certificate from the inserted YubiKey ([355])
- Add signing keys given a public key when creating a new authentication repository ([354])
- Allow specification of names of YubiKeys in repository description json ([354])
- Model repository description json input using `attrs` and `cattrs` and its validation ([354])
- Add test for repo initialization when it is directly inside drive's root ([352])
- Add functions for adding/updating/removing dependencies to/from dependencies.json ([338])

### Changed

- Split tests into separate packages [(353)]
- Minor add/remove target repository improvements [(351)]
- Bump `cattrs` ([349])
- Improve CLI error handling ([346])
- Update signing keys loading. Add a flag for specifying if the user will be asked to manually enter a key ([346])
- Remove default branch specification from updater ([343])
- Updater: only load repositories defined in the newest version of repositories.json ([341])
- Updater: automatically determine url if local repository exists ([340])
- Remove hosts and hosts.json ([330])

### Fixed

- Fix list targets in case when the target repo is not up to date with remote ([357])
- Fix repositories.json update when adding new target repository [(351)]
- Fix error when keystore path is not provided [(351)]
- Make it possible to execute commands that don't require yubikey without installing yubikey-manager ([342])
- Fix commits per repositories function when same target commits are on different branches ([337])
- Add missing `write` flag to `taf targets sign` ([329])

[357]: https://github.com/openlawlibrary/taf/pull/357
[355]: https://github.com/openlawlibrary/taf/pull/355
[354]: https://github.com/openlawlibrary/taf/pull/354
[352]: https://github.com/openlawlibrary/taf/pull/352
[349]: https://github.com/openlawlibrary/taf/pull/349
[346]: https://github.com/openlawlibrary/taf/pull/346
[343]: https://github.com/openlawlibrary/taf/pull/343
[342]: https://github.com/openlawlibrary/taf/pull/342
[341]: https://github.com/openlawlibrary/taf/pull/341
[340]: https://github.com/openlawlibrary/taf/pull/340
[338]: https://github.com/openlawlibrary/taf/pull/338
[337]: https://github.com/openlawlibrary/taf/pull/337
[330]: https://github.com/openlawlibrary/taf/pull/330
[329]: https://github.com/openlawlibrary/taf/pull/329

## [0.26.1] - 08/29/2023

### Added

### Changed

- Bump `cattrs` ([349])

### Fixed


## [0.26.0] - 07/12/2023

### Added

- Add command for adding/removing roles ([314])

### Changed

- Docstirngs logging improvements ([325])
- Keystore path in roles_key_info calculated relative to where the json file is ([321])
- Try to sign using a yubikey before asking the user if they want to use a yubikey ([320])
- Split `developer_tool` into separate modules ([314], [321])

### Fixed

- Fix create repository ([325])

[325]: https://github.com/openlawlibrary/taf/pull/325
[321]: https://github.com/openlawlibrary/taf/pull/321
[320]: https://github.com/openlawlibrary/taf/pull/320
[314]: https://github.com/openlawlibrary/taf/pull/314

## [0.25.0] - 03/31/2023

### Added

### Changed

- Update license, release under agpl ([313])

### Fixed

- Fix execution of scripts ([311])

[313]: https://github.com/openlawlibrary/taf/pull/313
[311]: https://github.com/openlawlibrary/taf/pull/311

## [0.24.0] - 02/21/2023

### Added

- Add git methods for adding an remove remotes and check if merge conflicts occurred ([309])
- Add a command for updating and signing targets of specified typed ([308])

### Changed

### Fixed

- Use `generate_and_write_unencrypted_rsa_keypair` for no provided password ([305])

[309]: https://github.com/openlawlibrary/taf/pull/309
[308]: https://github.com/openlawlibrary/taf/pull/308
[305]: https://github.com/openlawlibrary/taf/pull/305

## [0.23.1] - 01/13/2023

### Added

### Changed

### Fixed

- Fix `clone_or_pull` method ([303])

[303]: https://github.com/openlawlibrary/taf/pull/303

## [0.23.0] - 12/27/2022

### Added

- Auto-detect default branch ([300])

### Changed

### Fixed

- Remove pytest11 default entrypoint ([301])

[301]: https://github.com/openlawlibrary/taf/pull/301
[300]: https://github.com/openlawlibrary/taf/pull/300

## [0.22.4] - 12/15/2022

### Added

### Changed

### Fixed

- Pin `pyOpenSSL` to newer version ([299])

[299]: https://github.com/openlawlibrary/taf/pull/299

## [0.22.3] - 12/14/2022

### Added

### Changed

### Fixed

- Add missing tuf import in `log.py` ([298])

[298]: https://github.com/openlawlibrary/taf/pull/298

## [0.22.2] - 12/14/2022

### Added

### Changed

### Fixed

- Remove _tuf_patches in `__init__.py` ([297])

[297]: https://github.com/openlawlibrary/taf/pull/297

### Added

### Changed

### Fixed

## [0.22.1] - 12/14/2022

### Added

### Changed

### Fixed

- Move _tuf_patches to repository lib ([296])

[296]: https://github.com/openlawlibrary/taf/pull/296

## [0.22.0] - 12/09/2022

### Added

### Changed

- Support first commits on branches with a missing branch file ([292])
- Upgrade cryptography version ([279])
- Turn expired metadata into a warning instead of an error by default ([275])
- Upgraded our TUF fork to newer version ([273])

### Fixed

- Pin securesystemslib and cryptography ([294])
- Use `is_test_repo` AuthRepository property in updater ([293])
- Remove leftover git worktree code in error handling ([291])
- Fix `get_role_repositories` to find common roles in both `repositories.json` and metadata ([286])
- Replace buggy `all_fetched_commits` with `all_commits_on_branch` ([285])
- Fix pygit2 performance regression ([283])
- Fix `taf metadata update-expiration-date --role snapshot` to include `root` ([282])
- Fix `all_commits_since_commit` to validate provided commit ([278])
- Remove pin for `PyOpenSSL` ([273])
- Fix `all_commits_since_commit` to validate provided commit ([278])
- Remove pin for `PyOpenSSL` ([273])

[294]: https://github.com/openlawlibrary/taf/pull/294
[293]: https://github.com/openlawlibrary/taf/pull/293
[292]: https://github.com/openlawlibrary/taf/pull/292
[291]: https://github.com/openlawlibrary/taf/pull/291
[286]: https://github.com/openlawlibrary/taf/pull/286
[285]: https://github.com/openlawlibrary/taf/pull/285
[283]: https://github.com/openlawlibrary/taf/pull/283
[282]: https://github.com/openlawlibrary/taf/pull/282
[279]: https://github.com/openlawlibrary/taf/pull/279
[278]: https://github.com/openlawlibrary/taf/pull/278
[275]: https://github.com/openlawlibrary/taf/pull/275
[273]: https://github.com/openlawlibrary/taf/pull/273

## [0.21.1] - 09/07/2022

### Added

### Changed

### Fixed

- Extended `top_commit_of_branch`, support references which are not branches, like HEAD ([270])
- Add pygit_repo error handling and fix couple of `git.py` logs ([269])

[270]: https://github.com/openlawlibrary/taf/pull/270
[269]: https://github.com/openlawlibrary/taf/pull/269

## [0.21.0] - 08/30/2022

### Added

- Add support for multiple branch and capstone files ([266])
- Add cli metadata command that checks if metadata roles are soon to expire ([261])
- Document a solution to a YubiKey communication issue ([257])

### Changed

- If target role expiration date is being updated, sign timestamp and snapshot automatically ([261])
- `--clients-auth-path` repo command improvements ([260])
- port a number of git functionalities to pygit2 ([227])
- Migrated yubikey-manager from v3.0.0 to v4.0.\* ([191])

### Fixed

- Do not remove authentication repository folder when running `taf repo validate` ([267])
- fix git push - remove pygit2 push implementation which does not fully support ssh ([263])
- Warn when git object cleanup fails (`idx`,`pack`) and include cleanup warning message ([259])

[267]: https://github.com/openlawlibrary/taf/pull/267
[266]: https://github.com/openlawlibrary/taf/pull/266
[263]: https://github.com/openlawlibrary/taf/pull/263
[261]: https://github.com/openlawlibrary/taf/pull/261
[260]: https://github.com/openlawlibrary/taf/pull/260
[259]: https://github.com/openlawlibrary/taf/pull/259
[257]: https://github.com/openlawlibrary/taf/pull/257
[227]: https://github.com/openlawlibrary/taf/pull/227
[191]: https://github.com/openlawlibrary/taf/pull/191

## [0.20.0] - 06/22/2022

### Added

### Changed

- Remove Python 3.6 support ([256])
- Remove pinned pynacl which is incompatible with Python 3.10 ([256])

### Fixed

[256]: https://github.com/openlawlibrary/taf/pull/256

## [0.19.0] - 06/14/2022

### Added

### Changed

- Loosen dependencies and pin pynacl ([254])

### Fixed

[254]: https://github.com/openlawlibrary/taf/pull/254

## [0.18.0] - 05/31/2022

### Added

- Add support for Python 3.10 ([247])

### Changed

- Enable exclusion of certain target repositories from the update process ([250])
- Update `_get_unchanged_targets_metadata` - `updated_roles` is now a list ([246])

### Fixed

- Fix `validate_branch` indentation error caused by [246] ([249])

[250]: https://github.com/openlawlibrary/taf/pull/250
[249]: https://github.com/openlawlibrary/taf/pull/249
[247]: https://github.com/openlawlibrary/taf/pull/247
[246]: https://github.com/openlawlibrary/taf/pull/246

## [0.17.0] - 05/04/2022

### Added

- Add auth commit to sorted_commits_and_branches_per_repositories ([240])
- Add --version option to cli ([239])
- Add TAF's repository classes and repositoriesdb's documentation ([237])
- Add `--ff-only` to git merge ([235])
- Added format-output flag to update repo cli ([234])
- Cache loaded git files ([228])
- Add a flag for generating performance reports of update calls and print total update execution time ([228])

### Changed

- Update `targets_at_revisions` - only update a list of roles if a metadata file was added ([228])

### Fixed

[240]: https://github.com/openlawlibrary/taf/pull/240
[239]: https://github.com/openlawlibrary/taf/pull/239
[237]: https://github.com/openlawlibrary/taf/pull/237
[235]: https://github.com/openlawlibrary/taf/pull/235
[234]: https://github.com/openlawlibrary/taf/pull/234
[228]: https://github.com/openlawlibrary/taf/pull/228

## [0.16.0] - 04/16/2022

### Added

- Add `allow_unsafe` flag to git repo class as a response to a recent git security fix ([229])

### Changed

- Remove `no_checkout=True` from `clone` ([226])
- Remove `--error-if-unauthenticated` flag ([220])
- Change `clients-auth-path` in `taf repo update` to optional. ([213])
- Only clone if directory is empty ([211])

### Fixed

- Fix updates of repos which only contain one commit ([219])
- Fixed `_validate_urls` and local validation ([216])

[229]: https://github.com/openlawlibrary/taf/pull/229
[226]: https://github.com/openlawlibrary/taf/pull/226
[220]: https://github.com/openlawlibrary/taf/pull/220
[219]: https://github.com/openlawlibrary/taf/pull/219
[216]: https://github.com/openlawlibrary/taf/pull/216
[213]: https://github.com/openlawlibrary/taf/pull/213
[211]: https://github.com/openlawlibrary/taf/pull/211

## [0.15.0] - 02/11/2022

### Added

- Docs: add `info.json` example ([236])
- `Update` handler pipeline, showcase mapping dict fields to class types with `attrs` + `cattrs`. ([206])
- Schema for update handler. ([206])
- Add `type` tests for `attrs` structuring. ([206])

### Changed

### Fixed

- perf: re-implementing slow git cmds with pygit2 ([207])
- Specify a list of repositories which shouldn't contain additional commits instead of just specifying a flag ([203])

### Fixed

- Update handler fix: return an empty list of targets if the targets folder does not exist ([208])
- pytest works when taf installed via wheel ([200])

[236]: https://github.com/openlawlibrary/taf/pull/236
[208]: https://github.com/openlawlibrary/taf/pull/208
[207]: https://github.com/openlawlibrary/taf/pull/207
[206]: https://github.com/openlawlibrary/taf/pull/206
[200]: https://github.com/openlawlibrary/taf/pull/200

## [0.14.0] - 01/25/2022

### Added

### Changed

- Specify a list of repositories which shouldn't contain additional commits instead of just specifying a flag ([203])

### Fixed

- Raise an error if a repository which should not contain additional commits does so ([203])
- Do not merge target commits if update as a whole will later fail ([203])

[203]: https://github.com/openlawlibrary/taf/pull/203

## [0.13.4] - 01/20/2022

### Added

### Changed

- Trim text read from the last_validated_commit file ([201])

### Fixed

[201]: https://github.com/openlawlibrary/taf/pull/201

## [0.13.3] - 11/18/2021

### Added

### Changed

- Update create local branch git command - remove checkout ([197])
- Iterate throuh all urls when checking if a local repo is synced with remote ([197])

### Fixed

[197]: https://github.com/openlawlibrary/taf/pull/197

## [0.13.2] - 11/11/2021

### Added

### Changed

- Remove commit checkout and checkout the latest branch for each target repository ([195])
- If top commit of the authentication repository is not the same as the `last_validated_commit`, validate the newer commits as if they were just pulled ([195])

### Fixed

[195]: https://github.com/openlawlibrary/taf/pull/195

## [0.13.1] - 10/22/2021

### Added

### Changed

### Fixed

- Pass default branch to sorted_commits_and_branches_per_repositories ([185])

[185]: https://github.com/openlawlibrary/taf/pull/185

## [0.13.0] - 10/20/2021

### Added

### Changed

- Pin cryptography and pyOpenSSL versions to keep compatibility with yubikey-manager 3.0.0 ([184])

### Fixed

[184]: https://github.com/openlawlibrary/taf/pull/184

## [0.12.0] - 10/18/2021

### Added

### Changed

- Updated cryptography version ([183])

### Fixed

- Fix validate local repo command ([183])

[183]: https://github.com/openlawlibrary/taf/pull/183

## [0.11.2] - 09/29/2021

### Added

### Changed

- Exclude test date from wheels ([182])

### Fixed

[182]: https://github.com/openlawlibrary/taf/pull/182

## [0.11.1] - 09/29/2021

### Added

### Changed

- Removed generate schema docs due to their long names causing issues on Windows when installing taf ([181])

### Fixed

[181]: https://github.com/openlawlibrary/taf/pull/181

## [0.11.0] - 09/28/2021

### Added

- Added support for skipping automatic checkout ([179])

### Changed

- Compare current head commit according to the auth repo and top commit of target repo and raise an error if they are different ([179])

### Fixed

- Automatically remove current and previous directories if they exist before instantiating tuf repo ([179])
- Fixed branch exists check. Avoid wrongly returning true if there is a warning ([179])
- Fixed update of repos which can contain unauhtenticated commits - combine fetched and existing commits ([179])
- Fixed handling of additional commits on a branch ([179])

[179]: https://github.com/openlawlibrary/taf/pull/179

## [0.10.1] - 08/16/2021

### Added

### Changed

- Do not raise an error if the hosts file is missing ([177])

### Fixed

[177]: https://github.com/openlawlibrary/taf/pull/177

## [0.10.0] - 07/20/2021

### Added

### Changed

- Update click to 7.1 ([176])

### Fixed

## [0.9.0] - 06/30/2021

### Added

- Initial support for executing handlers. Handlers are scripts contained by auth repos which can be used to execute some code after successful/failed update of a repository and/or a host. ([164])
- Implemented delegation of auth repositories - an auth repository can reference others by defining a special target file `dependencies.json`. Updater will pull all referenced repositories. ([164])
- Provided a way of specifying hosts of repositories though a special target file called `hosts.json` ([164])
- Verification of the initial commit of a repository given `out-of-band-authentication` commit either directly passed into the udater or stored in `dependencies.json` of the parent auth repo. ([164])

### Changed

- Renamed `repo_name` and `repo_urls` attributes to `name` and `urls` and `additional_info` to `custom` ([164])
- Reworked repository classes ([164])
- Transition from TravisCI to Github Actions ([173])

### Fixed

[176]: https://github.com/openlawlibrary/taf/pull/176
[173]: https://github.com/openlawlibrary/taf/pull/173
[164]: https://github.com/openlawlibrary/taf/pull/164

## [0.8.1] - 04/14/2021

### Added

- Added a command for checking validity of the inserted YubiKey's pin ([165])
- Raise an error if there are additional commits newer than the last authenticated commit if the updater is called with the check-authenticated flag ([161])
- Added initial worktrees support to the updater ([161])
- Added support for specifying location of the conf directory ([161])
- Added a function for disabling fie logging ([161])

### Changed

- Raise keystore error when key not found in keystore directory [166]
- Replaced authenticate-test-repo flag with an enum ([161])

### Fixed

- Minor validation command fix ([161])

[166]: https://github.com/openlawlibrary/taf/pull/166
[165]: https://github.com/openlawlibrary/taf/pull/165
[161]: https://github.com/openlawlibrary/taf/pull/161

## [0.8.0] - 02/09/2021

### Added

### Changed

- Pin cryptography version ([162])

### Fixed

[162]: https://github.com/openlawlibrary/taf/pull/162

## [0.7.2] - 11/11/2020

### Added

- Add a command for adding new new delegated roles ([158])

### Changed

### Fixed

[158]: https://github.com/openlawlibrary/taf/pull/158

## [0.7.1] - 10/28/2020

### Added

### Changed

- Small branches_containing_commit git method fix following git changes ([156])

### Fixed

[156]: https://github.com/openlawlibrary/taf/pull/156

## [0.7.0] - 10/16/2020

### Added

- Add support for fully disabling tuf logging ([154])
- Add support for including additional custom information when exporting historical data ([147])

### Changed

- Store authentication repo's path as key in `repositoriesdb` instead of its name ([153])

### Fixed

- Minor YubiKey mock fix ([153])
- Updated some git methods so that it is checked if the returned value is not `None` before calling strip ([153])

[154]: https://github.com/openlawlibrary/taf/pull/154
[153]: https://github.com/openlawlibrary/taf/pull/153
[147]: https://github.com/openlawlibrary/taf/pull/147

## [0.6.1] - 09/09/2020

### Added

- Get binary file from git (skip encoding) ([148])

### Changed

### Fixed

[148]: https://github.com/openlawlibrary/taf/pull/148

## [0.6.0] - 08/11/2020

### Added

- Git method for getting the first commit on a branch ([145])

### Changed

- Minor check capstone validation update ([145])
- Check if specified target repositories exist before trying to export historical commits data ([144])

### Fixed

[145]: https://github.com/openlawlibrary/taf/pull/145
[144]: https://github.com/openlawlibrary/taf/pull/144

## [0.5.2] - 07/21/2020

### Added

- Git method for removing remote tracking branches ([142])

### Changed

- Check remote repository when checking if a branch already exists ([142])

### Fixed

[142]: https://github.com/openlawlibrary/taf/pull/142

## [0.5.1] - 06/25/2020

### Added

### Changed

- Documentation updates ([140])
- Set `only_load_targets` parameter to `True` by default in `repositoriesdb` ([139])
- Use `_load_signing_keys` in `add_signing_key` ([138])
- Raise a nicer error when instantiating a TUF repository if it is invalid ([137])

### Fixed

- Fix loading targets metadata files in `repositoriesdb` ([139])

[140]: https://github.com/openlawlibrary/taf/pull/140
[139]: https://github.com/openlawlibrary/taf/pull/139
[138]: https://github.com/openlawlibrary/taf/pull/138
[137]: https://github.com/openlawlibrary/taf/pull/137

## [0.5.0] - 06/04/2020

### Added

- Add `repositoriesdb` tests ([134])
- Add support for defining urls using a separate `mirrors.json` file ([134])
- Add a command for exporting targets historical data ([133])

### Changed

- Updated `repositoriesdb` so that delegated target roles are taken into considerations when finding targets data ([134])
- `sorted_commits_and_branches_per_repositories` returns additional targets data and not just commits ([133])

### Fixed

[134]: https://github.com/openlawlibrary/taf/pull/134
[133]: https://github.com/openlawlibrary/taf/pull/133

## [0.4.1] - 05/12/2020

### Added

### Changed

- Error handling and logging improvements ([131])

### Fixed

[131]: https://github.com/openlawlibrary/taf/pull/131

## [0.4.0] - 05/01/2020

### Added

- Git method to create orphan branch ([129])
- Added updater check which verifies that metadata corresponding to the last commit has not yet expired ([124])
- Additional updater tests ([124])
- Added command for validating repositories without updating them ([124])
- Import error handling for `taf.yubikey` module ([120])
- Updater tests which validate updated root metadata ([118])
- New test cases for updating targets/delegations metadata ([116])
- Create empty targets directory before instantiating tuf repository if it does not exist ([114])
- When creating a new repository, print user's answers to setup question as json ([114])
- Sign all target files which are found inside the targets directory when creating a new repository ([114])

### Changed

- Minor logging updates ([126])
- Updater: Partial repo factory ([125])
- Logging formats ([120])
- Use common role of given targets during update of targets/delegations metadata ([116])
- Changed format of keys description json, as it can now contain roles' description under "roles" key and keystore path under "keystore" key ([114])

### Fixed

- Import errors (ykman) inside tests ([129])
- Fixed addition of new signing key so that this functionality works in case of delegated roles ([128])
- Fixed synced_with_remote ([121])
- Signing fixes with keystore keys ([120])
- Load signing keys minor fixes ([120] [117])
- Normalize target files when creating a new repository ([117])

[129]: https://github.com/openlawlibrary/taf/pull/129
[128]: https://github.com/openlawlibrary/taf/pull/128
[126]: https://github.com/openlawlibrary/taf/pull/126
[125]: https://github.com/openlawlibrary/taf/pull/125
[124]: https://github.com/openlawlibrary/taf/pull/124
[121]: https://github.com/openlawlibrary/taf/pull/121
[120]: https://github.com/openlawlibrary/taf/pull/120
[118]: https://github.com/openlawlibrary/taf/pull/118
[117]: https://github.com/openlawlibrary/taf/pull/117
[116]: https://github.com/openlawlibrary/taf/pull/116
[114]: https://github.com/openlawlibrary/taf/pull/114

## [0.3.1] - 03/21/2020

### Added

### Changed

- Move safely_get_json to base git repository class ([105])

### Fixed

- `update_role_keystores` fix ([112])
- `create_repo` fix ([111])
- Load repositories exits early if the authentication repo has not commits ([106])
- Fix `clone_or_pull` ([105])

[112]: https://github.com/openlawlibrary/taf/pull/112
[111]: https://github.com/openlawlibrary/taf/pull/111
[106]: https://github.com/openlawlibrary/taf/pull/106
[105]: https://github.com/openlawlibrary/taf/pull/105

## [0.3.0] - 03/03/2020

### Added

- Add a check if at least one rpeository was loaded ([102])
- Add `*args` and `**kwargs` arguments to repository classes ([102])
- Add a method for instantiating TUF repository at a given revision ([101])
- Add support for validating delegated target repositories to the updater ([101])
- Add delegations tests ([98])
- Add support for delegated targets roles ([97], [98], [99], [100])

### Changed

- Renamed `repo_name` to `name` and `repo_path` to `path` ([101])
- Updated `add_targets` so that it fully supports delegated roles ([98])
- Refactored tests so that it is possible to create and use more than one taf repository ([98])
- Separated commands into sub-commands ([96])
- Use `root-dir` and `namespace` instead of `target-dir` ([96])

### Fixed

- Fix init and create repo commands ([96])

[102]: https://github.com/openlawlibrary/taf/pull/102
[101]: https://github.com/openlawlibrary/taf/pull/101
[100]: https://github.com/openlawlibrary/taf/pull/100
[98]: https://github.com/openlawlibrary/taf/pull/98
[97]: https://github.com/openlawlibrary/taf/pull/97
[96]: https://github.com/openlawlibrary/taf/pull/96

## [0.2.2] - 01/06/2020

### Added

- Updater: support validation of multiple branches of target repositories ([91])
- Add a method which deletes all target files which are not specified in targets.json ([90])

### Changed

### Fixed

- Fix `update_target_repos_from_repositories_json` ([91])

[91]: https://github.com/openlawlibrary/taf/pull/91
[90]: https://github.com/openlawlibrary/taf/pull/90

## [0.2.1] - 12/19/2019

### Added

- Add `update_expiration_date` CLI command ([86])
- Add `set_remote_url` git method and branch as the input parameter of `list_commits` ([84])

### Changed

- Logging rework - use loguru library ([83])

### Fixed

- Fix `update_expiration_date_keystore` and `get_signable_metadata` ([86])
- Fix branch exists git function ([82])

[86]: https://github.com/openlawlibrary/taf/pull/86
[84]: https://github.com/openlawlibrary/taf/pull/84
[83]: https://github.com/openlawlibrary/taf/pull/83
[82]: https://github.com/openlawlibrary/taf/pull/82

## [0.2.0] - 11/30/2019

### Added

- Added commands for setting up yubikeys, exporting public keys and adding new signing keys ([79])
- Created standardized yubikey prompt ([79])

### Changed

### Fixed

- Creation of new repositories made more robust ([79])

[79]: https://github.com/openlawlibrary/taf/pull/79

## [0.1.8] - 11/12/2019

### Added

- Numerous new git methods ([74], [75])
- Initial [pre-commit](https://pre-commit.com/) configuration (black + flake8 + bandit) ([69])
- Add changelog ([69])
- Add pull request template ([69])

### Changed

- Updated validation of branches ([73])
- Move tests to the main package ([72])
- Updated _travis_ script ([69])
- Remove python 3.6 support ([69])
- Use _f-strings_ instead of _format_ ([69])

### Fixed

[75]: https://github.com/openlawlibrary/taf/pull/75
[74]: https://github.com/openlawlibrary/taf/pull/74
[73]: https://github.com/openlawlibrary/taf/pull/73
[72]: https://github.com/openlawlibrary/taf/pull/72
[69]: https://github.com/openlawlibrary/taf/pull/69

## [0.1.7] - 09/30/2019

### Added

- Add helper method to check if given commit has ever been validated ([65])

### Changed

- Pass scheme argument when loading _timestamp_ and _snapshot_ keys ([66])
- Updated default logs location ([67])

### Fixed

[65]: https://github.com/openlawlibrary/taf/pull/65
[66]: https://github.com/openlawlibrary/taf/pull/66
[67]: https://github.com/openlawlibrary/taf/pull/67

## [0.1.6] - 09/05/2019

### Added

### Changed

- Update oll-tuf version ([63])
- Remove utils function for importing RSA keys and refactor other files ([63])

### Fixed

- Fix azure pipeline script (include _libusb_ in wheels) ([63])

[63]: https://github.com/openlawlibrary/taf/pull/63

## [0.1.5] - 08/29/2019

- Initial Version

[keepachangelog]: https://keepachangelog.com/en/1.0.0/
[semver]: https://semver.org/spec/v2.0.0.html
[unreleased]: https://github.com/openlawlibrary/taf/compare/v0.30.1...HEAD
[0.30.1]: https://github.com/openlawlibrary/taf/compare/v0.30.0...v0.30.1
[0.30.0]: https://github.com/openlawlibrary/taf/compare/v0.29.1...v0.30.0
[0.29.1]: https://github.com/openlawlibrary/taf/compare/v0.29.0...v0.29.1
[0.29.0]: https://github.com/openlawlibrary/taf/compare/v0.28.0...v0.29.0
[0.28.0]: https://github.com/openlawlibrary/taf/compare/v0.27.0...v0.28.0
[0.27.0]: https://github.com/openlawlibrary/taf/compare/v0.26.1...v0.27.0
[0.26.1]: https://github.com/openlawlibrary/taf/compare/v0.26.0...v0.26.1
[0.26.0]: https://github.com/openlawlibrary/taf/compare/v0.25.0...v0.26.0
[0.25.0]: https://github.com/openlawlibrary/taf/compare/v0.24.0...v0.25.0
[0.24.0]: https://github.com/openlawlibrary/taf/compare/v0.23.1...v0.24.0
[0.23.1]: https://github.com/openlawlibrary/taf/compare/v0.23.0...v0.23.1
[0.23.0]: https://github.com/openlawlibrary/taf/compare/v0.22.4...v0.23.0
[0.22.4]: https://github.com/openlawlibrary/taf/compare/v0.22.3...v0.22.4
[0.22.3]: https://github.com/openlawlibrary/taf/compare/v0.22.2...v0.22.3
[0.22.2]: https://github.com/openlawlibrary/taf/compare/v0.22.1...v0.22.2
[0.22.1]: https://github.com/openlawlibrary/taf/compare/v0.22.0...v0.22.1
[0.22.0]: https://github.com/openlawlibrary/taf/compare/v0.21.1...v0.22.0
[0.21.1]: https://github.com/openlawlibrary/taf/compare/v0.20.0...v0.21.1
[0.21.0]: https://github.com/openlawlibrary/taf/compare/v0.20.0...v0.21.0
[0.20.0]: https://github.com/openlawlibrary/taf/compare/v0.19.0...v0.20.0
[0.19.0]: https://github.com/openlawlibrary/taf/compare/v0.18.0...v0.19.0
[0.18.0]: https://github.com/openlawlibrary/taf/compare/v0.17.0...v0.18.0
[0.17.0]: https://github.com/openlawlibrary/taf/compare/v0.16.0...v0.17.0
[0.16.0]: https://github.com/openlawlibrary/taf/compare/v0.15.0...v0.16.0
[0.15.0]: https://github.com/openlawlibrary/taf/compare/v0.14.0...v0.15.0
[0.14.0]: https://github.com/openlawlibrary/taf/compare/v0.13.4...v0.14.0
[0.13.4]: https://github.com/openlawlibrary/taf/compare/v0.13.3...v0.13.4
[0.13.3]: https://github.com/openlawlibrary/taf/compare/v0.13.2...v0.13.3
[0.13.2]: https://github.com/openlawlibrary/taf/compare/v0.13.1...v0.13.2
[0.13.1]: https://github.com/openlawlibrary/taf/compare/v0.13.0...v0.13.1
[0.13.0]: https://github.com/openlawlibrary/taf/compare/v0.12.0...v0.13.0
[0.12.0]: https://github.com/openlawlibrary/taf/compare/v0.11.1...v0.12.0
[0.11.1]: https://github.com/openlawlibrary/taf/compare/v0.11.0...v0.11.1
[0.11.0]: https://github.com/openlawlibrary/taf/compare/v0.10.1...v0.11.0
[0.10.1]: https://github.com/openlawlibrary/taf/compare/v0.10.0...v0.10.1
[0.10.0]: https://github.com/openlawlibrary/taf/compare/v0.9.0...v0.10.0
[0.9.0]: https://github.com/openlawlibrary/taf/compare/v0.8.1...v0.9.0
[0.8.1]: https://github.com/openlawlibrary/taf/compare/v0.8.1...v0.8.1
[0.8.0]: https://github.com/openlawlibrary/taf/compare/v0.7.2...v.0.8.0
[0.7.2]: https://github.com/openlawlibrary/taf/compare/v0.7.1...v0.7.2
[0.7.1]: https://github.com/openlawlibrary/taf/compare/v0.7.0...v0.7.1
[0.7.0]: https://github.com/openlawlibrary/taf/compare/v0.6.1...v0.7.0
[0.6.1]: https://github.com/openlawlibrary/taf/compare/v0.6.0...v0.6.1
[0.6.0]: https://github.com/openlawlibrary/taf/compare/v0.5.2...v0.6.0
[0.5.2]: https://github.com/openlawlibrary/taf/compare/v0.5.1...v0.5.2
[0.5.1]: https://github.com/openlawlibrary/taf/compare/v0.5.0...v0.5.1
[0.5.0]: https://github.com/openlawlibrary/taf/compare/v0.4.1...v0.5.0
[0.4.1]: https://github.com/openlawlibrary/taf/compare/v0.4.0...v0.4.1
[0.4.0]: https://github.com/openlawlibrary/taf/compare/v0.3.1...v0.4.0
[0.3.1]: https://github.com/openlawlibrary/taf/compare/v0.3.0...v0.3.1
[0.3.0]: https://github.com/openlawlibrary/taf/compare/v0.2.2...v0.3.0
[0.2.2]: https://github.com/openlawlibrary/taf/compare/v0.2.1...v0.2.2
[0.2.1]: https://github.com/openlawlibrary/taf/compare/v0.2.0...v0.2.1
[0.2.0]: https://github.com/openlawlibrary/taf/compare/v0.1.8...v0.2.0
[0.1.8]: https://github.com/openlawlibrary/taf/compare/v0.1.7...v0.1.8
[0.1.7]: https://github.com/openlawlibrary/taf/compare/v0.1.6...v0.1.7
[0.1.6]: https://github.com/openlawlibrary/taf/compare/v0.1.5...v0.1.6
[0.1.5]: https://github.com/openlawlibrary/taf/compare/7795682e5358f365c140aebde31230602a5d8f0b...v0.1.5<|MERGE_RESOLUTION|>--- conflicted
+++ resolved
@@ -9,13 +9,10 @@
 
 ### Added
 
-<<<<<<< HEAD
+- Added new tests to test out of sync repositories and manual updates ([488], [504])
 - Use multiple yubikeys at same time (Key generation, repo generation, target signing) ([503])
-=======
 - Removed 2048-bit key restriction [494]
->>>>>>> 96abbcbb
 - Allow for the displaying of varied levels of log and debug information based on the verbosity level ([493])
-- Added new tests to test out of sync repositories and manual updates ([488], [504])
 - Update when auth repo's top commit is behind last validated commit [490]
 - Added lazy loading to CLI [481]
 - Testing repositories with dependencies ([479], [487])
@@ -43,12 +40,9 @@
 
 ### Fixed
 
-<<<<<<< HEAD
+[504]: https://github.com/openlawlibrary/taf/pull/504
 [503]: https://github.com/openlawlibrary/taf/pull/503
-=======
-[504]: https://github.com/openlawlibrary/taf/pull/504
 [494]: https://github.com/openlawlibrary/taf/pull/494
->>>>>>> 96abbcbb
 [493]: https://github.com/openlawlibrary/taf/pull/493
 [490]: https://github.com/openlawlibrary/taf/pull/490
 [489]: https://github.com/openlawlibrary/taf/pull/489
