--- conflicted
+++ resolved
@@ -22,9 +22,9 @@
 - Minor validation command fix ([161])
 
 
-<<<<<<< HEAD
 [161]: https://github.com/openlawlibrary/taf/pull/161
-=======
+
+
 ## [0.8.0] - 02/09/2020
 
 ### Added
@@ -38,7 +38,6 @@
 
 [162]: https://github.com/openlawlibrary/taf/pull/162
 
->>>>>>> ea8a3276
 
 ## [0.7.2] - 11/11/2020
 
@@ -46,10 +45,6 @@
 
 - Add a command for adding new new delegated roles ([158])
 
-<<<<<<< HEAD
-
-=======
->>>>>>> ea8a3276
 ### Changed
 
 ### Fixed
@@ -57,10 +52,7 @@
 
 [158]: https://github.com/openlawlibrary/taf/pull/158
 
-<<<<<<< HEAD
-=======
-
->>>>>>> ea8a3276
+
 ## [0.7.1] - 10/28/2020
 
 ### Added
