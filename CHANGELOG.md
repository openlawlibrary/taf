--- conflicted
+++ resolved
@@ -44,23 +44,7 @@
 ### Fixed
 
 
-<<<<<<< HEAD
-## [0.13.0] - 10/19/2021
-
-### Added
-
-
-### Changed
-
-- Updated yubikey-manager version ([184])
-
-### Fixed
-
-
-[184] https://github.com/openlawlibrary/taf/pull/183
-=======
 [184] https://github.com/openlawlibrary/taf/pull/184
->>>>>>> f79157f9
 
 
 ## [0.12.0] - 10/18/2021
