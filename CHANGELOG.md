--- conflicted
+++ resolved
@@ -9,24 +9,18 @@
 
 ### Added
 
-<<<<<<< HEAD
 - Add tests for `get_last_remote_commit` and `reset_to_commit` ([573])
-=======
 - Remove unused optional parameter from _yk_piv_ctrl ([572])
->>>>>>> 536d645a
 - Implement full partial update. Store last validated commit per repo ([559)])
 
 ### Changed
 
 ### Fixed
 
-<<<<<<< HEAD
 [573]: https://github.com/openlawlibrary/taf/pull/573
+[572]: https://github.com/openlawlibrary/taf/pull/572
 [559]: https://github.com/openlawlibrary/taf/pull/559
-=======
-[572]: https://github.com/openlawlibrary/taf/pull/572
-[559]: https://github.com/openlawlibrary/taf/pull/558
->>>>>>> 536d645a
+
 
 ## [0.32.4]
 
