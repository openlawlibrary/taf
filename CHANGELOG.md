# Changelog

All notable changes to this project will be documented in this file.

The format is based on [Keep a Changelog][keepachangelog],
and this project adheres to [Semantic Versioning][semver].

## [Unreleased]

### Added
<<<<<<< HEAD
- Support for Yubikey Manager 5.1.x ([444])
=======


>>>>>>> d3effa0b
- Support for Python 3.11 and 3.12 ([440])
- Fix add_target_repo when signing role is the top-level targets role ([431])
- New git hook that validates repo before push ([423])
- New function taf repo status that prints the state of whole library ([422])
- New function taf roles list that lists all roles in an authentication repository ([421])
- Clone target repositories to temp ([412], [418])
- Add architecture overview documentation ([405])

<<<<<<< HEAD
[444]: https://github.com/openlawlibrary/taf/pull/444
[440]: https://github.com/openlawlibrary/taf/pull/440
[435]: https://github.com/openlawlibrary/taf/pull/435
[434]: https://github.com/openlawlibrary/taf/pull/434
[432]: https://github.com/openlawlibrary/taf/pull/432
[431]: https://github.com/openlawlibrary/taf/pull/431
[423]: https://github.com/openlawlibrary/taf/pull/423
[422]: https://github.com/openlawlibrary/taf/pull/422
[421]: https://github.com/openlawlibrary/taf/pull/421
[420]: https://github.com/openlawlibrary/taf/pull/420
[412]: https://github.com/openlawlibrary/taf/pull/412
[405]: https://github.com/openlawlibrary/taf/pull/405


### Changed

- Dropped support for Yubikey Manager 4.x [444]
=======
### Changed

- Only load the latest mirrors.jon ([441])
- Fix generation of keys when they should be printed to the command line ([435])
- Made Updater faster through parallelization ([434])
- Reimplemented get_file_details function to not rely on old securesystemslib functions ([420])
>>>>>>> d3effa0b
- Check if repositories are clean before running the updater ([416])
- Only show merging commits messages if actually merging commits. Rework logic for checking if a commits should be merged ([404], [415])

### Fixed

- Fixes repeating error messages in taf repo create and manual entry of keys-description ([432])
- When checking if branch is synced, find first remote that works, instead of only trying the last remote url ([419])

[440]: https://github.com/openlawlibrary/taf/pull/440
[435]: https://github.com/openlawlibrary/taf/pull/435
[434]: https://github.com/openlawlibrary/taf/pull/434
[432]: https://github.com/openlawlibrary/taf/pull/432
[431]: https://github.com/openlawlibrary/taf/pull/431
[423]: https://github.com/openlawlibrary/taf/pull/423
[422]: https://github.com/openlawlibrary/taf/pull/422
[421]: https://github.com/openlawlibrary/taf/pull/421
[420]: https://github.com/openlawlibrary/taf/pull/420
[419]: https://github.com/openlawlibrary/taf/pull/419
[418]: https://github.com/openlawlibrary/taf/pull/418
[416]: https://github.com/openlawlibrary/taf/pull/416
[415]: https://github.com/openlawlibrary/taf/pull/415
[412]: https://github.com/openlawlibrary/taf/pull/412
[405]: https://github.com/openlawlibrary/taf/pull/405
[404]: https://github.com/openlawlibrary/taf/pull/404

## [0.29.3] - 03/15/2024

### Added

### Changed

### Fixed

- Disable check if metadata files at revision match ([403])

[403]: https://github.com/openlawlibrary/taf/pull/403

## [0.29.2] - 03/14/2024

### Added

- Add a command for adding delegated paths to a role ([391])
- Check if metadata files at revision match those downloaded by TUF updater ([389])

### Changed

### Fixed

- Fix `clone_or_pull` ([402])

[402]: https://github.com/openlawlibrary/taf/pull/402
[391]: https://github.com/openlawlibrary/taf/pull/391
[389]: https://github.com/openlawlibrary/taf/pull/389

## [0.29.1] - 02/07/2024

### Added

- Add a test for updating a repositories which references other authentication repositories. Test repositories are set up programmatically ([386])

### Changed

- Update find_first_branch_matching_pattern return - only return name of the found branch and not all branches whose name did not match the pattern ([387])

### Fixed

- Validation of local repositories should not fail if there are no local branches (e.g. after a fresh clone) ([387])
- Fix GitError exception instantiations ([387])
- -Fix a minor bug where update status was incorrectly being set in case when a repository with only one commit is cloned ([386])

[387]: https://github.com/openlawlibrary/taf/pull/381
[386]: https://github.com/openlawlibrary/taf/pull/386


## [0.29.0] - 01/24/2024

### Added

- Print a warning if the conf file cannot be loaded when executing scripts ([384])
- Git: added a method for finding the newest branch whose name matches a certain pattern ([375])
- Git: added a check if remote already exists ([375])

### Changed

- Only clone repositories if target files exists ([381])
- Do not merge unauthenticated commits which are newer than the last authenticated commit if a repository can contain unauthenticated commits ([381])
- Partially update authentication repositories up to the last valid commit ([381])
- Check if there are uncommitted changes when running the updater ([377])
- Implement updater pipeline ([374])
- Improve error messages and error logging ([374])
- Update target repositories in a breadth-first way ([374])

### Fixed

- Fix update of repositories which reference other repositories ([384])
- Fix imports, do not require installation of yubikey-manager prior to running the update ([376])
- Git: fix the commit method so that it raises an error if nothing is committed ([375])

[381]: https://github.com/openlawlibrary/taf/pull/381
[377]: https://github.com/openlawlibrary/taf/pull/377
[376]: https://github.com/openlawlibrary/taf/pull/376
[375]: https://github.com/openlawlibrary/taf/pull/375
[374]: https://github.com/openlawlibrary/taf/pull/374

## [0.28.0] - 11/10/2023

### Added

- Implement tests for the functions which are directly called by the cli (API package) ([362])
- Add push flag to all functions that used to always automatically push to remote in order to be able to prevent that behavior ([362])
- Add a command for listing all roles (including delegated paths if applicable) whose metadata the inserted YubiKey can sign ([362])
- Added mypy static type checking to pre-commit hook ([360])

### Changed

- Docs: update readme, add acknowledgements ([365])
- Move add/remove dependencies to a separate module ([362])
- Move all API helper functions to separate modules ([362])
- Fixed errors reported by mypy ([360])

### Fixed

- Fix loading of keys and create repo when old yubikey flag is used ([370])
- Fix keys naming issue after adding a new signing key to a role that only had one signing key ([362])
- Fix removal of targets when removing a role ([362])

[370]: https://github.com/openlawlibrary/taf/pull/370
[365]: https://github.com/openlawlibrary/taf/pull/365
[362]: https://github.com/openlawlibrary/taf/pull/362
[360]: https://github.com/openlawlibrary/taf/pull/360

## [0.27.0] - 09/22/2023

### Added

- Automatically commit and push to remote unless a --no-commit flag is specified ([357])
- Adding typing information to api functions and the git module ([357])
- List keys of roles with additional information read from certificates command ([355])
- Export certificate from the inserted YubiKey ([355])
- Add signing keys given a public key when creating a new authentication repository ([354])
- Allow specification of names of YubiKeys in repository description json ([354])
- Model repository description json input using `attrs` and `cattrs` and its validation ([354])
- Add test for repo initialization when it is directly inside drive's root ([352])
- Add functions for adding/updating/removing dependencies to/from dependencies.json ([338])

### Changed

- Split tests into separate packages [(353)]
- Minor add/remove target repository improvements [(351)]
- Bump `cattrs` ([349])
- Improve CLI error handling ([346])
- Update signing keys loading. Add a flag for specifying if the user will be asked to manually enter a key ([346])
- Remove default branch specification from updater ([343])
- Updater: only load repositories defined in the newest version of repositories.json ([341])
- Updater: automatically determine url if local repository exists ([340])
- Remove hosts and hosts.json ([330])

### Fixed

- Fix list targets in case when the target repo is not up to date with remote ([357])
- Fix repositories.json update when adding new target repository [(351)]
- Fix error when keystore path is not provided [(351)]
- Make it possible to execute commands that don't require yubikey without installing yubikey-manager ([342])
- Fix commits per repositories function when same target commits are on different branches ([337])
- Add missing `write` flag to `taf targets sign` ([329])

[357]: https://github.com/openlawlibrary/taf/pull/357
[355]: https://github.com/openlawlibrary/taf/pull/355
[354]: https://github.com/openlawlibrary/taf/pull/354
[352]: https://github.com/openlawlibrary/taf/pull/352
[349]: https://github.com/openlawlibrary/taf/pull/349
[346]: https://github.com/openlawlibrary/taf/pull/346
[343]: https://github.com/openlawlibrary/taf/pull/343
[342]: https://github.com/openlawlibrary/taf/pull/342
[341]: https://github.com/openlawlibrary/taf/pull/341
[340]: https://github.com/openlawlibrary/taf/pull/340
[338]: https://github.com/openlawlibrary/taf/pull/338
[337]: https://github.com/openlawlibrary/taf/pull/337
[330]: https://github.com/openlawlibrary/taf/pull/330
[329]: https://github.com/openlawlibrary/taf/pull/329

## [0.26.1] - 08/29/2023

### Added

### Changed

- Bump `cattrs` ([349])

### Fixed


## [0.26.0] - 07/12/2023

### Added

- Add command for adding/removing roles ([314])

### Changed

- Docstirngs logging improvements ([325])
- Keystore path in roles_key_info calculated relative to where the json file is ([321])
- Try to sign using a yubikey before asking the user if they want to use a yubikey ([320])
- Split `developer_tool` into separate modules ([314], [321])

### Fixed

- Fix create repository ([325])

[325]: https://github.com/openlawlibrary/taf/pull/325
[321]: https://github.com/openlawlibrary/taf/pull/321
[320]: https://github.com/openlawlibrary/taf/pull/320
[314]: https://github.com/openlawlibrary/taf/pull/314

## [0.25.0] - 03/31/2023

### Added

### Changed

- Update license, release under agpl ([313])

### Fixed

- Fix execution of scripts ([311])

[313]: https://github.com/openlawlibrary/taf/pull/313
[311]: https://github.com/openlawlibrary/taf/pull/311

## [0.24.0] - 02/21/2023

### Added

- Add git methods for adding an remove remotes and check if merge conflicts occurred ([309])
- Add a command for updating and signing targets of specified typed ([308])

### Changed

### Fixed

- Use `generate_and_write_unencrypted_rsa_keypair` for no provided password ([305])

[309]: https://github.com/openlawlibrary/taf/pull/309
[308]: https://github.com/openlawlibrary/taf/pull/308
[305]: https://github.com/openlawlibrary/taf/pull/305

## [0.23.1] - 01/13/2023

### Added

### Changed

### Fixed

- Fix `clone_or_pull` method ([303])

[303]: https://github.com/openlawlibrary/taf/pull/303

## [0.23.0] - 12/27/2022

### Added

- Auto-detect default branch ([300])

### Changed

### Fixed

- Remove pytest11 default entrypoint ([301])

[301]: https://github.com/openlawlibrary/taf/pull/301
[300]: https://github.com/openlawlibrary/taf/pull/300

## [0.22.4] - 12/15/2022

### Added

### Changed

### Fixed

- Pin `pyOpenSSL` to newer version ([299])

[299]: https://github.com/openlawlibrary/taf/pull/299

## [0.22.3] - 12/14/2022

### Added

### Changed

### Fixed

- Add missing tuf import in `log.py` ([298])

[298]: https://github.com/openlawlibrary/taf/pull/298

## [0.22.2] - 12/14/2022

### Added

### Changed

### Fixed

- Remove _tuf_patches in `__init__.py` ([297])

[297]: https://github.com/openlawlibrary/taf/pull/297

### Added

### Changed

### Fixed

## [0.22.1] - 12/14/2022

### Added

### Changed

### Fixed

- Move _tuf_patches to repository lib ([296])

[296]: https://github.com/openlawlibrary/taf/pull/296

## [0.22.0] - 12/09/2022

### Added

### Changed

- Support first commits on branches with a missing branch file ([292])
- Upgrade cryptography version ([279])
- Turn expired metadata into a warning instead of an error by default ([275])
- Upgraded our TUF fork to newer version ([273])

### Fixed

- Pin securesystemslib and cryptography ([294])
- Use `is_test_repo` AuthRepository property in updater ([293])
- Remove leftover git worktree code in error handling ([291])
- Fix `get_role_repositories` to find common roles in both `repositories.json` and metadata ([286])
- Replace buggy `all_fetched_commits` with `all_commits_on_branch` ([285])
- Fix pygit2 performance regression ([283])
- Fix `taf metadata update-expiration-date --role snapshot` to include `root` ([282])
- Fix `all_commits_since_commit` to validate provided commit ([278])
- Remove pin for `PyOpenSSL` ([273])
- Fix `all_commits_since_commit` to validate provided commit ([278])
- Remove pin for `PyOpenSSL` ([273])

[294]: https://github.com/openlawlibrary/taf/pull/294
[293]: https://github.com/openlawlibrary/taf/pull/293
[292]: https://github.com/openlawlibrary/taf/pull/292
[291]: https://github.com/openlawlibrary/taf/pull/291
[286]: https://github.com/openlawlibrary/taf/pull/286
[285]: https://github.com/openlawlibrary/taf/pull/285
[283]: https://github.com/openlawlibrary/taf/pull/283
[282]: https://github.com/openlawlibrary/taf/pull/282
[279]: https://github.com/openlawlibrary/taf/pull/279
[278]: https://github.com/openlawlibrary/taf/pull/278
[275]: https://github.com/openlawlibrary/taf/pull/275
[273]: https://github.com/openlawlibrary/taf/pull/273

## [0.21.1] - 09/07/2022

### Added

### Changed

### Fixed

- Extended `top_commit_of_branch`, support references which are not branches, like HEAD ([270])
- Add pygit_repo error handling and fix couple of `git.py` logs ([269])

[270]: https://github.com/openlawlibrary/taf/pull/270
[269]: https://github.com/openlawlibrary/taf/pull/269

## [0.21.0] - 08/30/2022

### Added

- Add support for multiple branch and capstone files ([266])
- Add cli metadata command that checks if metadata roles are soon to expire ([261])
- Document a solution to a YubiKey communication issue ([257])

### Changed

- If target role expiration date is being updated, sign timestamp and snapshot automatically ([261])
- `--clients-auth-path` repo command improvements ([260])
- port a number of git functionalities to pygit2 ([227])
- Migrated yubikey-manager from v3.0.0 to v4.0.\* ([191])

### Fixed

- Do not remove authentication repository folder when running `taf repo validate` ([267])
- fix git push - remove pygit2 push implementation which does not fully support ssh ([263])
- Warn when git object cleanup fails (`idx`,`pack`) and include cleanup warning message ([259])

[267]: https://github.com/openlawlibrary/taf/pull/267
[266]: https://github.com/openlawlibrary/taf/pull/266
[263]: https://github.com/openlawlibrary/taf/pull/263
[261]: https://github.com/openlawlibrary/taf/pull/261
[260]: https://github.com/openlawlibrary/taf/pull/260
[259]: https://github.com/openlawlibrary/taf/pull/259
[257]: https://github.com/openlawlibrary/taf/pull/257
[227]: https://github.com/openlawlibrary/taf/pull/227
[191]: https://github.com/openlawlibrary/taf/pull/191

## [0.20.0] - 06/22/2022

### Added

### Changed

- Remove Python 3.6 support ([256])
- Remove pinned pynacl which is incompatible with Python 3.10 ([256])

### Fixed

[256]: https://github.com/openlawlibrary/taf/pull/256

## [0.19.0] - 06/14/2022

### Added

### Changed

- Loosen dependencies and pin pynacl ([254])

### Fixed

[254]: https://github.com/openlawlibrary/taf/pull/254

## [0.18.0] - 05/31/2022

### Added

- Add support for Python 3.10 ([247])

### Changed

- Enable exclusion of certain target repositories from the update process ([250])
- Update `_get_unchanged_targets_metadata` - `updated_roles` is now a list ([246])

### Fixed

- Fix `validate_branch` indentation error caused by [246] ([249])

[250]: https://github.com/openlawlibrary/taf/pull/250
[249]: https://github.com/openlawlibrary/taf/pull/249
[247]: https://github.com/openlawlibrary/taf/pull/247
[246]: https://github.com/openlawlibrary/taf/pull/246

## [0.17.0] - 05/04/2022

### Added

- Add auth commit to sorted_commits_and_branches_per_repositories ([240])
- Add --version option to cli ([239])
- Add TAF's repository classes and repositoriesdb's documentation ([237])
- Add `--ff-only` to git merge ([235])
- Added format-output flag to update repo cli ([234])
- Cache loaded git files ([228])
- Add a flag for generating performance reports of update calls and print total update execution time ([228])

### Changed

- Update `targets_at_revisions` - only update a list of roles if a metadata file was added ([228])

### Fixed

[240]: https://github.com/openlawlibrary/taf/pull/240
[239]: https://github.com/openlawlibrary/taf/pull/239
[237]: https://github.com/openlawlibrary/taf/pull/237
[235]: https://github.com/openlawlibrary/taf/pull/235
[234]: https://github.com/openlawlibrary/taf/pull/234
[228]: https://github.com/openlawlibrary/taf/pull/228

## [0.16.0] - 04/16/2022

### Added

- Add `allow_unsafe` flag to git repo class as a response to a recent git security fix ([229])

### Changed

- Remove `no_checkout=True` from `clone` ([226])
- Remove `--error-if-unauthenticated` flag ([220])
- Change `clients-auth-path` in `taf repo update` to optional. ([213])
- Only clone if directory is empty ([211])

### Fixed

- Fix updates of repos which only contain one commit ([219])
- Fixed `_validate_urls` and local validation ([216])

[229]: https://github.com/openlawlibrary/taf/pull/229
[226]: https://github.com/openlawlibrary/taf/pull/226
[220]: https://github.com/openlawlibrary/taf/pull/220
[219]: https://github.com/openlawlibrary/taf/pull/219
[216]: https://github.com/openlawlibrary/taf/pull/216
[213]: https://github.com/openlawlibrary/taf/pull/213
[211]: https://github.com/openlawlibrary/taf/pull/211

## [0.15.0] - 02/11/2022

### Added

- Docs: add `info.json` example ([236])
- `Update` handler pipeline, showcase mapping dict fields to class types with `attrs` + `cattrs`. ([206])
- Schema for update handler. ([206])
- Add `type` tests for `attrs` structuring. ([206])

### Changed

### Fixed

- perf: re-implementing slow git cmds with pygit2 ([207])
- Specify a list of repositories which shouldn't contain additional commits instead of just specifying a flag ([203])

### Fixed

- Update handler fix: return an empty list of targets if the targets folder does not exist ([208])
- pytest works when taf installed via wheel ([200])

[236]: https://github.com/openlawlibrary/taf/pull/236
[208]: https://github.com/openlawlibrary/taf/pull/208
[207]: https://github.com/openlawlibrary/taf/pull/207
[206]: https://github.com/openlawlibrary/taf/pull/206
[200]: https://github.com/openlawlibrary/taf/pull/200

## [0.14.0] - 01/25/2022

### Added

### Changed

- Specify a list of repositories which shouldn't contain additional commits instead of just specifying a flag ([203])

### Fixed

- Raise an error if a repository which should not contain additional commits does so ([203])
- Do not merge target commits if update as a whole will later fail ([203])

[203]: https://github.com/openlawlibrary/taf/pull/203

## [0.13.4] - 01/20/2022

### Added

### Changed

- Trim text read from the last_validated_commit file ([201])

### Fixed

[201]: https://github.com/openlawlibrary/taf/pull/201

## [0.13.3] - 11/18/2021

### Added

### Changed

- Update create local branch git command - remove checkout ([197])
- Iterate throuh all urls when checking if a local repo is synced with remote ([197])

### Fixed

[197]: https://github.com/openlawlibrary/taf/pull/197

## [0.13.2] - 11/11/2021

### Added

### Changed

- Remove commit checkout and checkout the latest branch for each target repository ([195])
- If top commit of the authentication repository is not the same as the `last_validated_commit`, validate the newer commits as if they were just pulled ([195])

### Fixed

[195]: https://github.com/openlawlibrary/taf/pull/195

## [0.13.1] - 10/22/2021

### Added

### Changed

### Fixed

- Pass default branch to sorted_commits_and_branches_per_repositories ([185])

[185]: https://github.com/openlawlibrary/taf/pull/185

## [0.13.0] - 10/20/2021

### Added

### Changed

- Pin cryptography and pyOpenSSL versions to keep compatibility with yubikey-manager 3.0.0 ([184])

### Fixed

[184]: https://github.com/openlawlibrary/taf/pull/184

## [0.12.0] - 10/18/2021

### Added

### Changed

- Updated cryptography version ([183])

### Fixed

- Fix validate local repo command ([183])

[183]: https://github.com/openlawlibrary/taf/pull/183

## [0.11.2] - 09/29/2021

### Added

### Changed

- Exclude test date from wheels ([182])

### Fixed

[182]: https://github.com/openlawlibrary/taf/pull/182

## [0.11.1] - 09/29/2021

### Added

### Changed

- Removed generate schema docs due to their long names causing issues on Windows when installing taf ([181])

### Fixed

[181]: https://github.com/openlawlibrary/taf/pull/181

## [0.11.0] - 09/28/2021

### Added

- Added support for skipping automatic checkout ([179])

### Changed

- Compare current head commit according to the auth repo and top commit of target repo and raise an error if they are different ([179])

### Fixed

- Automatically remove current and previous directories if they exist before instantiating tuf repo ([179])
- Fixed branch exists check. Avoid wrongly returning true if there is a warning ([179])
- Fixed update of repos which can contain unauhtenticated commits - combine fetched and existing commits ([179])
- Fixed handling of additional commits on a branch ([179])

[179]: https://github.com/openlawlibrary/taf/pull/179

## [0.10.1] - 08/16/2021

### Added

### Changed

- Do not raise an error if the hosts file is missing ([177])

### Fixed

[177]: https://github.com/openlawlibrary/taf/pull/177

## [0.10.0] - 07/20/2021

### Added

### Changed

- Update click to 7.1 ([176])

### Fixed

## [0.9.0] - 06/30/2021

### Added

- Initial support for executing handlers. Handlers are scripts contained by auth repos which can be used to execute some code after successful/failed update of a repository and/or a host. ([164])
- Implemented delegation of auth repositories - an auth repository can reference others by defining a special target file `dependencies.json`. Updater will pull all referenced repositories. ([164])
- Provided a way of specifying hosts of repositories though a special target file called `hosts.json` ([164])
- Verification of the initial commit of a repository given `out-of-band-authentication` commit either directly passed into the udater or stored in `dependencies.json` of the parent auth repo. ([164])

### Changed

- Renamed `repo_name` and `repo_urls` attributes to `name` and `urls` and `additional_info` to `custom` ([164])
- Reworked repository classes ([164])
- Transition from TravisCI to Github Actions ([173])

### Fixed

[176]: https://github.com/openlawlibrary/taf/pull/176
[173]: https://github.com/openlawlibrary/taf/pull/173
[164]: https://github.com/openlawlibrary/taf/pull/164

## [0.8.1] - 04/14/2021

### Added

- Added a command for checking validity of the inserted YubiKey's pin ([165])
- Raise an error if there are additional commits newer than the last authenticated commit if the updater is called with the check-authenticated flag ([161])
- Added initial worktrees support to the updater ([161])
- Added support for specifying location of the conf directory ([161])
- Added a function for disabling fie logging ([161])

### Changed

- Raise keystore error when key not found in keystore directory [166]
- Replaced authenticate-test-repo flag with an enum ([161])

### Fixed

- Minor validation command fix ([161])

[166]: https://github.com/openlawlibrary/taf/pull/166
[165]: https://github.com/openlawlibrary/taf/pull/165
[161]: https://github.com/openlawlibrary/taf/pull/161

## [0.8.0] - 02/09/2021

### Added

### Changed

- Pin cryptography version ([162])

### Fixed

[162]: https://github.com/openlawlibrary/taf/pull/162

## [0.7.2] - 11/11/2020

### Added

- Add a command for adding new new delegated roles ([158])

### Changed

### Fixed

[158]: https://github.com/openlawlibrary/taf/pull/158

## [0.7.1] - 10/28/2020

### Added

### Changed

- Small branches_containing_commit git method fix following git changes ([156])

### Fixed

[156]: https://github.com/openlawlibrary/taf/pull/156

## [0.7.0] - 10/16/2020

### Added

- Add support for fully disabling tuf logging ([154])
- Add support for including additional custom information when exporting historical data ([147])

### Changed

- Store authentication repo's path as key in `repositoriesdb` instead of its name ([153])

### Fixed

- Minor YubiKey mock fix ([153])
- Updated some git methods so that it is checked if the returned value is not `None` before calling strip ([153])

[154]: https://github.com/openlawlibrary/taf/pull/154
[153]: https://github.com/openlawlibrary/taf/pull/153
[147]: https://github.com/openlawlibrary/taf/pull/147

## [0.6.1] - 09/09/2020

### Added

- Get binary file from git (skip encoding) ([148])

### Changed

### Fixed

[148]: https://github.com/openlawlibrary/taf/pull/148

## [0.6.0] - 08/11/2020

### Added

- Git method for getting the first commit on a branch ([145])

### Changed

- Minor check capstone validation update ([145])
- Check if specified target repositories exist before trying to export historical commits data ([144])

### Fixed

[145]: https://github.com/openlawlibrary/taf/pull/145
[144]: https://github.com/openlawlibrary/taf/pull/144

## [0.5.2] - 07/21/2020

### Added

- Git method for removing remote tracking branches ([142])

### Changed

- Check remote repository when checking if a branch already exists ([142])

### Fixed

[142]: https://github.com/openlawlibrary/taf/pull/142

## [0.5.1] - 06/25/2020

### Added

### Changed

- Documentation updates ([140])
- Set `only_load_targets` parameter to `True` by default in `repositoriesdb` ([139])
- Use `_load_signing_keys` in `add_signing_key` ([138])
- Raise a nicer error when instantiating a TUF repository if it is invalid ([137])

### Fixed

- Fix loading targets metadata files in `repositoriesdb` ([139])

[140]: https://github.com/openlawlibrary/taf/pull/140
[139]: https://github.com/openlawlibrary/taf/pull/139
[138]: https://github.com/openlawlibrary/taf/pull/138
[137]: https://github.com/openlawlibrary/taf/pull/137

## [0.5.0] - 06/04/2020

### Added

- Add `repositoriesdb` tests ([134])
- Add support for defining urls using a separate `mirrors.json` file ([134])
- Add a command for exporting targets historical data ([133])

### Changed

- Updated `repositoriesdb` so that delegated target roles are taken into considerations when finding targets data ([134])
- `sorted_commits_and_branches_per_repositories` returns additional targets data and not just commits ([133])

### Fixed

[134]: https://github.com/openlawlibrary/taf/pull/134
[133]: https://github.com/openlawlibrary/taf/pull/133

## [0.4.1] - 05/12/2020

### Added

### Changed

- Error handling and logging improvements ([131])

### Fixed

[131]: https://github.com/openlawlibrary/taf/pull/131

## [0.4.0] - 05/01/2020

### Added

- Git method to create orphan branch ([129])
- Added updater check which verifies that metadata corresponding to the last commit has not yet expired ([124])
- Additional updater tests ([124])
- Added command for validating repositories without updating them ([124])
- Import error handling for `taf.yubikey` module ([120])
- Updater tests which validate updated root metadata ([118])
- New test cases for updating targets/delegations metadata ([116])
- Create empty targets directory before instantiating tuf repository if it does not exist ([114])
- When creating a new repository, print user's answers to setup question as json ([114])
- Sign all target files which are found inside the targets directory when creating a new repository ([114])

### Changed

- Minor logging updates ([126])
- Updater: Partial repo factory ([125])
- Logging formats ([120])
- Use common role of given targets during update of targets/delegations metadata ([116])
- Changed format of keys description json, as it can now contain roles' description under "roles" key and keystore path under "keystore" key ([114])

### Fixed

- Import errors (ykman) inside tests ([129])
- Fixed addition of new signing key so that this functionality works in case of delegated roles ([128])
- Fixed synced_with_remote ([121])
- Signing fixes with keystore keys ([120])
- Load signing keys minor fixes ([120] [117])
- Normalize target files when creating a new repository ([117])

[129]: https://github.com/openlawlibrary/taf/pull/129
[128]: https://github.com/openlawlibrary/taf/pull/128
[126]: https://github.com/openlawlibrary/taf/pull/126
[125]: https://github.com/openlawlibrary/taf/pull/125
[124]: https://github.com/openlawlibrary/taf/pull/124
[121]: https://github.com/openlawlibrary/taf/pull/121
[120]: https://github.com/openlawlibrary/taf/pull/120
[118]: https://github.com/openlawlibrary/taf/pull/118
[117]: https://github.com/openlawlibrary/taf/pull/117
[116]: https://github.com/openlawlibrary/taf/pull/116
[114]: https://github.com/openlawlibrary/taf/pull/114

## [0.3.1] - 03/21/2020

### Added

### Changed

- Move safely_get_json to base git repository class ([105])

### Fixed

- `update_role_keystores` fix ([112])
- `create_repo` fix ([111])
- Load repositories exits early if the authentication repo has not commits ([106])
- Fix `clone_or_pull` ([105])

[112]: https://github.com/openlawlibrary/taf/pull/112
[111]: https://github.com/openlawlibrary/taf/pull/111
[106]: https://github.com/openlawlibrary/taf/pull/106
[105]: https://github.com/openlawlibrary/taf/pull/105

## [0.3.0] - 03/03/2020

### Added

- Add a check if at least one rpeository was loaded ([102])
- Add `*args` and `**kwargs` arguments to repository classes ([102])
- Add a method for instantiating TUF repository at a given revision ([101])
- Add support for validating delegated target repositories to the updater ([101])
- Add delegations tests ([98])
- Add support for delegated targets roles ([97], [98], [99], [100])

### Changed

- Renamed `repo_name` to `name` and `repo_path` to `path` ([101])
- Updated `add_targets` so that it fully supports delegated roles ([98])
- Refactored tests so that it is possible to create and use more than one taf repository ([98])
- Separated commands into sub-commands ([96])
- Use `root-dir` and `namespace` instead of `target-dir` ([96])

### Fixed

- Fix init and create repo commands ([96])

[102]: https://github.com/openlawlibrary/taf/pull/102
[101]: https://github.com/openlawlibrary/taf/pull/101
[100]: https://github.com/openlawlibrary/taf/pull/100
[98]: https://github.com/openlawlibrary/taf/pull/98
[97]: https://github.com/openlawlibrary/taf/pull/97
[96]: https://github.com/openlawlibrary/taf/pull/96

## [0.2.2] - 01/06/2020

### Added

- Updater: support validation of multiple branches of target repositories ([91])
- Add a method which deletes all target files which are not specified in targets.json ([90])

### Changed

### Fixed

- Fix `update_target_repos_from_repositories_json` ([91])

[91]: https://github.com/openlawlibrary/taf/pull/91
[90]: https://github.com/openlawlibrary/taf/pull/90

## [0.2.1] - 12/19/2019

### Added

- Add `update_expiration_date` CLI command ([86])
- Add `set_remote_url` git method and branch as the input parameter of `list_commits` ([84])

### Changed

- Logging rework - use loguru library ([83])

### Fixed

- Fix `update_expiration_date_keystore` and `get_signable_metadata` ([86])
- Fix branch exists git function ([82])

[86]: https://github.com/openlawlibrary/taf/pull/86
[84]: https://github.com/openlawlibrary/taf/pull/84
[83]: https://github.com/openlawlibrary/taf/pull/83
[82]: https://github.com/openlawlibrary/taf/pull/82

## [0.2.0] - 11/30/2019

### Added

- Added commands for setting up yubikeys, exporting public keys and adding new signing keys ([79])
- Created standardized yubikey prompt ([79])

### Changed

### Fixed

- Creation of new repositories made more robust ([79])

[79]: https://github.com/openlawlibrary/taf/pull/79

## [0.1.8] - 11/12/2019

### Added

- Numerous new git methods ([74], [75])
- Initial [pre-commit](https://pre-commit.com/) configuration (black + flake8 + bandit) ([69])
- Add changelog ([69])
- Add pull request template ([69])

### Changed

- Updated validation of branches ([73])
- Move tests to the main package ([72])
- Updated _travis_ script ([69])
- Remove python 3.6 support ([69])
- Use _f-strings_ instead of _format_ ([69])

### Fixed

[75]: https://github.com/openlawlibrary/taf/pull/75
[74]: https://github.com/openlawlibrary/taf/pull/74
[73]: https://github.com/openlawlibrary/taf/pull/73
[72]: https://github.com/openlawlibrary/taf/pull/72
[69]: https://github.com/openlawlibrary/taf/pull/69

## [0.1.7] - 09/30/2019

### Added

- Add helper method to check if given commit has ever been validated ([65])

### Changed

- Pass scheme argument when loading _timestamp_ and _snapshot_ keys ([66])
- Updated default logs location ([67])

### Fixed

[65]: https://github.com/openlawlibrary/taf/pull/65
[66]: https://github.com/openlawlibrary/taf/pull/66
[67]: https://github.com/openlawlibrary/taf/pull/67

## [0.1.6] - 09/05/2019

### Added

### Changed

- Update oll-tuf version ([63])
- Remove utils function for importing RSA keys and refactor other files ([63])

### Fixed

- Fix azure pipeline script (include _libusb_ in wheels) ([63])

[63]: https://github.com/openlawlibrary/taf/pull/63

## [0.1.5] - 08/29/2019

- Initial Version

[keepachangelog]: https://keepachangelog.com/en/1.0.0/
[semver]: https://semver.org/spec/v2.0.0.html
[unreleased]: https://github.com/openlawlibrary/taf/compare/v0.29.3...HEAD
[0.29.3]: https://github.com/openlawlibrary/taf/compare/v0.29.2...v0.29.3
[0.29.2]: https://github.com/openlawlibrary/taf/compare/v0.29.1...v0.29.2
[0.29.1]: https://github.com/openlawlibrary/taf/compare/v0.29.0...v0.29.1
[0.29.0]: https://github.com/openlawlibrary/taf/compare/v0.28.0...v0.29.0
[0.28.0]: https://github.com/openlawlibrary/taf/compare/v0.27.0...v0.28.0
[0.27.0]: https://github.com/openlawlibrary/taf/compare/v0.26.1...v0.27.0
[0.26.1]: https://github.com/openlawlibrary/taf/compare/v0.26.0...v0.26.1
[0.26.0]: https://github.com/openlawlibrary/taf/compare/v0.25.0...v0.26.0
[0.25.0]: https://github.com/openlawlibrary/taf/compare/v0.24.0...v0.25.0
[0.24.0]: https://github.com/openlawlibrary/taf/compare/v0.23.1...v0.24.0
[0.23.1]: https://github.com/openlawlibrary/taf/compare/v0.23.0...v0.23.1
[0.23.0]: https://github.com/openlawlibrary/taf/compare/v0.22.4...v0.23.0
[0.22.4]: https://github.com/openlawlibrary/taf/compare/v0.22.3...v0.22.4
[0.22.3]: https://github.com/openlawlibrary/taf/compare/v0.22.2...v0.22.3
[0.22.2]: https://github.com/openlawlibrary/taf/compare/v0.22.1...v0.22.2
[0.22.1]: https://github.com/openlawlibrary/taf/compare/v0.22.0...v0.22.1
[0.22.0]: https://github.com/openlawlibrary/taf/compare/v0.21.1...v0.22.0
[0.21.1]: https://github.com/openlawlibrary/taf/compare/v0.20.0...v0.21.1
[0.21.0]: https://github.com/openlawlibrary/taf/compare/v0.20.0...v0.21.0
[0.20.0]: https://github.com/openlawlibrary/taf/compare/v0.19.0...v0.20.0
[0.19.0]: https://github.com/openlawlibrary/taf/compare/v0.18.0...v0.19.0
[0.18.0]: https://github.com/openlawlibrary/taf/compare/v0.17.0...v0.18.0
[0.17.0]: https://github.com/openlawlibrary/taf/compare/v0.16.0...v0.17.0
[0.16.0]: https://github.com/openlawlibrary/taf/compare/v0.15.0...v0.16.0
[0.15.0]: https://github.com/openlawlibrary/taf/compare/v0.14.0...v0.15.0
[0.14.0]: https://github.com/openlawlibrary/taf/compare/v0.13.4...v0.14.0
[0.13.4]: https://github.com/openlawlibrary/taf/compare/v0.13.3...v0.13.4
[0.13.3]: https://github.com/openlawlibrary/taf/compare/v0.13.2...v0.13.3
[0.13.2]: https://github.com/openlawlibrary/taf/compare/v0.13.1...v0.13.2
[0.13.1]: https://github.com/openlawlibrary/taf/compare/v0.13.0...v0.13.1
[0.13.0]: https://github.com/openlawlibrary/taf/compare/v0.12.0...v0.13.0
[0.12.0]: https://github.com/openlawlibrary/taf/compare/v0.11.1...v0.12.0
[0.11.1]: https://github.com/openlawlibrary/taf/compare/v0.11.0...v0.11.1
[0.11.0]: https://github.com/openlawlibrary/taf/compare/v0.10.1...v0.11.0
[0.10.1]: https://github.com/openlawlibrary/taf/compare/v0.10.0...v0.10.1
[0.10.0]: https://github.com/openlawlibrary/taf/compare/v0.9.0...v0.10.0
[0.9.0]: https://github.com/openlawlibrary/taf/compare/v0.8.1...v0.9.0
[0.8.1]: https://github.com/openlawlibrary/taf/compare/v0.8.1...v0.8.1
[0.8.0]: https://github.com/openlawlibrary/taf/compare/v0.7.2...v.0.8.0
[0.7.2]: https://github.com/openlawlibrary/taf/compare/v0.7.1...v0.7.2
[0.7.1]: https://github.com/openlawlibrary/taf/compare/v0.7.0...v0.7.1
[0.7.0]: https://github.com/openlawlibrary/taf/compare/v0.6.1...v0.7.0
[0.6.1]: https://github.com/openlawlibrary/taf/compare/v0.6.0...v0.6.1
[0.6.0]: https://github.com/openlawlibrary/taf/compare/v0.5.2...v0.6.0
[0.5.2]: https://github.com/openlawlibrary/taf/compare/v0.5.1...v0.5.2
[0.5.1]: https://github.com/openlawlibrary/taf/compare/v0.5.0...v0.5.1
[0.5.0]: https://github.com/openlawlibrary/taf/compare/v0.4.1...v0.5.0
[0.4.1]: https://github.com/openlawlibrary/taf/compare/v0.4.0...v0.4.1
[0.4.0]: https://github.com/openlawlibrary/taf/compare/v0.3.1...v0.4.0
[0.3.1]: https://github.com/openlawlibrary/taf/compare/v0.3.0...v0.3.1
[0.3.0]: https://github.com/openlawlibrary/taf/compare/v0.2.2...v0.3.0
[0.2.2]: https://github.com/openlawlibrary/taf/compare/v0.2.1...v0.2.2
[0.2.1]: https://github.com/openlawlibrary/taf/compare/v0.2.0...v0.2.1
[0.2.0]: https://github.com/openlawlibrary/taf/compare/v0.1.8...v0.2.0
[0.1.8]: https://github.com/openlawlibrary/taf/compare/v0.1.7...v0.1.8
[0.1.7]: https://github.com/openlawlibrary/taf/compare/v0.1.6...v0.1.7
[0.1.6]: https://github.com/openlawlibrary/taf/compare/v0.1.5...v0.1.6
[0.1.5]: https://github.com/openlawlibrary/taf/compare/7795682e5358f365c140aebde31230602a5d8f0b...v0.1.5<|MERGE_RESOLUTION|>--- conflicted
+++ resolved
@@ -8,12 +8,8 @@
 ## [Unreleased]
 
 ### Added
-<<<<<<< HEAD
+
 - Support for Yubikey Manager 5.1.x ([444])
-=======
-
-
->>>>>>> d3effa0b
 - Support for Python 3.11 and 3.12 ([440])
 - Fix add_target_repo when signing role is the top-level targets role ([431])
 - New git hook that validates repo before push ([423])
@@ -22,32 +18,13 @@
 - Clone target repositories to temp ([412], [418])
 - Add architecture overview documentation ([405])
 
-<<<<<<< HEAD
-[444]: https://github.com/openlawlibrary/taf/pull/444
-[440]: https://github.com/openlawlibrary/taf/pull/440
-[435]: https://github.com/openlawlibrary/taf/pull/435
-[434]: https://github.com/openlawlibrary/taf/pull/434
-[432]: https://github.com/openlawlibrary/taf/pull/432
-[431]: https://github.com/openlawlibrary/taf/pull/431
-[423]: https://github.com/openlawlibrary/taf/pull/423
-[422]: https://github.com/openlawlibrary/taf/pull/422
-[421]: https://github.com/openlawlibrary/taf/pull/421
-[420]: https://github.com/openlawlibrary/taf/pull/420
-[412]: https://github.com/openlawlibrary/taf/pull/412
-[405]: https://github.com/openlawlibrary/taf/pull/405
-
-
 ### Changed
 
 - Dropped support for Yubikey Manager 4.x [444]
-=======
-### Changed
-
 - Only load the latest mirrors.jon ([441])
 - Fix generation of keys when they should be printed to the command line ([435])
 - Made Updater faster through parallelization ([434])
 - Reimplemented get_file_details function to not rely on old securesystemslib functions ([420])
->>>>>>> d3effa0b
 - Check if repositories are clean before running the updater ([416])
 - Only show merging commits messages if actually merging commits. Rework logic for checking if a commits should be merged ([404], [415])
 
@@ -56,6 +33,7 @@
 - Fixes repeating error messages in taf repo create and manual entry of keys-description ([432])
 - When checking if branch is synced, find first remote that works, instead of only trying the last remote url ([419])
 
+[444]: https://github.com/openlawlibrary/taf/pull/444
 [440]: https://github.com/openlawlibrary/taf/pull/440
 [435]: https://github.com/openlawlibrary/taf/pull/435
 [434]: https://github.com/openlawlibrary/taf/pull/434
