# Changelog

All notable changes to this project will be documented in this file.

The format is based on [Keep a Changelog][keepachangelog],
and this project adheres to [Semantic Versioning][semver].

## [Unreleased]

<<<<<<< HEAD
### Added

### Changed

- Logging rework - use loguru library ([83])
=======

### Added

- Add `set_remote_url` git method and branch as the input parameter of `list_commits` ([84])

### Changed
>>>>>>> 6fc3cbb7

### Fixed

- Fix branch exists git function ([82])

<<<<<<< HEAD

[83]: https://github.com/openlawlibrary/taf/pull/83
[82]: https://github.com/openlawlibrary/taf/pull/82


=======
[84]: https://github.com/openlawlibrary/taf/pull/84
[82]: https://github.com/openlawlibrary/taf/pull/82

>>>>>>> 6fc3cbb7
## [0.2.0] - 11/30/2019

### Added

- Added commands for setting up yubikeys, exporting public keys and adding new signing keys ([79])
- Created standardized yubikey prompt ([79])

### Changed

### Fixed

- Creation of new repositories made more robust ([79])


[79]: https://github.com/openlawlibrary/taf/pull/79


## [0.1.8] - 11/12/2019

### Added

- Numerous new git methods ([74], [75])
- Initial [pre-commit](https://pre-commit.com/) configuration (black + flake8 + bandit) ([69])
- Add changelog ([69])
- Add pull request template ([69])

### Changed

- Updated validation of branches ([73])
- Move tests to the main package ([72])
- Updated _travis_ script ([69])
- Remove python 3.6 support ([69])
- Use _f-strings_ instead of _format_ ([69])

### Fixed

[75]: https://github.com/openlawlibrary/taf/pull/75
[74]: https://github.com/openlawlibrary/taf/pull/74
[73]: https://github.com/openlawlibrary/taf/pull/73
[72]: https://github.com/openlawlibrary/taf/pull/72
[69]: https://github.com/openlawlibrary/taf/pull/69

## [0.1.7] - 09/30/2019

### Added

- Add helper method to check if given commit has ever been validated ([65])

### Changed

- Pass scheme argument when loading _timestamp_ and _snapshot_ keys ([66])
- Updated default logs location ([67])

### Fixed

[65]: https://github.com/openlawlibrary/taf/pull/65
[66]: https://github.com/openlawlibrary/taf/pull/66
[67]: https://github.com/openlawlibrary/taf/pull/67

## [0.1.6] - 09/05/2019

### Added

### Changed

- Update oll-tuf version ([63])
- Remove utils function for importing RSA keys and refactor other files ([63])

### Fixed

- Fix azure pipeline script (include _libusb_ in wheels) ([63])

[63]: https://github.com/openlawlibrary/taf/pull/63

## [0.1.5] - 08/29/2019

- Initial Version

[keepachangelog]: https://keepachangelog.com/en/1.0.0/
[semver]: https://semver.org/spec/v2.0.0.html

[Unreleased]: https://github.com/openlawlibrary/pygls/compare/v0.2.0...HEAD
[0.2.0]: https://github.com/openlawlibrary/taf/compare/v0.1.8...v0.2.0
[0.1.8]: https://github.com/openlawlibrary/taf/compare/v0.1.7...v0.1.8
[0.1.7]: https://github.com/openlawlibrary/taf/compare/v0.1.6...v0.1.7
[0.1.6]: https://github.com/openlawlibrary/taf/compare/v0.1.5...v0.1.6
[0.1.5]: https://github.com/openlawlibrary/taf/compare/7795682e5358f365c140aebde31230602a5d8f0b...v0.1.5<|MERGE_RESOLUTION|>--- conflicted
+++ resolved
@@ -7,36 +7,25 @@
 
 ## [Unreleased]
 
-<<<<<<< HEAD
-### Added
-
-### Changed
-
-- Logging rework - use loguru library ([83])
-=======
 
 ### Added
 
 - Add `set_remote_url` git method and branch as the input parameter of `list_commits` ([84])
 
 ### Changed
->>>>>>> 6fc3cbb7
+
+- Logging rework - use loguru library ([83])
 
 ### Fixed
 
 - Fix branch exists git function ([82])
 
-<<<<<<< HEAD
 
+[84]: https://github.com/openlawlibrary/taf/pull/84
 [83]: https://github.com/openlawlibrary/taf/pull/83
 [82]: https://github.com/openlawlibrary/taf/pull/82
 
 
-=======
-[84]: https://github.com/openlawlibrary/taf/pull/84
-[82]: https://github.com/openlawlibrary/taf/pull/82
-
->>>>>>> 6fc3cbb7
 ## [0.2.0] - 11/30/2019
 
 ### Added
