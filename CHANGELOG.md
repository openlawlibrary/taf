--- conflicted
+++ resolved
@@ -21,11 +21,8 @@
 
 ### Changed
 
-<<<<<<< HEAD
+- Raise keystore error when key not found in keystore directory [166]
 - Renamed `repo_name` and `repo_urls` attributes to `name` and `urls` and `additional_info` to `custom` ([164])
-=======
-- Raise keystore error when key not found in keystore directory [166]
->>>>>>> ab3c66d9
 - Replaced authenticate-test-repo flag with an enum ([161])
 
 ### Fixed
