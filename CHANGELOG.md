--- conflicted
+++ resolved
@@ -15,17 +15,14 @@
 
 ### Fixed
 
-<<<<<<< HEAD
--Correctly set additiona commits when cloning
+-Correctly set additional commits when cloning
+
+- fix: resolve circular import in `taf/api/utils/_conf.py` ([667])
+
 
 [670]: https://github.com/openlawlibrary/taf/pull/670
-
-=======
-- fix: resolve circular import in `taf/api/utils/_conf.py` ([667])
-
 [668]: https://github.com/openlawlibrary/taf/pull/668
 [667]: https://github.com/openlawlibrary/taf/pull/667
->>>>>>> 103ccf05
 
 ## [0.36.0]
 
