--- conflicted
+++ resolved
@@ -17,16 +17,13 @@
 
 ### Fixed
 
-<<<<<<< HEAD
 - Validation of local repositories should not fail if there are no local branches (e.g. after a fresh clone) ([387])
 - Fix GitError exception instantiations ([387])
+- -Fix a minor bug where update status was incorrectly being set in case when a repository with only one commit is cloned ([386])
 
 [387]: https://github.com/openlawlibrary/taf/pull/381
-=======
-- Fix a minor bug where update status was incorrectly being set in case when a repository with only one commit is cloned ([386])
-
 [386]: https://github.com/openlawlibrary/taf/pull/386
->>>>>>> b74d1ef4
+
 
 ## [0.29.0] - 01/24/2024
 
