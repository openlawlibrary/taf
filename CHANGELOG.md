# Changelog

All notable changes to this project will be documented in this file.

The format is based on [Keep a Changelog][keepachangelog],
and this project adheres to [Semantic Versioning][semver].

## [Unreleased]

### Added

<<<<<<< HEAD
- New function taf repo status that prints the state of whole library ([422])
=======
- Fix add_target_repo when signing role is the top-level targets role ([431])
- New git hook that validates repo before push ([422])
>>>>>>> a50a4c5a
- New function taf roles list that lists all roles in an authentication repository ([421])
- Reimplemented get_file_details function to not rely on old securesystemslib functions ([420])
- Clone target repositories to temp ([412, 418])
- Add architecture overview documentation ([405])

<<<<<<< HEAD
=======
[431]: https://github.com/openlawlibrary/taf/pull/431
>>>>>>> a50a4c5a
[422]: https://github.com/openlawlibrary/taf/pull/422
[421]: https://github.com/openlawlibrary/taf/pull/421
[420]: https://github.com/openlawlibrary/taf/pull/420
[412]: https://github.com/openlawlibrary/taf/pull/412
[405]: https://github.com/openlawlibrary/taf/pull/405


### Changed

- Check if repositories are clean before running the updater ([416])
- Only show merging commits messages if actually merging commits. Rework logic for checking if a commits should be merged ([404], [415])

### Fixed

- When checking if branch is synced, find first remote that works, instead of only trying the last remote url ([419])

[419]: https://github.com/openlawlibrary/taf/pull/419
[418]: https://github.com/openlawlibrary/taf/pull/418
[416]: https://github.com/openlawlibrary/taf/pull/416
[415]: https://github.com/openlawlibrary/taf/pull/415
[404]: https://github.com/openlawlibrary/taf/pull/404

## [0.29.3] - 03/15/2024

### Added

### Changed

### Fixed

- Disable check if metadata files at revision match ([403])

[403]: https://github.com/openlawlibrary/taf/pull/403

## [0.29.2] - 03/14/2024

### Added

- Add a command for adding delegated paths to a role ([391])
- Check if metadata files at revision match those downloaded by TUF updater ([389])

### Changed

### Fixed

- Fix `clone_or_pull` ([402])

[402]: https://github.com/openlawlibrary/taf/pull/402
[391]: https://github.com/openlawlibrary/taf/pull/391
[389]: https://github.com/openlawlibrary/taf/pull/389

## [0.29.1] - 02/07/2024

### Added

- Add a test for updating a repositories which references other authentication repositories. Test repositories are set up programmatically ([386])

### Changed

- Update find_first_branch_matching_pattern return - only return name of the found branch and not all branches whose name did not match the pattern ([387])

### Fixed

- Validation of local repositories should not fail if there are no local branches (e.g. after a fresh clone) ([387])
- Fix GitError exception instantiations ([387])
- -Fix a minor bug where update status was incorrectly being set in case when a repository with only one commit is cloned ([386])

[387]: https://github.com/openlawlibrary/taf/pull/381
[386]: https://github.com/openlawlibrary/taf/pull/386


## [0.29.0] - 01/24/2024

### Added

- Print a warning if the conf file cannot be loaded when executing scripts ([384])
- Git: added a method for finding the newest branch whose name matches a certain pattern ([375])
- Git: added a check if remote already exists ([375])

### Changed

- Only clone repositories if target files exists ([381])
- Do not merge unauthenticated commits which are newer than the last authenticated commit if a repository can contain unauthenticated commits ([381])
- Partially update authentication repositories up to the last valid commit ([381])
- Check if there are uncommitted changes when running the updater ([377])
- Implement updater pipeline ([374])
- Improve error messages and error logging ([374])
- Update target repositories in a breadth-first way ([374])

### Fixed

- Fix update of repositories which reference other repositories ([384])
- Fix imports, do not require installation of yubikey-manager prior to running the update ([376])
- Git: fix the commit method so that it raises an error if nothing is committed ([375])

[381]: https://github.com/openlawlibrary/taf/pull/381
[377]: https://github.com/openlawlibrary/taf/pull/377
[376]: https://github.com/openlawlibrary/taf/pull/376
[375]: https://github.com/openlawlibrary/taf/pull/375
[374]: https://github.com/openlawlibrary/taf/pull/374

## [0.28.0] - 11/10/2023

### Added

- Implement tests for the functions which are directly called by the cli (API package) ([362])
- Add push flag to all functions that used to always automatically push to remote in order to be able to prevent that behavior ([362])
- Add a command for listing all roles (including delegated paths if applicable) whose metadata the inserted YubiKey can sign ([362])
- Added mypy static type checking to pre-commit hook ([360])

### Changed

- Docs: update readme, add acknowledgements ([365])
- Move add/remove dependencies to a separate module ([362])
- Move all API helper functions to separate modules ([362])
- Fixed errors reported by mypy ([360])

### Fixed

- Fix loading of keys and create repo when old yubikey flag is used ([370])
- Fix keys naming issue after adding a new signing key to a role that only had one signing key ([362])
- Fix removal of targets when removing a role ([362])

[370]: https://github.com/openlawlibrary/taf/pull/370
[365]: https://github.com/openlawlibrary/taf/pull/365
[362]: https://github.com/openlawlibrary/taf/pull/362
[360]: https://github.com/openlawlibrary/taf/pull/360

## [0.27.0] - 09/22/2023

### Added

- Automatically commit and push to remote unless a --no-commit flag is specified ([357])
- Adding typing information to api functions and the git module ([357])
- List keys of roles with additional information read from certificates command ([355])
- Export certificate from the inserted YubiKey ([355])
- Add signing keys given a public key when creating a new authentication repository ([354])
- Allow specification of names of YubiKeys in repository description json ([354])
- Model repository description json input using `attrs` and `cattrs` and its validation ([354])
- Add test for repo initialization when it is directly inside drive's root ([352])
- Add functions for adding/updating/removing dependencies to/from dependencies.json ([338])

### Changed

- Split tests into separate packages [(353)]
- Minor add/remove target repository improvements [(351)]
- Bump `cattrs` ([349])
- Improve CLI error handling ([346])
- Update signing keys loading. Add a flag for specifying if the user will be asked to manually enter a key ([346])
- Remove default branch specification from updater ([343])
- Updater: only load repositories defined in the newest version of repositories.json ([341])
- Updater: automatically determine url if local repository exists ([340])
- Remove hosts and hosts.json ([330])

### Fixed

- Fix list targets in case when the target repo is not up to date with remote ([357])
- Fix repositories.json update when adding new target repository [(351)]
- Fix error when keystore path is not provided [(351)]
- Make it possible to execute commands that don't require yubikey without installing yubikey-manager ([342])
- Fix commits per repositories function when same target commits are on different branches ([337])
- Add missing `write` flag to `taf targets sign` ([329])

[357]: https://github.com/openlawlibrary/taf/pull/357
[355]: https://github.com/openlawlibrary/taf/pull/355
[354]: https://github.com/openlawlibrary/taf/pull/354
[352]: https://github.com/openlawlibrary/taf/pull/352
[349]: https://github.com/openlawlibrary/taf/pull/349
[346]: https://github.com/openlawlibrary/taf/pull/346
[343]: https://github.com/openlawlibrary/taf/pull/343
[342]: https://github.com/openlawlibrary/taf/pull/342
[341]: https://github.com/openlawlibrary/taf/pull/341
[340]: https://github.com/openlawlibrary/taf/pull/340
[338]: https://github.com/openlawlibrary/taf/pull/338
[337]: https://github.com/openlawlibrary/taf/pull/337
[330]: https://github.com/openlawlibrary/taf/pull/330
[329]: https://github.com/openlawlibrary/taf/pull/329

## [0.26.1] - 08/29/2023

### Added

### Changed

- Bump `cattrs` ([349])

### Fixed


## [0.26.0] - 07/12/2023

### Added

- Add command for adding/removing roles ([314])

### Changed

- Docstirngs logging improvements ([325])
- Keystore path in roles_key_info calculated relative to where the json file is ([321])
- Try to sign using a yubikey before asking the user if they want to use a yubikey ([320])
- Split `developer_tool` into separate modules ([314], [321])

### Fixed

- Fix create repository ([325])

[325]: https://github.com/openlawlibrary/taf/pull/325
[321]: https://github.com/openlawlibrary/taf/pull/321
[320]: https://github.com/openlawlibrary/taf/pull/320
[314]: https://github.com/openlawlibrary/taf/pull/314

## [0.25.0] - 03/31/2023

### Added

### Changed

- Update license, release under agpl ([313])

### Fixed

- Fix execution of scripts ([311])

[313]: https://github.com/openlawlibrary/taf/pull/313
[311]: https://github.com/openlawlibrary/taf/pull/311

## [0.24.0] - 02/21/2023

### Added

- Add git methods for adding an remove remotes and check if merge conflicts occurred ([309])
- Add a command for updating and signing targets of specified typed ([308])

### Changed

### Fixed

- Use `generate_and_write_unencrypted_rsa_keypair` for no provided password ([305])

[309]: https://github.com/openlawlibrary/taf/pull/309
[308]: https://github.com/openlawlibrary/taf/pull/308
[305]: https://github.com/openlawlibrary/taf/pull/305

## [0.23.1] - 01/13/2023

### Added

### Changed

### Fixed

- Fix `clone_or_pull` method ([303])

[303]: https://github.com/openlawlibrary/taf/pull/303

## [0.23.0] - 12/27/2022

### Added

- Auto-detect default branch ([300])

### Changed

### Fixed

- Remove pytest11 default entrypoint ([301])

[301]: https://github.com/openlawlibrary/taf/pull/301
[300]: https://github.com/openlawlibrary/taf/pull/300

## [0.22.4] - 12/15/2022

### Added

### Changed

### Fixed

- Pin `pyOpenSSL` to newer version ([299])

[299]: https://github.com/openlawlibrary/taf/pull/299

## [0.22.3] - 12/14/2022

### Added

### Changed

### Fixed

- Add missing tuf import in `log.py` ([298])

[298]: https://github.com/openlawlibrary/taf/pull/298

## [0.22.2] - 12/14/2022

### Added

### Changed

### Fixed

- Remove _tuf_patches in `__init__.py` ([297])

[297]: https://github.com/openlawlibrary/taf/pull/297

### Added

### Changed

### Fixed

## [0.22.1] - 12/14/2022

### Added

### Changed

### Fixed

- Move _tuf_patches to repository lib ([296])

[296]: https://github.com/openlawlibrary/taf/pull/296

## [0.22.0] - 12/09/2022

### Added

### Changed

- Support first commits on branches with a missing branch file ([292])
- Upgrade cryptography version ([279])
- Turn expired metadata into a warning instead of an error by default ([275])
- Upgraded our TUF fork to newer version ([273])

### Fixed

- Pin securesystemslib and cryptography ([294])
- Use `is_test_repo` AuthRepository property in updater ([293])
- Remove leftover git worktree code in error handling ([291])
- Fix `get_role_repositories` to find common roles in both `repositories.json` and metadata ([286])
- Replace buggy `all_fetched_commits` with `all_commits_on_branch` ([285])
- Fix pygit2 performance regression ([283])
- Fix `taf metadata update-expiration-date --role snapshot` to include `root` ([282])
- Fix `all_commits_since_commit` to validate provided commit ([278])
- Remove pin for `PyOpenSSL` ([273])
- Fix `all_commits_since_commit` to validate provided commit ([278])
- Remove pin for `PyOpenSSL` ([273])

[294]: https://github.com/openlawlibrary/taf/pull/294
[293]: https://github.com/openlawlibrary/taf/pull/293
[292]: https://github.com/openlawlibrary/taf/pull/292
[291]: https://github.com/openlawlibrary/taf/pull/291
[286]: https://github.com/openlawlibrary/taf/pull/286
[285]: https://github.com/openlawlibrary/taf/pull/285
[283]: https://github.com/openlawlibrary/taf/pull/283
[282]: https://github.com/openlawlibrary/taf/pull/282
[279]: https://github.com/openlawlibrary/taf/pull/279
[278]: https://github.com/openlawlibrary/taf/pull/278
[275]: https://github.com/openlawlibrary/taf/pull/275
[273]: https://github.com/openlawlibrary/taf/pull/273

## [0.21.1] - 09/07/2022

### Added

### Changed

### Fixed

- Extended `top_commit_of_branch`, support references which are not branches, like HEAD ([270])
- Add pygit_repo error handling and fix couple of `git.py` logs ([269])

[270]: https://github.com/openlawlibrary/taf/pull/270
[269]: https://github.com/openlawlibrary/taf/pull/269

## [0.21.0] - 08/30/2022

### Added

- Add support for multiple branch and capstone files ([266])
- Add cli metadata command that checks if metadata roles are soon to expire ([261])
- Document a solution to a YubiKey communication issue ([257])

### Changed

- If target role expiration date is being updated, sign timestamp and snapshot automatically ([261])
- `--clients-auth-path` repo command improvements ([260])
- port a number of git functionalities to pygit2 ([227])
- Migrated yubikey-manager from v3.0.0 to v4.0.\* ([191])

### Fixed

- Do not remove authentication repository folder when running `taf repo validate` ([267])
- fix git push - remove pygit2 push implementation which does not fully support ssh ([263])
- Warn when git object cleanup fails (`idx`,`pack`) and include cleanup warning message ([259])

[267]: https://github.com/openlawlibrary/taf/pull/267
[266]: https://github.com/openlawlibrary/taf/pull/266
[263]: https://github.com/openlawlibrary/taf/pull/263
[261]: https://github.com/openlawlibrary/taf/pull/261
[260]: https://github.com/openlawlibrary/taf/pull/260
[259]: https://github.com/openlawlibrary/taf/pull/259
[257]: https://github.com/openlawlibrary/taf/pull/257
[227]: https://github.com/openlawlibrary/taf/pull/227
[191]: https://github.com/openlawlibrary/taf/pull/191

## [0.20.0] - 06/22/2022

### Added

### Changed

- Remove Python 3.6 support ([256])
- Remove pinned pynacl which is incompatible with Python 3.10 ([256])

### Fixed

[256]: https://github.com/openlawlibrary/taf/pull/256

## [0.19.0] - 06/14/2022

### Added

### Changed

- Loosen dependencies and pin pynacl ([254])

### Fixed

[254]: https://github.com/openlawlibrary/taf/pull/254

## [0.18.0] - 05/31/2022

### Added

- Add support for Python 3.10 ([247])

### Changed

- Enable exclusion of certain target repositories from the update process ([250])
- Update `_get_unchanged_targets_metadata` - `updated_roles` is now a list ([246])

### Fixed

- Fix `validate_branch` indentation error caused by [246] ([249])

[250]: https://github.com/openlawlibrary/taf/pull/250
[249]: https://github.com/openlawlibrary/taf/pull/249
[247]: https://github.com/openlawlibrary/taf/pull/247
[246]: https://github.com/openlawlibrary/taf/pull/246

## [0.17.0] - 05/04/2022

### Added

- Add auth commit to sorted_commits_and_branches_per_repositories ([240])
- Add --version option to cli ([239])
- Add TAF's repository classes and repositoriesdb's documentation ([237])
- Add `--ff-only` to git merge ([235])
- Added format-output flag to update repo cli ([234])
- Cache loaded git files ([228])
- Add a flag for generating performance reports of update calls and print total update execution time ([228])

### Changed

- Update `targets_at_revisions` - only update a list of roles if a metadata file was added ([228])

### Fixed

[240]: https://github.com/openlawlibrary/taf/pull/240
[239]: https://github.com/openlawlibrary/taf/pull/239
[237]: https://github.com/openlawlibrary/taf/pull/237
[235]: https://github.com/openlawlibrary/taf/pull/235
[234]: https://github.com/openlawlibrary/taf/pull/234
[228]: https://github.com/openlawlibrary/taf/pull/228

## [0.16.0] - 04/16/2022

### Added

- Add `allow_unsafe` flag to git repo class as a response to a recent git security fix ([229])

### Changed

- Remove `no_checkout=True` from `clone` ([226])
- Remove `--error-if-unauthenticated` flag ([220])
- Change `clients-auth-path` in `taf repo update` to optional. ([213])
- Only clone if directory is empty ([211])

### Fixed

- Fix updates of repos which only contain one commit ([219])
- Fixed `_validate_urls` and local validation ([216])

[229]: https://github.com/openlawlibrary/taf/pull/229
[226]: https://github.com/openlawlibrary/taf/pull/226
[220]: https://github.com/openlawlibrary/taf/pull/220
[219]: https://github.com/openlawlibrary/taf/pull/219
[216]: https://github.com/openlawlibrary/taf/pull/216
[213]: https://github.com/openlawlibrary/taf/pull/213
[211]: https://github.com/openlawlibrary/taf/pull/211

## [0.15.0] - 02/11/2022

### Added

- Docs: add `info.json` example ([236])
- `Update` handler pipeline, showcase mapping dict fields to class types with `attrs` + `cattrs`. ([206])
- Schema for update handler. ([206])
- Add `type` tests for `attrs` structuring. ([206])

### Changed

### Fixed

- perf: re-implementing slow git cmds with pygit2 ([207])
- Specify a list of repositories which shouldn't contain additional commits instead of just specifying a flag ([203])

### Fixed

- Update handler fix: return an empty list of targets if the targets folder does not exist ([208])
- pytest works when taf installed via wheel ([200])

[236]: https://github.com/openlawlibrary/taf/pull/236
[208]: https://github.com/openlawlibrary/taf/pull/208
[207]: https://github.com/openlawlibrary/taf/pull/207
[206]: https://github.com/openlawlibrary/taf/pull/206
[200]: https://github.com/openlawlibrary/taf/pull/200

## [0.14.0] - 01/25/2022

### Added

### Changed

- Specify a list of repositories which shouldn't contain additional commits instead of just specifying a flag ([203])

### Fixed

- Raise an error if a repository which should not contain additional commits does so ([203])
- Do not merge target commits if update as a whole will later fail ([203])

[203]: https://github.com/openlawlibrary/taf/pull/203

## [0.13.4] - 01/20/2022

### Added

### Changed

- Trim text read from the last_validated_commit file ([201])

### Fixed

[201]: https://github.com/openlawlibrary/taf/pull/201

## [0.13.3] - 11/18/2021

### Added

### Changed

- Update create local branch git command - remove checkout ([197])
- Iterate throuh all urls when checking if a local repo is synced with remote ([197])

### Fixed

[197]: https://github.com/openlawlibrary/taf/pull/197

## [0.13.2] - 11/11/2021

### Added

### Changed

- Remove commit checkout and checkout the latest branch for each target repository ([195])
- If top commit of the authentication repository is not the same as the `last_validated_commit`, validate the newer commits as if they were just pulled ([195])

### Fixed

[195]: https://github.com/openlawlibrary/taf/pull/195

## [0.13.1] - 10/22/2021

### Added

### Changed

### Fixed

- Pass default branch to sorted_commits_and_branches_per_repositories ([185])

[185]: https://github.com/openlawlibrary/taf/pull/185

## [0.13.0] - 10/20/2021

### Added

### Changed

- Pin cryptography and pyOpenSSL versions to keep compatibility with yubikey-manager 3.0.0 ([184])

### Fixed

[184]: https://github.com/openlawlibrary/taf/pull/184

## [0.12.0] - 10/18/2021

### Added

### Changed

- Updated cryptography version ([183])

### Fixed

- Fix validate local repo command ([183])

[183]: https://github.com/openlawlibrary/taf/pull/183

## [0.11.2] - 09/29/2021

### Added

### Changed

- Exclude test date from wheels ([182])

### Fixed

[182]: https://github.com/openlawlibrary/taf/pull/182

## [0.11.1] - 09/29/2021

### Added

### Changed

- Removed generate schema docs due to their long names causing issues on Windows when installing taf ([181])

### Fixed

[181]: https://github.com/openlawlibrary/taf/pull/181

## [0.11.0] - 09/28/2021

### Added

- Added support for skipping automatic checkout ([179])

### Changed

- Compare current head commit according to the auth repo and top commit of target repo and raise an error if they are different ([179])

### Fixed

- Automatically remove current and previous directories if they exist before instantiating tuf repo ([179])
- Fixed branch exists check. Avoid wrongly returning true if there is a warning ([179])
- Fixed update of repos which can contain unauhtenticated commits - combine fetched and existing commits ([179])
- Fixed handling of additional commits on a branch ([179])

[179]: https://github.com/openlawlibrary/taf/pull/179

## [0.10.1] - 08/16/2021

### Added

### Changed

- Do not raise an error if the hosts file is missing ([177])

### Fixed

[177]: https://github.com/openlawlibrary/taf/pull/177

## [0.10.0] - 07/20/2021

### Added

### Changed

- Update click to 7.1 ([176])

### Fixed

## [0.9.0] - 06/30/2021

### Added

- Initial support for executing handlers. Handlers are scripts contained by auth repos which can be used to execute some code after successful/failed update of a repository and/or a host. ([164])
- Implemented delegation of auth repositories - an auth repository can reference others by defining a special target file `dependencies.json`. Updater will pull all referenced repositories. ([164])
- Provided a way of specifying hosts of repositories though a special target file called `hosts.json` ([164])
- Verification of the initial commit of a repository given `out-of-band-authentication` commit either directly passed into the udater or stored in `dependencies.json` of the parent auth repo. ([164])

### Changed

- Renamed `repo_name` and `repo_urls` attributes to `name` and `urls` and `additional_info` to `custom` ([164])
- Reworked repository classes ([164])
- Transition from TravisCI to Github Actions ([173])

### Fixed

[176]: https://github.com/openlawlibrary/taf/pull/176
[173]: https://github.com/openlawlibrary/taf/pull/173
[164]: https://github.com/openlawlibrary/taf/pull/164

## [0.8.1] - 04/14/2021

### Added

- Added a command for checking validity of the inserted YubiKey's pin ([165])
- Raise an error if there are additional commits newer than the last authenticated commit if the updater is called with the check-authenticated flag ([161])
- Added initial worktrees support to the updater ([161])
- Added support for specifying location of the conf directory ([161])
- Added a function for disabling fie logging ([161])

### Changed

- Raise keystore error when key not found in keystore directory [166]
- Replaced authenticate-test-repo flag with an enum ([161])

### Fixed

- Minor validation command fix ([161])

[166]: https://github.com/openlawlibrary/taf/pull/166
[165]: https://github.com/openlawlibrary/taf/pull/165
[161]: https://github.com/openlawlibrary/taf/pull/161

## [0.8.0] - 02/09/2021

### Added

### Changed

- Pin cryptography version ([162])

### Fixed

[162]: https://github.com/openlawlibrary/taf/pull/162

## [0.7.2] - 11/11/2020

### Added

- Add a command for adding new new delegated roles ([158])

### Changed

### Fixed

[158]: https://github.com/openlawlibrary/taf/pull/158

## [0.7.1] - 10/28/2020

### Added

### Changed

- Small branches_containing_commit git method fix following git changes ([156])

### Fixed

[156]: https://github.com/openlawlibrary/taf/pull/156

## [0.7.0] - 10/16/2020

### Added

- Add support for fully disabling tuf logging ([154])
- Add support for including additional custom information when exporting historical data ([147])

### Changed

- Store authentication repo's path as key in `repositoriesdb` instead of its name ([153])

### Fixed

- Minor YubiKey mock fix ([153])
- Updated some git methods so that it is checked if the returned value is not `None` before calling strip ([153])

[154]: https://github.com/openlawlibrary/taf/pull/154
[153]: https://github.com/openlawlibrary/taf/pull/153
[147]: https://github.com/openlawlibrary/taf/pull/147

## [0.6.1] - 09/09/2020

### Added

- Get binary file from git (skip encoding) ([148])

### Changed

### Fixed

[148]: https://github.com/openlawlibrary/taf/pull/148

## [0.6.0] - 08/11/2020

### Added

- Git method for getting the first commit on a branch ([145])

### Changed

- Minor check capstone validation update ([145])
- Check if specified target repositories exist before trying to export historical commits data ([144])

### Fixed

[145]: https://github.com/openlawlibrary/taf/pull/145
[144]: https://github.com/openlawlibrary/taf/pull/144

## [0.5.2] - 07/21/2020

### Added

- Git method for removing remote tracking branches ([142])

### Changed

- Check remote repository when checking if a branch already exists ([142])

### Fixed

[142]: https://github.com/openlawlibrary/taf/pull/142

## [0.5.1] - 06/25/2020

### Added

### Changed

- Documentation updates ([140])
- Set `only_load_targets` parameter to `True` by default in `repositoriesdb` ([139])
- Use `_load_signing_keys` in `add_signing_key` ([138])
- Raise a nicer error when instantiating a TUF repository if it is invalid ([137])

### Fixed

- Fix loading targets metadata files in `repositoriesdb` ([139])

[140]: https://github.com/openlawlibrary/taf/pull/140
[139]: https://github.com/openlawlibrary/taf/pull/139
[138]: https://github.com/openlawlibrary/taf/pull/138
[137]: https://github.com/openlawlibrary/taf/pull/137

## [0.5.0] - 06/04/2020

### Added

- Add `repositoriesdb` tests ([134])
- Add support for defining urls using a separate `mirrors.json` file ([134])
- Add a command for exporting targets historical data ([133])

### Changed

- Updated `repositoriesdb` so that delegated target roles are taken into considerations when finding targets data ([134])
- `sorted_commits_and_branches_per_repositories` returns additional targets data and not just commits ([133])

### Fixed

[134]: https://github.com/openlawlibrary/taf/pull/134
[133]: https://github.com/openlawlibrary/taf/pull/133

## [0.4.1] - 05/12/2020

### Added

### Changed

- Error handling and logging improvements ([131])

### Fixed

[131]: https://github.com/openlawlibrary/taf/pull/131

## [0.4.0] - 05/01/2020

### Added

- Git method to create orphan branch ([129])
- Added updater check which verifies that metadata corresponding to the last commit has not yet expired ([124])
- Additional updater tests ([124])
- Added command for validating repositories without updating them ([124])
- Import error handling for `taf.yubikey` module ([120])
- Updater tests which validate updated root metadata ([118])
- New test cases for updating targets/delegations metadata ([116])
- Create empty targets directory before instantiating tuf repository if it does not exist ([114])
- When creating a new repository, print user's answers to setup question as json ([114])
- Sign all target files which are found inside the targets directory when creating a new repository ([114])

### Changed

- Minor logging updates ([126])
- Updater: Partial repo factory ([125])
- Logging formats ([120])
- Use common role of given targets during update of targets/delegations metadata ([116])
- Changed format of keys description json, as it can now contain roles' description under "roles" key and keystore path under "keystore" key ([114])

### Fixed

- Import errors (ykman) inside tests ([129])
- Fixed addition of new signing key so that this functionality works in case of delegated roles ([128])
- Fixed synced_with_remote ([121])
- Signing fixes with keystore keys ([120])
- Load signing keys minor fixes ([120] [117])
- Normalize target files when creating a new repository ([117])

[129]: https://github.com/openlawlibrary/taf/pull/129
[128]: https://github.com/openlawlibrary/taf/pull/128
[126]: https://github.com/openlawlibrary/taf/pull/126
[125]: https://github.com/openlawlibrary/taf/pull/125
[124]: https://github.com/openlawlibrary/taf/pull/124
[121]: https://github.com/openlawlibrary/taf/pull/121
[120]: https://github.com/openlawlibrary/taf/pull/120
[118]: https://github.com/openlawlibrary/taf/pull/118
[117]: https://github.com/openlawlibrary/taf/pull/117
[116]: https://github.com/openlawlibrary/taf/pull/116
[114]: https://github.com/openlawlibrary/taf/pull/114

## [0.3.1] - 03/21/2020

### Added

### Changed

- Move safely_get_json to base git repository class ([105])

### Fixed

- `update_role_keystores` fix ([112])
- `create_repo` fix ([111])
- Load repositories exits early if the authentication repo has not commits ([106])
- Fix `clone_or_pull` ([105])

[112]: https://github.com/openlawlibrary/taf/pull/112
[111]: https://github.com/openlawlibrary/taf/pull/111
[106]: https://github.com/openlawlibrary/taf/pull/106
[105]: https://github.com/openlawlibrary/taf/pull/105

## [0.3.0] - 03/03/2020

### Added

- Add a check if at least one rpeository was loaded ([102])
- Add `*args` and `**kwargs` arguments to repository classes ([102])
- Add a method for instantiating TUF repository at a given revision ([101])
- Add support for validating delegated target repositories to the updater ([101])
- Add delegations tests ([98])
- Add support for delegated targets roles ([97], [98], [99], [100])

### Changed

- Renamed `repo_name` to `name` and `repo_path` to `path` ([101])
- Updated `add_targets` so that it fully supports delegated roles ([98])
- Refactored tests so that it is possible to create and use more than one taf repository ([98])
- Separated commands into sub-commands ([96])
- Use `root-dir` and `namespace` instead of `target-dir` ([96])

### Fixed

- Fix init and create repo commands ([96])

[102]: https://github.com/openlawlibrary/taf/pull/102
[101]: https://github.com/openlawlibrary/taf/pull/101
[100]: https://github.com/openlawlibrary/taf/pull/100
[98]: https://github.com/openlawlibrary/taf/pull/98
[97]: https://github.com/openlawlibrary/taf/pull/97
[96]: https://github.com/openlawlibrary/taf/pull/96

## [0.2.2] - 01/06/2020

### Added

- Updater: support validation of multiple branches of target repositories ([91])
- Add a method which deletes all target files which are not specified in targets.json ([90])

### Changed

### Fixed

- Fix `update_target_repos_from_repositories_json` ([91])

[91]: https://github.com/openlawlibrary/taf/pull/91
[90]: https://github.com/openlawlibrary/taf/pull/90

## [0.2.1] - 12/19/2019

### Added

- Add `update_expiration_date` CLI command ([86])
- Add `set_remote_url` git method and branch as the input parameter of `list_commits` ([84])

### Changed

- Logging rework - use loguru library ([83])

### Fixed

- Fix `update_expiration_date_keystore` and `get_signable_metadata` ([86])
- Fix branch exists git function ([82])

[86]: https://github.com/openlawlibrary/taf/pull/86
[84]: https://github.com/openlawlibrary/taf/pull/84
[83]: https://github.com/openlawlibrary/taf/pull/83
[82]: https://github.com/openlawlibrary/taf/pull/82

## [0.2.0] - 11/30/2019

### Added

- Added commands for setting up yubikeys, exporting public keys and adding new signing keys ([79])
- Created standardized yubikey prompt ([79])

### Changed

### Fixed

- Creation of new repositories made more robust ([79])

[79]: https://github.com/openlawlibrary/taf/pull/79

## [0.1.8] - 11/12/2019

### Added

- Numerous new git methods ([74], [75])
- Initial [pre-commit](https://pre-commit.com/) configuration (black + flake8 + bandit) ([69])
- Add changelog ([69])
- Add pull request template ([69])

### Changed

- Updated validation of branches ([73])
- Move tests to the main package ([72])
- Updated _travis_ script ([69])
- Remove python 3.6 support ([69])
- Use _f-strings_ instead of _format_ ([69])

### Fixed

[75]: https://github.com/openlawlibrary/taf/pull/75
[74]: https://github.com/openlawlibrary/taf/pull/74
[73]: https://github.com/openlawlibrary/taf/pull/73
[72]: https://github.com/openlawlibrary/taf/pull/72
[69]: https://github.com/openlawlibrary/taf/pull/69

## [0.1.7] - 09/30/2019

### Added

- Add helper method to check if given commit has ever been validated ([65])

### Changed

- Pass scheme argument when loading _timestamp_ and _snapshot_ keys ([66])
- Updated default logs location ([67])

### Fixed

[65]: https://github.com/openlawlibrary/taf/pull/65
[66]: https://github.com/openlawlibrary/taf/pull/66
[67]: https://github.com/openlawlibrary/taf/pull/67

## [0.1.6] - 09/05/2019

### Added

### Changed

- Update oll-tuf version ([63])
- Remove utils function for importing RSA keys and refactor other files ([63])

### Fixed

- Fix azure pipeline script (include _libusb_ in wheels) ([63])

[63]: https://github.com/openlawlibrary/taf/pull/63

## [0.1.5] - 08/29/2019

- Initial Version

[keepachangelog]: https://keepachangelog.com/en/1.0.0/
[semver]: https://semver.org/spec/v2.0.0.html
[unreleased]: https://github.com/openlawlibrary/taf/compare/v0.29.3...HEAD
[0.29.3]: https://github.com/openlawlibrary/taf/compare/v0.29.2...v0.29.3
[0.29.2]: https://github.com/openlawlibrary/taf/compare/v0.29.1...v0.29.2
[0.29.1]: https://github.com/openlawlibrary/taf/compare/v0.29.0...v0.29.1
[0.29.0]: https://github.com/openlawlibrary/taf/compare/v0.28.0...v0.29.0
[0.28.0]: https://github.com/openlawlibrary/taf/compare/v0.27.0...v0.28.0
[0.27.0]: https://github.com/openlawlibrary/taf/compare/v0.26.1...v0.27.0
[0.26.1]: https://github.com/openlawlibrary/taf/compare/v0.26.0...v0.26.1
[0.26.0]: https://github.com/openlawlibrary/taf/compare/v0.25.0...v0.26.0
[0.25.0]: https://github.com/openlawlibrary/taf/compare/v0.24.0...v0.25.0
[0.24.0]: https://github.com/openlawlibrary/taf/compare/v0.23.1...v0.24.0
[0.23.1]: https://github.com/openlawlibrary/taf/compare/v0.23.0...v0.23.1
[0.23.0]: https://github.com/openlawlibrary/taf/compare/v0.22.4...v0.23.0
[0.22.4]: https://github.com/openlawlibrary/taf/compare/v0.22.3...v0.22.4
[0.22.3]: https://github.com/openlawlibrary/taf/compare/v0.22.2...v0.22.3
[0.22.2]: https://github.com/openlawlibrary/taf/compare/v0.22.1...v0.22.2
[0.22.1]: https://github.com/openlawlibrary/taf/compare/v0.22.0...v0.22.1
[0.22.0]: https://github.com/openlawlibrary/taf/compare/v0.21.1...v0.22.0
[0.21.1]: https://github.com/openlawlibrary/taf/compare/v0.20.0...v0.21.1
[0.21.0]: https://github.com/openlawlibrary/taf/compare/v0.20.0...v0.21.0
[0.20.0]: https://github.com/openlawlibrary/taf/compare/v0.19.0...v0.20.0
[0.19.0]: https://github.com/openlawlibrary/taf/compare/v0.18.0...v0.19.0
[0.18.0]: https://github.com/openlawlibrary/taf/compare/v0.17.0...v0.18.0
[0.17.0]: https://github.com/openlawlibrary/taf/compare/v0.16.0...v0.17.0
[0.16.0]: https://github.com/openlawlibrary/taf/compare/v0.15.0...v0.16.0
[0.15.0]: https://github.com/openlawlibrary/taf/compare/v0.14.0...v0.15.0
[0.14.0]: https://github.com/openlawlibrary/taf/compare/v0.13.4...v0.14.0
[0.13.4]: https://github.com/openlawlibrary/taf/compare/v0.13.3...v0.13.4
[0.13.3]: https://github.com/openlawlibrary/taf/compare/v0.13.2...v0.13.3
[0.13.2]: https://github.com/openlawlibrary/taf/compare/v0.13.1...v0.13.2
[0.13.1]: https://github.com/openlawlibrary/taf/compare/v0.13.0...v0.13.1
[0.13.0]: https://github.com/openlawlibrary/taf/compare/v0.12.0...v0.13.0
[0.12.0]: https://github.com/openlawlibrary/taf/compare/v0.11.1...v0.12.0
[0.11.1]: https://github.com/openlawlibrary/taf/compare/v0.11.0...v0.11.1
[0.11.0]: https://github.com/openlawlibrary/taf/compare/v0.10.1...v0.11.0
[0.10.1]: https://github.com/openlawlibrary/taf/compare/v0.10.0...v0.10.1
[0.10.0]: https://github.com/openlawlibrary/taf/compare/v0.9.0...v0.10.0
[0.9.0]: https://github.com/openlawlibrary/taf/compare/v0.8.1...v0.9.0
[0.8.1]: https://github.com/openlawlibrary/taf/compare/v0.8.1...v0.8.1
[0.8.0]: https://github.com/openlawlibrary/taf/compare/v0.7.2...v.0.8.0
[0.7.2]: https://github.com/openlawlibrary/taf/compare/v0.7.1...v0.7.2
[0.7.1]: https://github.com/openlawlibrary/taf/compare/v0.7.0...v0.7.1
[0.7.0]: https://github.com/openlawlibrary/taf/compare/v0.6.1...v0.7.0
[0.6.1]: https://github.com/openlawlibrary/taf/compare/v0.6.0...v0.6.1
[0.6.0]: https://github.com/openlawlibrary/taf/compare/v0.5.2...v0.6.0
[0.5.2]: https://github.com/openlawlibrary/taf/compare/v0.5.1...v0.5.2
[0.5.1]: https://github.com/openlawlibrary/taf/compare/v0.5.0...v0.5.1
[0.5.0]: https://github.com/openlawlibrary/taf/compare/v0.4.1...v0.5.0
[0.4.1]: https://github.com/openlawlibrary/taf/compare/v0.4.0...v0.4.1
[0.4.0]: https://github.com/openlawlibrary/taf/compare/v0.3.1...v0.4.0
[0.3.1]: https://github.com/openlawlibrary/taf/compare/v0.3.0...v0.3.1
[0.3.0]: https://github.com/openlawlibrary/taf/compare/v0.2.2...v0.3.0
[0.2.2]: https://github.com/openlawlibrary/taf/compare/v0.2.1...v0.2.2
[0.2.1]: https://github.com/openlawlibrary/taf/compare/v0.2.0...v0.2.1
[0.2.0]: https://github.com/openlawlibrary/taf/compare/v0.1.8...v0.2.0
[0.1.8]: https://github.com/openlawlibrary/taf/compare/v0.1.7...v0.1.8
[0.1.7]: https://github.com/openlawlibrary/taf/compare/v0.1.6...v0.1.7
[0.1.6]: https://github.com/openlawlibrary/taf/compare/v0.1.5...v0.1.6
[0.1.5]: https://github.com/openlawlibrary/taf/compare/7795682e5358f365c140aebde31230602a5d8f0b...v0.1.5<|MERGE_RESOLUTION|>--- conflicted
+++ resolved
@@ -9,21 +9,16 @@
 
 ### Added
 
-<<<<<<< HEAD
+- Fix add_target_repo when signing role is the top-level targets role ([431])
+- New git hook that validates repo before push ([423])
 - New function taf repo status that prints the state of whole library ([422])
-=======
-- Fix add_target_repo when signing role is the top-level targets role ([431])
-- New git hook that validates repo before push ([422])
->>>>>>> a50a4c5a
 - New function taf roles list that lists all roles in an authentication repository ([421])
 - Reimplemented get_file_details function to not rely on old securesystemslib functions ([420])
 - Clone target repositories to temp ([412, 418])
 - Add architecture overview documentation ([405])
 
-<<<<<<< HEAD
-=======
 [431]: https://github.com/openlawlibrary/taf/pull/431
->>>>>>> a50a4c5a
+[423]: https://github.com/openlawlibrary/taf/pull/423
 [422]: https://github.com/openlawlibrary/taf/pull/422
 [421]: https://github.com/openlawlibrary/taf/pull/421
 [420]: https://github.com/openlawlibrary/taf/pull/420
