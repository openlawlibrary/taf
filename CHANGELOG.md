# Changelog

All notable changes to this project will be documented in this file.

The format is based on [Keep a Changelog][keepachangelog],
and this project adheres to [Semantic Versioning][semver].


## [Unreleased]

### Added

<<<<<<< HEAD
- Add a command for setting names of keys ([594])
- Add an option to specify names of keys using an external file ([594])
=======
- Add Commitish model ([596])
- Aadd tests for part of the git module ([596])
>>>>>>> 517347df
- Implement adaptive timeout for Git clone operations ([592])
- Check if repository is synced with remote before running API functions ([592])
- Add key names from config files to metadata during repository setup, following updates to TUF and securesystemslib [(583)]
- Implement iteration over all inserted YubiKeys during metadata signing [(583)]
- Implement a `PinManager` class to allow secure pin reuse across API functions and eliminated insecure global pin storage [(583)]

### Changed

- Re-implement restore without using a feature not available in older versions of git ([592])

### Fixed

- Ensure that every target role has a delegations attribute [(595)]
- Fix wrong default branch assignment for target repos [(593)]

<<<<<<< HEAD
[594]: https://github.com/openlawlibrary/taf/pull/594
=======
[596]: https://github.com/openlawlibrary/taf/pull/596
[595]: https://github.com/openlawlibrary/taf/pull/595
>>>>>>> 517347df
[593]: https://github.com/openlawlibrary/taf/pull/593
[592]: https://github.com/openlawlibrary/taf/pull/592
[583]: https://github.com/openlawlibrary/taf/pull/583

## [0.34.1] - 02/11/2025

### Added

- Improved Git error messaging to provide clearer troubleshooting instructions for remote operations [(588)]

### Changed


### Fixed

- Fixed loading from repositories cache [(590)]

[590]: https://github.com/openlawlibrary/taf/pull/590
[588]: https://github.com/openlawlibrary/taf/pull/588


## [0.34.0] - 02/04/2025

### Added

- Added benchmark testing for test_clone_valid_happy_path [(584)]
- Implement removal and rotation of keys [(561)]

### Changed

- Transition to the newest version of TUF [(561)]

### Fixed

[584]: https://github.com/openlawlibrary/taf/pull/584
[561]: https://github.com/openlawlibrary/taf/pull/561

## [0.33.2] - 02/04/2025

### Added

### Changed

### Fixed

- Fix `_is_repository_in_sync` check ([585])

[585]: https://github.com/openlawlibrary/taf/pull/585


## [0.33.1] - 01/09/2025

### Added

### Changed

### Fixed

- Run validation with --no-deps when pushing ([579])
- Do not update last validated commit if pushing to a branch other than the default branch ([577])
- Fix determining from which commit the update should start if the auth repo is in front of all target repos ([577])

[579]: https://github.com/openlawlibrary/taf/pull/579
[577]: https://github.com/openlawlibrary/taf/pull/577


## [0.33.0] - 12/23/2024

### Added

- Add tests for `get_last_remote_commit` and `reset_to_commit` ([573])
- Remove unused optional parameter from _yk_piv_ctrl ([572])
- Implement full partial update. Store last validated commit per repo ([559)])

### Changed

### Fixed

[573]: https://github.com/openlawlibrary/taf/pull/573
[572]: https://github.com/openlawlibrary/taf/pull/572
[559]: https://github.com/openlawlibrary/taf/pull/559


## [0.32.4] - 12/03/2024

### Added

### Changed

- Change log level for `repositoriesdb` messages ([569])

### Fixed

[569]: https://github.com/openlawlibrary/taf/pull/569

## [0.32.3] - 11/22/2024

### Added

### Changed

### Fixed

- Fix `get_last_remote_commit` - add missing value for parameter ([566])

[566]: https://github.com/openlawlibrary/taf/pull/566

## [0.32.2] - 11/20/2024

### Added

### Changed

- Make url optional for `get_last_remote_commit` ([564])

### Fixed

[564]: https://github.com/openlawlibrary/taf/pull/564

## [0.32.1] - 11/01/2024

### Added

### Changed

### Fixed

- Fix two git methods where `GitError` was not being instantiated correctly ([562])
- Fix determination of auth commits to be validated when starting the update from the beginning ([562])

[562]: https://github.com/openlawlibrary/taf/pull/562

## [0.32.0] - 10/23/2024

### Added


### Changed


### Fixed

- Fix specification of pygit2 version depending on the Python version ([558])
- Fix validation and listing targets of an auth repo that does not contain `mirrors.json` ([558])

[558]: https://github.com/openlawlibrary/taf/pull/558


## [0.31.2] - 10/16/2024

### Added

- Added a function for exporting `keys-description.json` ([550])
- Added support for cloning a new dependency when adding it to `dependencies.json` if it is not on disk ([550])
- Clean up authentication repository if an error occurs while running a cli command ([550])

### Changed

- Return a non-zero exit code with `sys.exit` when updater fails ([550])
- Rework addition of a new role and target repositories. Use `custom.json` files ([550])


### Fixed

- Minor `conf init` and detection of the authentication repository fixes ([550])
- Replace `info` logging calls with `notice` in API functions ([550])
- Use `mirrors.json` urls when cloning dependencies ([551])


[551]: https://github.com/openlawlibrary/taf/pull/551
[550]: https://github.com/openlawlibrary/taf/pull/550


## [0.31.1] - 10/03/2024

### Added

### Changed

### Fixed

- Fix `load_repositories` following a rework needed to support parallelization ([547])
- Fix `clone_from_disk` ([547])
- Fix pre-push hook ([547])

[547]: https://github.com/openlawlibrary/taf/pull/547


## [0.31.0] - 09/28/2024

### Added


- Added lxml to taf pyinstaller to execute arbitrary python scripts ([535])
- Added support for execution of executable files within the scripts directories ([529])
- Added yubikey_present parameter to keys description (Can be specified when generating keys) ([508])
- Removed 2048-bit key restriction [494]
- Allow for the displaying of varied levels of log and debug information based on the verbosity level ([493])
- Added new tests to test out of sync repositories and manual updates ([488], [504])
- Update when auth repo's top commit is behind last validated commit [490]
- Added lazy loading to CLI [481]
- Testing repositories with dependencies ([479], [487])
- Hid plaintext when users are prompted to insert YubiKey and press ENTER ([473])
- Added functionality for parallel execution of child repo during clone and update for performance enhancement ([472])
- New flag --force allowing forced updates ([471])
- Improved usability (TAF finds the repo if current directory has no repo, create a .taf directory to manage keys) ([466])
- Added git hook check for updater ([460])
- New flag --no-deps allowing users to only update the current repository and not update dependent repositories from dependencies.json ([455], [463])
- New flag --no-targets allowing users to skip target repository validation when validating the authentication repo ([455])
- New flag --no-upstream allowing users to skip upstream comparisons ([455], [463])
- Addition of logic to tuples (steps) and the run function in updater_pipeline.py to determine which steps, if any, will be skipped based on the usage of 
  the --no-targets flag ([455])
- Added --bare tags for repository cloning and updating ([459])
- Added workflow to build standalone executable of TAF ([447])

### Changed

- If in detached head state or an older branch, do not automatically checkout the newest one without force ([543])
- Move validation of the last validated commit to the pipeline from the update handler ([543])
- Default verbosity to 0 (NOTICE) level; add notice level update outcome logging ([538])
- Raise a more descriptive error if `pygit2` repository cannot be instantiated  ([485], [489])
- Enhanced commit_and_push for better error logging and update the last validated commit ([469])
- Generate public key from private key if .pub file is missing ([462])
- Port release workflow from Azure Pipelines to GitHub Actions ([458])
- Remove platform-specific builds, do not package DLLs which are no longer necessary ([458])

### Fixed

- Handle invalid last validated commit ([543])
- Fixes to executing taf handler scripts from a pyinstaller executable ([535])
- Fix `persisent` and `transient` NoneType error when running taf handlers ([535])
- Fix update status when a target repo was updated and the auth repo was not ([532])
- Fix merge-commit which wasn't updating the remote-tracking branch ([532])
- Fix removal of additional local commits ([532])
- Fix top-level authentication repository update to correctly update child auth repos ([528])
- Fix setup role when specifying public keys in keys-description ([511])
- `check_if_repositories_clean` error now returns a list of repositories which aren't clean, instead of a single repository ([525])


[543]: https://github.com/openlawlibrary/taf/pull/543
[538]: https://github.com/openlawlibrary/taf/pull/538
[535]: https://github.com/openlawlibrary/taf/pull/535
[532]: https://github.com/openlawlibrary/taf/pull/532
[529]: https://github.com/openlawlibrary/taf/pull/529
[528]: https://github.com/openlawlibrary/taf/pull/528
[525]: https://github.com/openlawlibrary/taf/pull/525
[511]: https://github.com/openlawlibrary/taf/pull/511
[508]: https://github.com/openlawlibrary/taf/pull/508
[504]: https://github.com/openlawlibrary/taf/pull/504
[494]: https://github.com/openlawlibrary/taf/pull/494
[493]: https://github.com/openlawlibrary/taf/pull/493
[490]: https://github.com/openlawlibrary/taf/pull/490
[489]: https://github.com/openlawlibrary/taf/pull/489
[488]: https://github.com/openlawlibrary/taf/pull/488
[487]: https://github.com/openlawlibrary/taf/pull/487
[485]: https://github.com/openlawlibrary/taf/pull/485
[481]: https://github.com/openlawlibrary/taf/pull/481
[479]: https://github.com/openlawlibrary/taf/pull/479
[473]: https://github.com/openlawlibrary/taf/pull/473
[472]: https://github.com/openlawlibrary/taf/pull/472
[471]: https://github.com/openlawlibrary/taf/pull/471
[469]: https://github.com/openlawlibrary/taf/pull/469
[466]: https://github.com/openlawlibrary/taf/pull/466
[463]: https://github.com/openlawlibrary/taf/pull/463
[462]: https://github.com/openlawlibrary/taf/pull/462
[460]: https://github.com/openlawlibrary/taf/pull/460
[459]: https://github.com/openlawlibrary/taf/pull/459
[458]: https://github.com/openlawlibrary/taf/pull/458
[455]: https://github.com/openlawlibrary/taf/pull/455
[447]: https://github.com/openlawlibrary/taf/pull/447


## [0.29.2] - 07/04/2024


### Added

- Use git remote show if symbolic-ref fails for default_branch ([457])
- Add a command for adding delegated paths to a role ([391])
- Check if metadata files at revision match those downloaded by TUF updater ([389])

### Changed

### Fixed
- Checking git repos existence and changing imprecise and undescriptive error messages accordingly 

- Fix `clone_or_pull` ([402])

[457]: https://github.com/openlawlibrary/taf/pull/457
[402]: https://github.com/openlawlibrary/taf/pull/402
[391]: https://github.com/openlawlibrary/taf/pull/391
[389]: https://github.com/openlawlibrary/taf/pull/389

## [0.30.3] - 08/29/2024

### Added

### Changed

### Fixed

- Move `yubikey_utils` module to include it in wheel ([516])

[516]: https://github.com/openlawlibrary/taf/pull/516

## [0.30.2] - 08/20/2024

### Added

- New flag --no-deps allowing users to only update the current repository and not update dependent repositories from dependencies.json ([455])
- New flag --no-targets allowing users to skip target repository validation when validating the authentication repo ([455])
- New flag --no-upstream allowing users to skip upstream comparisons ([455])

- Addition of logic to tuples (steps) and the run function in updater_pipeline.py to determine which steps, if any, will be skipped based on the usage of 
  the --no-targets flag ([455])

### Changed

### Fixed

[463]: https://github.com/openlawlibrary/taf/pull/463
[455]: https://github.com/openlawlibrary/taf/pull/455

## [0.30.1] - 07/23/2024

### Added

- Add info.json data loading ([476])

### Changed

### Fixed

- Build: use correct `sys.version_info` comparison when installing `pygit2` ([470])
- Validate branch can be modified with check branch length function ([470])

[476]: https://github.com/openlawlibrary/taf/pull/476
[470]: https://github.com/openlawlibrary/taf/pull/470


## [0.30.0] - 06/12/2024


### Added

- Support for Yubikey Manager 5.1.x ([444])
- Support for Python 3.11 and 3.12 ([440])
- Fix add_target_repo when signing role is the top-level targets role ([431])
- New git hook that validates repo before push ([423])
- New function taf repo status that prints the state of whole library ([422])
- New function taf roles list that lists all roles in an authentication repository ([421])
- Clone target repositories to temp ([412], [418])
- Add architecture overview documentation ([405])
- Add a command for adding delegated paths to a role ([391])
- Check if metadata files at revision match those downloaded by TUF updater ([389])

### Changed

- Updater testing framework rework [453]
- Update pytest version [453]
- Drop support for Python 3.7 [453]
- Dropped support for Yubikey Manager 4.x [444]
- Only load the latest mirrors.jon ([441])
- Fix generation of keys when they should be printed to the command line ([435])
- Made Updater faster through parallelization ([434])
- Reimplemented get_file_details function to not rely on old securesystemslib functions ([420])
- Check if repositories are clean before running the updater ([416])
- Only show merging commits messages if actually merging commits. Rework logic for checking if a commits should be merged ([404], [415])

### Fixed

- Fix YubiKey setup ([445])
- Fixes repeating error messages in taf repo create and manual entry of keys-description ([432])
- When checking if branch is synced, find first remote that works, instead of only trying the last remote url ([419])
- Disable check if metadata files at revision match ([403])
- Fix `clone_or_pull` ([402])

[453]: https://github.com/openlawlibrary/taf/pull/453
[445]: https://github.com/openlawlibrary/taf/pull/445
[444]: https://github.com/openlawlibrary/taf/pull/444
[440]: https://github.com/openlawlibrary/taf/pull/440
[435]: https://github.com/openlawlibrary/taf/pull/435
[434]: https://github.com/openlawlibrary/taf/pull/434
[432]: https://github.com/openlawlibrary/taf/pull/432
[431]: https://github.com/openlawlibrary/taf/pull/431
[423]: https://github.com/openlawlibrary/taf/pull/423
[422]: https://github.com/openlawlibrary/taf/pull/422
[421]: https://github.com/openlawlibrary/taf/pull/421
[420]: https://github.com/openlawlibrary/taf/pull/420
[419]: https://github.com/openlawlibrary/taf/pull/419
[418]: https://github.com/openlawlibrary/taf/pull/418
[416]: https://github.com/openlawlibrary/taf/pull/416
[415]: https://github.com/openlawlibrary/taf/pull/415
[412]: https://github.com/openlawlibrary/taf/pull/412
[405]: https://github.com/openlawlibrary/taf/pull/405
[404]: https://github.com/openlawlibrary/taf/pull/404
[403]: https://github.com/openlawlibrary/taf/pull/403
[402]: https://github.com/openlawlibrary/taf/pull/402
[391]: https://github.com/openlawlibrary/taf/pull/391
[389]: https://github.com/openlawlibrary/taf/pull/389


## [0.29.1] - 02/07/2024

### Added

- Add a test for updating a repositories which references other authentication repositories. Test repositories are set up programmatically ([386])

### Changed

- Update find_first_branch_matching_pattern return - only return name of the found branch and not all branches whose name did not match the pattern ([387])

### Fixed

- Validation of local repositories should not fail if there are no local branches (e.g. after a fresh clone) ([387])
- Fix GitError exception instantiations ([387])
- -Fix a minor bug where update status was incorrectly being set in case when a repository with only one commit is cloned ([386])

[387]: https://github.com/openlawlibrary/taf/pull/387
[386]: https://github.com/openlawlibrary/taf/pull/386


## [0.29.0] - 01/24/2024

### Added

- Print a warning if the conf file cannot be loaded when executing scripts ([384])
- Git: added a method for finding the newest branch whose name matches a certain pattern ([375])
- Git: added a check if remote already exists ([375])

### Changed

- Only clone repositories if target files exists ([381])
- Do not merge unauthenticated commits which are newer than the last authenticated commit if a repository can contain unauthenticated commits ([381])
- Partially update authentication repositories up to the last valid commit ([381])
- Check if there are uncommitted changes when running the updater ([377])
- Implement updater pipeline ([374])
- Improve error messages and error logging ([374])
- Update target repositories in a breadth-first way ([374])

### Fixed

- Fix update of repositories which reference other repositories ([384])
- Fix imports, do not require installation of yubikey-manager prior to running the update ([376])
- Git: fix the commit method so that it raises an error if nothing is committed ([375])

[381]: https://github.com/openlawlibrary/taf/pull/381
[377]: https://github.com/openlawlibrary/taf/pull/377
[376]: https://github.com/openlawlibrary/taf/pull/376
[375]: https://github.com/openlawlibrary/taf/pull/375
[374]: https://github.com/openlawlibrary/taf/pull/374

## [0.28.0] - 11/10/2023

### Added

- Implement tests for the functions which are directly called by the cli (API package) ([362])
- Add push flag to all functions that used to always automatically push to remote in order to be able to prevent that behavior ([362])
- Add a command for listing all roles (including delegated paths if applicable) whose metadata the inserted YubiKey can sign ([362])
- Added mypy static type checking to pre-commit hook ([360])

### Changed

- Docs: update readme, add acknowledgements ([365])
- Move add/remove dependencies to a separate module ([362])
- Move all API helper functions to separate modules ([362])
- Fixed errors reported by mypy ([360])

### Fixed

- Fix loading of keys and create repo when old yubikey flag is used ([370])
- Fix keys naming issue after adding a new signing key to a role that only had one signing key ([362])
- Fix removal of targets when removing a role ([362])

[370]: https://github.com/openlawlibrary/taf/pull/370
[365]: https://github.com/openlawlibrary/taf/pull/365
[362]: https://github.com/openlawlibrary/taf/pull/362
[360]: https://github.com/openlawlibrary/taf/pull/360

## [0.27.0] - 09/22/2023

### Added

- Automatically commit and push to remote unless a --no-commit flag is specified ([357])
- Adding typing information to api functions and the git module ([357])
- List keys of roles with additional information read from certificates command ([355])
- Export certificate from the inserted YubiKey ([355])
- Add signing keys given a public key when creating a new authentication repository ([354])
- Allow specification of names of YubiKeys in repository description json ([354])
- Model repository description json input using `attrs` and `cattrs` and its validation ([354])
- Add test for repo initialization when it is directly inside drive's root ([352])
- Add functions for adding/updating/removing dependencies to/from dependencies.json ([338])

### Changed

- Split tests into separate packages [(353)]
- Minor add/remove target repository improvements [(351)]
- Bump `cattrs` ([349])
- Improve CLI error handling ([346])
- Update signing keys loading. Add a flag for specifying if the user will be asked to manually enter a key ([346])
- Remove default branch specification from updater ([343])
- Updater: only load repositories defined in the newest version of repositories.json ([341])
- Updater: automatically determine url if local repository exists ([340])
- Remove hosts and hosts.json ([330])

### Fixed

- Fix list targets in case when the target repo is not up to date with remote ([357])
- Fix repositories.json update when adding new target repository [(351)]
- Fix error when keystore path is not provided [(351)]
- Make it possible to execute commands that don't require yubikey without installing yubikey-manager ([342])
- Fix commits per repositories function when same target commits are on different branches ([337])
- Add missing `write` flag to `taf targets sign` ([329])

[357]: https://github.com/openlawlibrary/taf/pull/357
[355]: https://github.com/openlawlibrary/taf/pull/355
[354]: https://github.com/openlawlibrary/taf/pull/354
[352]: https://github.com/openlawlibrary/taf/pull/352
[349]: https://github.com/openlawlibrary/taf/pull/349
[346]: https://github.com/openlawlibrary/taf/pull/346
[343]: https://github.com/openlawlibrary/taf/pull/343
[342]: https://github.com/openlawlibrary/taf/pull/342
[341]: https://github.com/openlawlibrary/taf/pull/341
[340]: https://github.com/openlawlibrary/taf/pull/340
[338]: https://github.com/openlawlibrary/taf/pull/338
[337]: https://github.com/openlawlibrary/taf/pull/337
[330]: https://github.com/openlawlibrary/taf/pull/330
[329]: https://github.com/openlawlibrary/taf/pull/329

## [0.26.1] - 08/29/2023

### Added

### Changed

- Bump `cattrs` ([349])

### Fixed


## [0.26.0] - 07/12/2023

### Added

- Add command for adding/removing roles ([314])

### Changed

- Docstirngs logging improvements ([325])
- Keystore path in roles_key_info calculated relative to where the json file is ([321])
- Try to sign using a yubikey before asking the user if they want to use a yubikey ([320])
- Split `developer_tool` into separate modules ([314], [321])

### Fixed

- Fix create repository ([325])

[325]: https://github.com/openlawlibrary/taf/pull/325
[321]: https://github.com/openlawlibrary/taf/pull/321
[320]: https://github.com/openlawlibrary/taf/pull/320
[314]: https://github.com/openlawlibrary/taf/pull/314

## [0.25.0] - 03/31/2023

### Added

### Changed

- Update license, release under agpl ([313])

### Fixed

- Fix execution of scripts ([311])

[313]: https://github.com/openlawlibrary/taf/pull/313
[311]: https://github.com/openlawlibrary/taf/pull/311

## [0.24.0] - 02/21/2023

### Added

- Add git methods for adding an remove remotes and check if merge conflicts occurred ([309])
- Add a command for updating and signing targets of specified typed ([308])

### Changed

### Fixed

- Use `generate_and_write_unencrypted_rsa_keypair` for no provided password ([305])

[309]: https://github.com/openlawlibrary/taf/pull/309
[308]: https://github.com/openlawlibrary/taf/pull/308
[305]: https://github.com/openlawlibrary/taf/pull/305

## [0.23.1] - 01/13/2023

### Added

### Changed

### Fixed

- Fix `clone_or_pull` method ([303])

[303]: https://github.com/openlawlibrary/taf/pull/303

## [0.23.0] - 12/27/2022

### Added

- Auto-detect default branch ([300])

### Changed

### Fixed

- Remove pytest11 default entrypoint ([301])

[301]: https://github.com/openlawlibrary/taf/pull/301
[300]: https://github.com/openlawlibrary/taf/pull/300

## [0.22.4] - 12/15/2022

### Added

### Changed

### Fixed

- Pin `pyOpenSSL` to newer version ([299])

[299]: https://github.com/openlawlibrary/taf/pull/299

## [0.22.3] - 12/14/2022

### Added

### Changed

### Fixed

- Add missing tuf import in `log.py` ([298])

[298]: https://github.com/openlawlibrary/taf/pull/298

## [0.22.2] - 12/14/2022

### Added

### Changed

### Fixed

- Remove _tuf_patches in `__init__.py` ([297])

[297]: https://github.com/openlawlibrary/taf/pull/297

### Added

### Changed

### Fixed

## [0.22.1] - 12/14/2022

### Added

### Changed

### Fixed

- Move _tuf_patches to repository lib ([296])

[296]: https://github.com/openlawlibrary/taf/pull/296

## [0.22.0] - 12/09/2022

### Added

### Changed

- Support first commits on branches with a missing branch file ([292])
- Upgrade cryptography version ([279])
- Turn expired metadata into a warning instead of an error by default ([275])
- Upgraded our TUF fork to newer version ([273])

### Fixed

- Pin securesystemslib and cryptography ([294])
- Use `is_test_repo` AuthRepository property in updater ([293])
- Remove leftover git worktree code in error handling ([291])
- Fix `get_role_repositories` to find common roles in both `repositories.json` and metadata ([286])
- Replace buggy `all_fetched_commits` with `all_commits_on_branch` ([285])
- Fix pygit2 performance regression ([283])
- Fix `taf metadata update-expiration-date --role snapshot` to include `root` ([282])
- Fix `all_commits_since_commit` to validate provided commit ([278])
- Remove pin for `PyOpenSSL` ([273])
- Fix `all_commits_since_commit` to validate provided commit ([278])
- Remove pin for `PyOpenSSL` ([273])

[294]: https://github.com/openlawlibrary/taf/pull/294
[293]: https://github.com/openlawlibrary/taf/pull/293
[292]: https://github.com/openlawlibrary/taf/pull/292
[291]: https://github.com/openlawlibrary/taf/pull/291
[286]: https://github.com/openlawlibrary/taf/pull/286
[285]: https://github.com/openlawlibrary/taf/pull/285
[283]: https://github.com/openlawlibrary/taf/pull/283
[282]: https://github.com/openlawlibrary/taf/pull/282
[279]: https://github.com/openlawlibrary/taf/pull/279
[278]: https://github.com/openlawlibrary/taf/pull/278
[275]: https://github.com/openlawlibrary/taf/pull/275
[273]: https://github.com/openlawlibrary/taf/pull/273

## [0.21.1] - 09/07/2022

### Added

### Changed

### Fixed

- Extended `top_commit_of_branch`, support references which are not branches, like HEAD ([270])
- Add pygit_repo error handling and fix couple of `git.py` logs ([269])

[270]: https://github.com/openlawlibrary/taf/pull/270
[269]: https://github.com/openlawlibrary/taf/pull/269

## [0.21.0] - 08/30/2022

### Added

- Add support for multiple branch and capstone files ([266])
- Add cli metadata command that checks if metadata roles are soon to expire ([261])
- Document a solution to a YubiKey communication issue ([257])

### Changed

- If target role expiration date is being updated, sign timestamp and snapshot automatically ([261])
- `--clients-auth-path` repo command improvements ([260])
- port a number of git functionalities to pygit2 ([227])
- Migrated yubikey-manager from v3.0.0 to v4.0.\* ([191])

### Fixed

- Do not remove authentication repository folder when running `taf repo validate` ([267])
- fix git push - remove pygit2 push implementation which does not fully support ssh ([263])
- Warn when git object cleanup fails (`idx`,`pack`) and include cleanup warning message ([259])

[267]: https://github.com/openlawlibrary/taf/pull/267
[266]: https://github.com/openlawlibrary/taf/pull/266
[263]: https://github.com/openlawlibrary/taf/pull/263
[261]: https://github.com/openlawlibrary/taf/pull/261
[260]: https://github.com/openlawlibrary/taf/pull/260
[259]: https://github.com/openlawlibrary/taf/pull/259
[257]: https://github.com/openlawlibrary/taf/pull/257
[227]: https://github.com/openlawlibrary/taf/pull/227
[191]: https://github.com/openlawlibrary/taf/pull/191

## [0.20.0] - 06/22/2022

### Added

### Changed

- Remove Python 3.6 support ([256])
- Remove pinned pynacl which is incompatible with Python 3.10 ([256])

### Fixed

[256]: https://github.com/openlawlibrary/taf/pull/256

## [0.19.0] - 06/14/2022

### Added

### Changed

- Loosen dependencies and pin pynacl ([254])

### Fixed

[254]: https://github.com/openlawlibrary/taf/pull/254

## [0.18.0] - 05/31/2022

### Added

- Add support for Python 3.10 ([247])

### Changed

- Enable exclusion of certain target repositories from the update process ([250])
- Update `_get_unchanged_targets_metadata` - `updated_roles` is now a list ([246])

### Fixed

- Fix `validate_branch` indentation error caused by [246] ([249])

[250]: https://github.com/openlawlibrary/taf/pull/250
[249]: https://github.com/openlawlibrary/taf/pull/249
[247]: https://github.com/openlawlibrary/taf/pull/247
[246]: https://github.com/openlawlibrary/taf/pull/246

## [0.17.0] - 05/04/2022

### Added

- Add auth commit to sorted_commits_and_branches_per_repositories ([240])
- Add --version option to cli ([239])
- Add TAF's repository classes and repositoriesdb's documentation ([237])
- Add `--ff-only` to git merge ([235])
- Added format-output flag to update repo cli ([234])
- Cache loaded git files ([228])
- Add a flag for generating performance reports of update calls and print total update execution time ([228])

### Changed

- Update `targets_at_revisions` - only update a list of roles if a metadata file was added ([228])

### Fixed

[240]: https://github.com/openlawlibrary/taf/pull/240
[239]: https://github.com/openlawlibrary/taf/pull/239
[237]: https://github.com/openlawlibrary/taf/pull/237
[235]: https://github.com/openlawlibrary/taf/pull/235
[234]: https://github.com/openlawlibrary/taf/pull/234
[228]: https://github.com/openlawlibrary/taf/pull/228

## [0.16.0] - 04/16/2022

### Added

- Add `allow_unsafe` flag to git repo class as a response to a recent git security fix ([229])

### Changed

- Remove `no_checkout=True` from `clone` ([226])
- Remove `--error-if-unauthenticated` flag ([220])
- Change `clients-auth-path` in `taf repo update` to optional. ([213])
- Only clone if directory is empty ([211])

### Fixed

- Fix updates of repos which only contain one commit ([219])
- Fixed `_validate_urls` and local validation ([216])

[229]: https://github.com/openlawlibrary/taf/pull/229
[226]: https://github.com/openlawlibrary/taf/pull/226
[220]: https://github.com/openlawlibrary/taf/pull/220
[219]: https://github.com/openlawlibrary/taf/pull/219
[216]: https://github.com/openlawlibrary/taf/pull/216
[213]: https://github.com/openlawlibrary/taf/pull/213
[211]: https://github.com/openlawlibrary/taf/pull/211

## [0.15.0] - 02/11/2022

### Added

- Docs: add `info.json` example ([236])
- `Update` handler pipeline, showcase mapping dict fields to class types with `attrs` + `cattrs`. ([206])
- Schema for update handler. ([206])
- Add `type` tests for `attrs` structuring. ([206])

### Changed

### Fixed

- perf: re-implementing slow git cmds with pygit2 ([207])
- Specify a list of repositories which shouldn't contain additional commits instead of just specifying a flag ([203])

### Fixed

- Update handler fix: return an empty list of targets if the targets folder does not exist ([208])
- pytest works when taf installed via wheel ([200])

[236]: https://github.com/openlawlibrary/taf/pull/236
[208]: https://github.com/openlawlibrary/taf/pull/208
[207]: https://github.com/openlawlibrary/taf/pull/207
[206]: https://github.com/openlawlibrary/taf/pull/206
[200]: https://github.com/openlawlibrary/taf/pull/200

## [0.14.0] - 01/25/2022

### Added

### Changed

- Specify a list of repositories which shouldn't contain additional commits instead of just specifying a flag ([203])

### Fixed

- Raise an error if a repository which should not contain additional commits does so ([203])
- Do not merge target commits if update as a whole will later fail ([203])

[203]: https://github.com/openlawlibrary/taf/pull/203

## [0.13.4] - 01/20/2022

### Added

### Changed

- Trim text read from the last_validated_commit file ([201])

### Fixed

[201]: https://github.com/openlawlibrary/taf/pull/201

## [0.13.3] - 11/18/2021

### Added

### Changed

- Update create local branch git command - remove checkout ([197])
- Iterate throuh all urls when checking if a local repo is synced with remote ([197])

### Fixed

[197]: https://github.com/openlawlibrary/taf/pull/197

## [0.13.2] - 11/11/2021

### Added

### Changed

- Remove commit checkout and checkout the latest branch for each target repository ([195])
- If top commit of the authentication repository is not the same as the `last_validated_commit`, validate the newer commits as if they were just pulled ([195])

### Fixed

[195]: https://github.com/openlawlibrary/taf/pull/195

## [0.13.1] - 10/22/2021

### Added

### Changed

### Fixed

- Pass default branch to sorted_commits_and_branches_per_repositories ([185])

[185]: https://github.com/openlawlibrary/taf/pull/185

## [0.13.0] - 10/20/2021

### Added

### Changed

- Pin cryptography and pyOpenSSL versions to keep compatibility with yubikey-manager 3.0.0 ([184])

### Fixed

[184]: https://github.com/openlawlibrary/taf/pull/184

## [0.12.0] - 10/18/2021

### Added

### Changed

- Updated cryptography version ([183])

### Fixed

- Fix validate local repo command ([183])

[183]: https://github.com/openlawlibrary/taf/pull/183

## [0.11.2] - 09/29/2021

### Added

### Changed

- Exclude test date from wheels ([182])

### Fixed

[182]: https://github.com/openlawlibrary/taf/pull/182

## [0.11.1] - 09/29/2021

### Added

### Changed

- Removed generate schema docs due to their long names causing issues on Windows when installing taf ([181])

### Fixed

[181]: https://github.com/openlawlibrary/taf/pull/181

## [0.11.0] - 09/28/2021

### Added

- Added support for skipping automatic checkout ([179])

### Changed

- Compare current head commit according to the auth repo and top commit of target repo and raise an error if they are different ([179])

### Fixed

- Automatically remove current and previous directories if they exist before instantiating tuf repo ([179])
- Fixed branch exists check. Avoid wrongly returning true if there is a warning ([179])
- Fixed update of repos which can contain unauhtenticated commits - combine fetched and existing commits ([179])
- Fixed handling of additional commits on a branch ([179])

[179]: https://github.com/openlawlibrary/taf/pull/179

## [0.10.1] - 08/16/2021

### Added

### Changed

- Do not raise an error if the hosts file is missing ([177])

### Fixed

[177]: https://github.com/openlawlibrary/taf/pull/177

## [0.10.0] - 07/20/2021

### Added

### Changed

- Update click to 7.1 ([176])

### Fixed

## [0.9.0] - 06/30/2021

### Added

- Initial support for executing handlers. Handlers are scripts contained by auth repos which can be used to execute some code after successful/failed update of a repository and/or a host. ([164])
- Implemented delegation of auth repositories - an auth repository can reference others by defining a special target file `dependencies.json`. Updater will pull all referenced repositories. ([164])
- Provided a way of specifying hosts of repositories though a special target file called `hosts.json` ([164])
- Verification of the initial commit of a repository given `out-of-band-authentication` commit either directly passed into the udater or stored in `dependencies.json` of the parent auth repo. ([164])

### Changed

- Renamed `repo_name` and `repo_urls` attributes to `name` and `urls` and `additional_info` to `custom` ([164])
- Reworked repository classes ([164])
- Transition from TravisCI to Github Actions ([173])

### Fixed

[176]: https://github.com/openlawlibrary/taf/pull/176
[173]: https://github.com/openlawlibrary/taf/pull/173
[164]: https://github.com/openlawlibrary/taf/pull/164

## [0.8.1] - 04/14/2021

### Added

- Added a command for checking validity of the inserted YubiKey's pin ([165])
- Raise an error if there are additional commits newer than the last authenticated commit if the updater is called with the check-authenticated flag ([161])
- Added initial worktrees support to the updater ([161])
- Added support for specifying location of the conf directory ([161])
- Added a function for disabling fie logging ([161])

### Changed

- Raise keystore error when key not found in keystore directory [166]
- Replaced authenticate-test-repo flag with an enum ([161])

### Fixed

- Minor validation command fix ([161])

[166]: https://github.com/openlawlibrary/taf/pull/166
[165]: https://github.com/openlawlibrary/taf/pull/165
[161]: https://github.com/openlawlibrary/taf/pull/161

## [0.8.0] - 02/09/2021

### Added

### Changed

- Pin cryptography version ([162])

### Fixed

[162]: https://github.com/openlawlibrary/taf/pull/162

## [0.7.2] - 11/11/2020

### Added

- Add a command for adding new new delegated roles ([158])

### Changed

### Fixed

[158]: https://github.com/openlawlibrary/taf/pull/158

## [0.7.1] - 10/28/2020

### Added

### Changed

- Small branches_containing_commit git method fix following git changes ([156])

### Fixed

[156]: https://github.com/openlawlibrary/taf/pull/156

## [0.7.0] - 10/16/2020

### Added

- Add support for fully disabling tuf logging ([154])
- Add support for including additional custom information when exporting historical data ([147])

### Changed

- Store authentication repo's path as key in `repositoriesdb` instead of its name ([153])

### Fixed

- Minor YubiKey mock fix ([153])
- Updated some git methods so that it is checked if the returned value is not `None` before calling strip ([153])

[154]: https://github.com/openlawlibrary/taf/pull/154
[153]: https://github.com/openlawlibrary/taf/pull/153
[147]: https://github.com/openlawlibrary/taf/pull/147

## [0.6.1] - 09/09/2020

### Added

- Get binary file from git (skip encoding) ([148])

### Changed

### Fixed

[148]: https://github.com/openlawlibrary/taf/pull/148

## [0.6.0] - 08/11/2020

### Added

- Git method for getting the first commit on a branch ([145])

### Changed

- Minor check capstone validation update ([145])
- Check if specified target repositories exist before trying to export historical commits data ([144])

### Fixed

[145]: https://github.com/openlawlibrary/taf/pull/145
[144]: https://github.com/openlawlibrary/taf/pull/144

## [0.5.2] - 07/21/2020

### Added

- Git method for removing remote tracking branches ([142])

### Changed

- Check remote repository when checking if a branch already exists ([142])

### Fixed

[142]: https://github.com/openlawlibrary/taf/pull/142

## [0.5.1] - 06/25/2020

### Added

### Changed

- Documentation updates ([140])
- Set `only_load_targets` parameter to `True` by default in `repositoriesdb` ([139])
- Use `_load_signing_keys` in `add_signing_key` ([138])
- Raise a nicer error when instantiating a TUF repository if it is invalid ([137])

### Fixed

- Fix loading targets metadata files in `repositoriesdb` ([139])

[140]: https://github.com/openlawlibrary/taf/pull/140
[139]: https://github.com/openlawlibrary/taf/pull/139
[138]: https://github.com/openlawlibrary/taf/pull/138
[137]: https://github.com/openlawlibrary/taf/pull/137

## [0.5.0] - 06/04/2020

### Added

- Add `repositoriesdb` tests ([134])
- Add support for defining urls using a separate `mirrors.json` file ([134])
- Add a command for exporting targets historical data ([133])

### Changed

- Updated `repositoriesdb` so that delegated target roles are taken into considerations when finding targets data ([134])
- `sorted_commits_and_branches_per_repositories` returns additional targets data and not just commits ([133])

### Fixed

[134]: https://github.com/openlawlibrary/taf/pull/134
[133]: https://github.com/openlawlibrary/taf/pull/133

## [0.4.1] - 05/12/2020

### Added

### Changed

- Error handling and logging improvements ([131])

### Fixed

[131]: https://github.com/openlawlibrary/taf/pull/131

## [0.4.0] - 05/01/2020

### Added

- Git method to create orphan branch ([129])
- Added updater check which verifies that metadata corresponding to the last commit has not yet expired ([124])
- Additional updater tests ([124])
- Added command for validating repositories without updating them ([124])
- Import error handling for `taf.yubikey` module ([120])
- Updater tests which validate updated root metadata ([118])
- New test cases for updating targets/delegations metadata ([116])
- Create empty targets directory before instantiating tuf repository if it does not exist ([114])
- When creating a new repository, print user's answers to setup question as json ([114])
- Sign all target files which are found inside the targets directory when creating a new repository ([114])

### Changed

- Minor logging updates ([126])
- Updater: Partial repo factory ([125])
- Logging formats ([120])
- Use common role of given targets during update of targets/delegations metadata ([116])
- Changed format of keys description json, as it can now contain roles' description under "roles" key and keystore path under "keystore" key ([114])

### Fixed

- Import errors (ykman) inside tests ([129])
- Fixed addition of new signing key so that this functionality works in case of delegated roles ([128])
- Fixed synced_with_remote ([121])
- Signing fixes with keystore keys ([120])
- Load signing keys minor fixes ([120] [117])
- Normalize target files when creating a new repository ([117])

[129]: https://github.com/openlawlibrary/taf/pull/129
[128]: https://github.com/openlawlibrary/taf/pull/128
[126]: https://github.com/openlawlibrary/taf/pull/126
[125]: https://github.com/openlawlibrary/taf/pull/125
[124]: https://github.com/openlawlibrary/taf/pull/124
[121]: https://github.com/openlawlibrary/taf/pull/121
[120]: https://github.com/openlawlibrary/taf/pull/120
[118]: https://github.com/openlawlibrary/taf/pull/118
[117]: https://github.com/openlawlibrary/taf/pull/117
[116]: https://github.com/openlawlibrary/taf/pull/116
[114]: https://github.com/openlawlibrary/taf/pull/114

## [0.3.1] - 03/21/2020

### Added

### Changed

- Move safely_get_json to base git repository class ([105])

### Fixed

- `update_role_keystores` fix ([112])
- `create_repo` fix ([111])
- Load repositories exits early if the authentication repo has not commits ([106])
- Fix `clone_or_pull` ([105])

[112]: https://github.com/openlawlibrary/taf/pull/112
[111]: https://github.com/openlawlibrary/taf/pull/111
[106]: https://github.com/openlawlibrary/taf/pull/106
[105]: https://github.com/openlawlibrary/taf/pull/105

## [0.3.0] - 03/03/2020

### Added

- Add a check if at least one rpeository was loaded ([102])
- Add `*args` and `**kwargs` arguments to repository classes ([102])
- Add a method for instantiating TUF repository at a given revision ([101])
- Add support for validating delegated target repositories to the updater ([101])
- Add delegations tests ([98])
- Add support for delegated targets roles ([97], [98], [99], [100])

### Changed

- Renamed `repo_name` to `name` and `repo_path` to `path` ([101])
- Updated `add_targets` so that it fully supports delegated roles ([98])
- Refactored tests so that it is possible to create and use more than one taf repository ([98])
- Separated commands into sub-commands ([96])
- Use `root-dir` and `namespace` instead of `target-dir` ([96])

### Fixed

- Fix init and create repo commands ([96])

[102]: https://github.com/openlawlibrary/taf/pull/102
[101]: https://github.com/openlawlibrary/taf/pull/101
[100]: https://github.com/openlawlibrary/taf/pull/100
[98]: https://github.com/openlawlibrary/taf/pull/98
[97]: https://github.com/openlawlibrary/taf/pull/97
[96]: https://github.com/openlawlibrary/taf/pull/96

## [0.2.2] - 01/06/2020

### Added

- Updater: support validation of multiple branches of target repositories ([91])
- Add a method which deletes all target files which are not specified in targets.json ([90])

### Changed

### Fixed

- Fix `update_target_repos_from_repositories_json` ([91])

[91]: https://github.com/openlawlibrary/taf/pull/91
[90]: https://github.com/openlawlibrary/taf/pull/90

## [0.2.1] - 12/19/2019

### Added

- Add `update_expiration_date` CLI command ([86])
- Add `set_remote_url` git method and branch as the input parameter of `list_commits` ([84])

### Changed

- Logging rework - use loguru library ([83])

### Fixed

- Fix `update_expiration_date_keystore` and `get_signable_metadata` ([86])
- Fix branch exists git function ([82])

[86]: https://github.com/openlawlibrary/taf/pull/86
[84]: https://github.com/openlawlibrary/taf/pull/84
[83]: https://github.com/openlawlibrary/taf/pull/83
[82]: https://github.com/openlawlibrary/taf/pull/82

## [0.2.0] - 11/30/2019

### Added

- Added commands for setting up yubikeys, exporting public keys and adding new signing keys ([79])
- Created standardized yubikey prompt ([79])

### Changed

### Fixed

- Creation of new repositories made more robust ([79])

[79]: https://github.com/openlawlibrary/taf/pull/79

## [0.1.8] - 11/12/2019

### Added

- Numerous new git methods ([74], [75])
- Initial [pre-commit](https://pre-commit.com/) configuration (black + flake8 + bandit) ([69])
- Add changelog ([69])
- Add pull request template ([69])

### Changed

- Updated validation of branches ([73])
- Move tests to the main package ([72])
- Updated _travis_ script ([69])
- Remove python 3.6 support ([69])
- Use _f-strings_ instead of _format_ ([69])

### Fixed

[75]: https://github.com/openlawlibrary/taf/pull/75
[74]: https://github.com/openlawlibrary/taf/pull/74
[73]: https://github.com/openlawlibrary/taf/pull/73
[72]: https://github.com/openlawlibrary/taf/pull/72
[69]: https://github.com/openlawlibrary/taf/pull/69

## [0.1.7] - 09/30/2019

### Added

- Add helper method to check if given commit has ever been validated ([65])

### Changed

- Pass scheme argument when loading _timestamp_ and _snapshot_ keys ([66])
- Updated default logs location ([67])

### Fixed

[65]: https://github.com/openlawlibrary/taf/pull/65
[66]: https://github.com/openlawlibrary/taf/pull/66
[67]: https://github.com/openlawlibrary/taf/pull/67

## [0.1.6] - 09/05/2019

### Added

### Changed

- Update oll-tuf version ([63])
- Remove utils function for importing RSA keys and refactor other files ([63])

### Fixed

- Fix azure pipeline script (include _libusb_ in wheels) ([63])

[63]: https://github.com/openlawlibrary/taf/pull/63

## [0.1.5] - 08/29/2019

- Initial Version

[keepachangelog]: https://keepachangelog.com/en/1.0.0/
[semver]: https://semver.org/spec/v2.0.0.html
[unreleased]: https://github.com/openlawlibrary/taf/compare/v0.34.1...HEAD
[0.34.1]: https://github.com/openlawlibrary/taf/compare/v0.34.0...v0.34.1
[0.34.0]: https://github.com/openlawlibrary/taf/compare/v0.33.2...v0.34.0
[0.33.2]: https://github.com/openlawlibrary/taf/compare/v0.33.1...v0.33.2
[0.33.1]: https://github.com/openlawlibrary/taf/compare/v0.33.0...v0.33.1
[0.33.0]: https://github.com/openlawlibrary/taf/compare/v0.32.4...v0.33.0
[0.32.4]: https://github.com/openlawlibrary/taf/compare/v0.32.3...v0.32.4
[0.32.3]: https://github.com/openlawlibrary/taf/compare/v0.32.2...v0.32.3
[0.32.2]: https://github.com/openlawlibrary/taf/compare/v0.32.1...v0.32.2
[0.32.1]: https://github.com/openlawlibrary/taf/compare/v0.32.0...v0.32.1
[0.32.0]: https://github.com/openlawlibrary/taf/compare/v0.31.2...v0.32.0
[0.31.2]: https://github.com/openlawlibrary/taf/compare/v0.31.1...v0.31.2
[0.31.1]: https://github.com/openlawlibrary/taf/compare/v0.31.0...v0.31.1
[0.31.0]: https://github.com/openlawlibrary/taf/compare/v0.30.2...0.31.0
[0.30.2]: https://github.com/openlawlibrary/taf/compare/v0.30.1...v0.30.2
[0.30.1]: https://github.com/openlawlibrary/taf/compare/v0.30.0...v0.30.1
[0.30.0]: https://github.com/openlawlibrary/taf/compare/v0.29.1...v0.30.0
[0.29.1]: https://github.com/openlawlibrary/taf/compare/v0.29.0...v0.29.1
[0.29.0]: https://github.com/openlawlibrary/taf/compare/v0.28.0...v0.29.0
[0.28.0]: https://github.com/openlawlibrary/taf/compare/v0.27.0...v0.28.0
[0.27.0]: https://github.com/openlawlibrary/taf/compare/v0.26.1...v0.27.0
[0.26.1]: https://github.com/openlawlibrary/taf/compare/v0.26.0...v0.26.1
[0.26.0]: https://github.com/openlawlibrary/taf/compare/v0.25.0...v0.26.0
[0.25.0]: https://github.com/openlawlibrary/taf/compare/v0.24.0...v0.25.0
[0.24.0]: https://github.com/openlawlibrary/taf/compare/v0.23.1...v0.24.0
[0.23.1]: https://github.com/openlawlibrary/taf/compare/v0.23.0...v0.23.1
[0.23.0]: https://github.com/openlawlibrary/taf/compare/v0.22.4...v0.23.0
[0.22.4]: https://github.com/openlawlibrary/taf/compare/v0.22.3...v0.22.4
[0.22.3]: https://github.com/openlawlibrary/taf/compare/v0.22.2...v0.22.3
[0.22.2]: https://github.com/openlawlibrary/taf/compare/v0.22.1...v0.22.2
[0.22.1]: https://github.com/openlawlibrary/taf/compare/v0.22.0...v0.22.1
[0.22.0]: https://github.com/openlawlibrary/taf/compare/v0.21.1...v0.22.0
[0.21.1]: https://github.com/openlawlibrary/taf/compare/v0.20.0...v0.21.1
[0.21.0]: https://github.com/openlawlibrary/taf/compare/v0.20.0...v0.21.0
[0.20.0]: https://github.com/openlawlibrary/taf/compare/v0.19.0...v0.20.0
[0.19.0]: https://github.com/openlawlibrary/taf/compare/v0.18.0...v0.19.0
[0.18.0]: https://github.com/openlawlibrary/taf/compare/v0.17.0...v0.18.0
[0.17.0]: https://github.com/openlawlibrary/taf/compare/v0.16.0...v0.17.0
[0.16.0]: https://github.com/openlawlibrary/taf/compare/v0.15.0...v0.16.0
[0.15.0]: https://github.com/openlawlibrary/taf/compare/v0.14.0...v0.15.0
[0.14.0]: https://github.com/openlawlibrary/taf/compare/v0.13.4...v0.14.0
[0.13.4]: https://github.com/openlawlibrary/taf/compare/v0.13.3...v0.13.4
[0.13.3]: https://github.com/openlawlibrary/taf/compare/v0.13.2...v0.13.3
[0.13.2]: https://github.com/openlawlibrary/taf/compare/v0.13.1...v0.13.2
[0.13.1]: https://github.com/openlawlibrary/taf/compare/v0.13.0...v0.13.1
[0.13.0]: https://github.com/openlawlibrary/taf/compare/v0.12.0...v0.13.0
[0.12.0]: https://github.com/openlawlibrary/taf/compare/v0.11.1...v0.12.0
[0.11.1]: https://github.com/openlawlibrary/taf/compare/v0.11.0...v0.11.1
[0.11.0]: https://github.com/openlawlibrary/taf/compare/v0.10.1...v0.11.0
[0.10.1]: https://github.com/openlawlibrary/taf/compare/v0.10.0...v0.10.1
[0.10.0]: https://github.com/openlawlibrary/taf/compare/v0.9.0...v0.10.0
[0.9.0]: https://github.com/openlawlibrary/taf/compare/v0.8.1...v0.9.0
[0.8.1]: https://github.com/openlawlibrary/taf/compare/v0.8.1...v0.8.1
[0.8.0]: https://github.com/openlawlibrary/taf/compare/v0.7.2...v.0.8.0
[0.7.2]: https://github.com/openlawlibrary/taf/compare/v0.7.1...v0.7.2
[0.7.1]: https://github.com/openlawlibrary/taf/compare/v0.7.0...v0.7.1
[0.7.0]: https://github.com/openlawlibrary/taf/compare/v0.6.1...v0.7.0
[0.6.1]: https://github.com/openlawlibrary/taf/compare/v0.6.0...v0.6.1
[0.6.0]: https://github.com/openlawlibrary/taf/compare/v0.5.2...v0.6.0
[0.5.2]: https://github.com/openlawlibrary/taf/compare/v0.5.1...v0.5.2
[0.5.1]: https://github.com/openlawlibrary/taf/compare/v0.5.0...v0.5.1
[0.5.0]: https://github.com/openlawlibrary/taf/compare/v0.4.1...v0.5.0
[0.4.1]: https://github.com/openlawlibrary/taf/compare/v0.4.0...v0.4.1
[0.4.0]: https://github.com/openlawlibrary/taf/compare/v0.3.1...v0.4.0
[0.3.1]: https://github.com/openlawlibrary/taf/compare/v0.3.0...v0.3.1
[0.3.0]: https://github.com/openlawlibrary/taf/compare/v0.2.2...v0.3.0
[0.2.2]: https://github.com/openlawlibrary/taf/compare/v0.2.1...v0.2.2
[0.2.1]: https://github.com/openlawlibrary/taf/compare/v0.2.0...v0.2.1
[0.2.0]: https://github.com/openlawlibrary/taf/compare/v0.1.8...v0.2.0
[0.1.8]: https://github.com/openlawlibrary/taf/compare/v0.1.7...v0.1.8
[0.1.7]: https://github.com/openlawlibrary/taf/compare/v0.1.6...v0.1.7
[0.1.6]: https://github.com/openlawlibrary/taf/compare/v0.1.5...v0.1.6
[0.1.5]: https://github.com/openlawlibrary/taf/compare/7795682e5358f365c140aebde31230602a5d8f0b...v0.1.5<|MERGE_RESOLUTION|>--- conflicted
+++ resolved
@@ -10,18 +10,15 @@
 
 ### Added
 
-<<<<<<< HEAD
+- Add Commitish model ([596])
+- Aadd tests for part of the git module ([596])
 - Add a command for setting names of keys ([594])
 - Add an option to specify names of keys using an external file ([594])
-=======
-- Add Commitish model ([596])
-- Aadd tests for part of the git module ([596])
->>>>>>> 517347df
 - Implement adaptive timeout for Git clone operations ([592])
 - Check if repository is synced with remote before running API functions ([592])
-- Add key names from config files to metadata during repository setup, following updates to TUF and securesystemslib [(583)]
-- Implement iteration over all inserted YubiKeys during metadata signing [(583)]
-- Implement a `PinManager` class to allow secure pin reuse across API functions and eliminated insecure global pin storage [(583)]
+- Add key names from config files to metadata during repository setup, following updates to TUF and securesystemslib ([583])
+- Implement iteration over all inserted YubiKeys during metadata signing ([583])
+- Implement a `PinManager` class to allow secure pin reuse across API functions and eliminated insecure global pin storage ([583])
 
 ### Changed
 
@@ -29,15 +26,12 @@
 
 ### Fixed
 
-- Ensure that every target role has a delegations attribute [(595)]
-- Fix wrong default branch assignment for target repos [(593)]
-
-<<<<<<< HEAD
-[594]: https://github.com/openlawlibrary/taf/pull/594
-=======
+- Ensure that every target role has a delegations attribute ([595])
+- Fix wrong default branch assignment for target repos ([593])
+
 [596]: https://github.com/openlawlibrary/taf/pull/596
 [595]: https://github.com/openlawlibrary/taf/pull/595
->>>>>>> 517347df
+[594]: https://github.com/openlawlibrary/taf/pull/594
 [593]: https://github.com/openlawlibrary/taf/pull/593
 [592]: https://github.com/openlawlibrary/taf/pull/592
 [583]: https://github.com/openlawlibrary/taf/pull/583
@@ -46,14 +40,14 @@
 
 ### Added
 
-- Improved Git error messaging to provide clearer troubleshooting instructions for remote operations [(588)]
-
-### Changed
-
-
-### Fixed
-
-- Fixed loading from repositories cache [(590)]
+- Improved Git error messaging to provide clearer troubleshooting instructions for remote operations ([588])
+
+### Changed
+
+
+### Fixed
+
+- Fixed loading from repositories cache ([590])
 
 [590]: https://github.com/openlawlibrary/taf/pull/590
 [588]: https://github.com/openlawlibrary/taf/pull/588
@@ -63,12 +57,12 @@
 
 ### Added
 
-- Added benchmark testing for test_clone_valid_happy_path [(584)]
-- Implement removal and rotation of keys [(561)]
-
-### Changed
-
-- Transition to the newest version of TUF [(561)]
+- Added benchmark testing for test_clone_valid_happy_path ([584])
+- Implement removal and rotation of keys ([561])
+
+### Changed
+
+- Transition to the newest version of TUF ([561])
 
 ### Fixed
 
@@ -110,7 +104,7 @@
 
 - Add tests for `get_last_remote_commit` and `reset_to_commit` ([573])
 - Remove unused optional parameter from _yk_piv_ctrl ([572])
-- Implement full partial update. Store last validated commit per repo ([559)])
+- Implement full partial update. Store last validated commit per repo ([559]))
 
 ### Changed
 
@@ -533,8 +527,8 @@
 
 ### Changed
 
-- Split tests into separate packages [(353)]
-- Minor add/remove target repository improvements [(351)]
+- Split tests into separate packages ([353])
+- Minor add/remove target repository improvements ([351])
 - Bump `cattrs` ([349])
 - Improve CLI error handling ([346])
 - Update signing keys loading. Add a flag for specifying if the user will be asked to manually enter a key ([346])
@@ -546,8 +540,8 @@
 ### Fixed
 
 - Fix list targets in case when the target repo is not up to date with remote ([357])
-- Fix repositories.json update when adding new target repository [(351)]
-- Fix error when keystore path is not provided [(351)]
+- Fix repositories.json update when adding new target repository ([351])
+- Fix error when keystore path is not provided ([351])
 - Make it possible to execute commands that don't require yubikey without installing yubikey-manager ([342])
 - Fix commits per repositories function when same target commits are on different branches ([337])
 - Add missing `write` flag to `taf targets sign` ([329])
