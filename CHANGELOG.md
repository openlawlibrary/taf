# Changelog

All notable changes to this project will be documented in this file.

The format is based on [Keep a Changelog][keepachangelog],
and this project adheres to [Semantic Versioning][semver].

## [Unreleased]

### Added

<<<<<<< HEAD
- Added new tests to test out of sync repositories and manual updates ([488], [504])
- Use multiple yubikeys at same time (Key generation, repo generation, target signing) ([503])
=======
- Added yubikey_present parameter to keys description (Can be specified when generating keys) ([508])
>>>>>>> f94b9c31
- Removed 2048-bit key restriction [494]
- Allow for the displaying of varied levels of log and debug information based on the verbosity level ([493])
- Update when auth repo's top commit is behind last validated commit [490]
- Added lazy loading to CLI [481]
- Testing repositories with dependencies ([479], [487])
- Hid plaintext when users are prompted to insert YubiKey and press ENTER ([473])
- Added functionality for parallel execution of child repo during clone and update for performance enhancement ([472])
- New flag --force allowing forced updates ([471])
- Improved usability (TAF finds the repo if current directory has no repo, create a .taf directory to manage keys) ([466])
- Added git hook check for updater ([460])
- New flag --no-deps allowing users to only update the current repository and not update dependent repositories from dependencies.json ([455], [463])
- New flag --no-targets allowing users to skip target repository validation when validating the authentication repo ([455])
- New flag --no-upstream allowing users to skip upstream comparisons ([455], [463])
- Addition of logic to tuples (steps) and the run function in updater_pipeline.py to determine which steps, if any, will be skipped based on the usage of 
  the --no-targets flag ([455])
- Added --bare tags for repository cloning and updating ([459])
- Added workflow to build standalone executable of TAF ([447])


### Changed

- Raise a more descriptive error if `pygit2` repository cannot be instantiated  ([485], [489])
- Enhanced commit_and_push for better error logging and update the last validated commit ([469])
- Generate public key from private key if .pub file is missing ([462])
- Port release workflow from Azure Pipelines to GitHub Actions ([458])
- Remove platform-specific builds, do not package DLLs which are no longer necessary ([458])

### Fixed

[508]: https://github.com/openlawlibrary/taf/pull/508
[504]: https://github.com/openlawlibrary/taf/pull/504
[503]: https://github.com/openlawlibrary/taf/pull/503
[494]: https://github.com/openlawlibrary/taf/pull/494
[493]: https://github.com/openlawlibrary/taf/pull/493
[490]: https://github.com/openlawlibrary/taf/pull/490
[489]: https://github.com/openlawlibrary/taf/pull/489
[488]: https://github.com/openlawlibrary/taf/pull/488
[487]: https://github.com/openlawlibrary/taf/pull/487
[485]: https://github.com/openlawlibrary/taf/pull/485
[481]: https://github.com/openlawlibrary/taf/pull/481
[479]: https://github.com/openlawlibrary/taf/pull/479
[473]: https://github.com/openlawlibrary/taf/pull/473
[472]: https://github.com/openlawlibrary/taf/pull/472
[471]: https://github.com/openlawlibrary/taf/pull/471
[469]: https://github.com/openlawlibrary/taf/pull/469
[466]: https://github.com/openlawlibrary/taf/pull/466
[463]: https://github.com/openlawlibrary/taf/pull/463
[462]: https://github.com/openlawlibrary/taf/pull/462
[460]: https://github.com/openlawlibrary/taf/pull/460
[459]: https://github.com/openlawlibrary/taf/pull/459
[458]: https://github.com/openlawlibrary/taf/pull/458
[455]: https://github.com/openlawlibrary/taf/pull/455
[447]: https://github.com/openlawlibrary/taf/pull/447


## [0.29.2] - 07/04/2024


### Added

- Use git remote show if symbolic-ref fails for default_branch ([457])
- Add a command for adding delegated paths to a role ([391])
- Check if metadata files at revision match those downloaded by TUF updater ([389])

### Changed

### Fixed
- Checking git repos existence and changing imprecise and undescriptive error messages accordingly 

- Fix `clone_or_pull` ([402])

[457]: https://github.com/openlawlibrary/taf/pull/457
[402]: https://github.com/openlawlibrary/taf/pull/402
[391]: https://github.com/openlawlibrary/taf/pull/391
[389]: https://github.com/openlawlibrary/taf/pull/389

## [0.30.2] - 08/20/2024

### Added

- New flag --no-deps allowing users to only update the current repository and not update dependent repositories from dependencies.json ([455])
- New flag --no-targets allowing users to skip target repository validation when validating the authentication repo ([455])
- New flag --no-upstream allowing users to skip upstream comparisons ([455])

- Addition of logic to tuples (steps) and the run function in updater_pipeline.py to determine which steps, if any, will be skipped based on the usage of 
  the --no-targets flag ([455])

### Changed

### Fixed

[463]: https://github.com/openlawlibrary/taf/pull/463
[455]: https://github.com/openlawlibrary/taf/pull/455

## [0.30.1] - 07/23/2024

### Added

- Add info.json data loading ([476])

### Changed

### Fixed

- Build: use correct `sys.version_info` comparison when installing `pygit2` ([470])
- Validate branch can be modified with check branch length function ([470])

[476]: https://github.com/openlawlibrary/taf/pull/476
[470]: https://github.com/openlawlibrary/taf/pull/470


## [0.30.0] - 06/12/2024


### Added

- Support for Yubikey Manager 5.1.x ([444])
- Support for Python 3.11 and 3.12 ([440])
- Fix add_target_repo when signing role is the top-level targets role ([431])
- New git hook that validates repo before push ([423])
- New function taf repo status that prints the state of whole library ([422])
- New function taf roles list that lists all roles in an authentication repository ([421])
- Clone target repositories to temp ([412], [418])
- Add architecture overview documentation ([405])
- Add a command for adding delegated paths to a role ([391])
- Check if metadata files at revision match those downloaded by TUF updater ([389])

### Changed

- Updater testing framework rework [453]
- Update pytest version [453]
- Drop support for Python 3.7 [453]
- Dropped support for Yubikey Manager 4.x [444]
- Only load the latest mirrors.jon ([441])
- Fix generation of keys when they should be printed to the command line ([435])
- Made Updater faster through parallelization ([434])
- Reimplemented get_file_details function to not rely on old securesystemslib functions ([420])
- Check if repositories are clean before running the updater ([416])
- Only show merging commits messages if actually merging commits. Rework logic for checking if a commits should be merged ([404], [415])

### Fixed

- Fix YubiKey setup ([445])
- Fixes repeating error messages in taf repo create and manual entry of keys-description ([432])
- When checking if branch is synced, find first remote that works, instead of only trying the last remote url ([419])
- Disable check if metadata files at revision match ([403])
- Fix `clone_or_pull` ([402])

[453]: https://github.com/openlawlibrary/taf/pull/453
[445]: https://github.com/openlawlibrary/taf/pull/445
[444]: https://github.com/openlawlibrary/taf/pull/444
[440]: https://github.com/openlawlibrary/taf/pull/440
[435]: https://github.com/openlawlibrary/taf/pull/435
[434]: https://github.com/openlawlibrary/taf/pull/434
[432]: https://github.com/openlawlibrary/taf/pull/432
[431]: https://github.com/openlawlibrary/taf/pull/431
[423]: https://github.com/openlawlibrary/taf/pull/423
[422]: https://github.com/openlawlibrary/taf/pull/422
[421]: https://github.com/openlawlibrary/taf/pull/421
[420]: https://github.com/openlawlibrary/taf/pull/420
[419]: https://github.com/openlawlibrary/taf/pull/419
[418]: https://github.com/openlawlibrary/taf/pull/418
[416]: https://github.com/openlawlibrary/taf/pull/416
[415]: https://github.com/openlawlibrary/taf/pull/415
[412]: https://github.com/openlawlibrary/taf/pull/412
[405]: https://github.com/openlawlibrary/taf/pull/405
[404]: https://github.com/openlawlibrary/taf/pull/404
[403]: https://github.com/openlawlibrary/taf/pull/403
[402]: https://github.com/openlawlibrary/taf/pull/402
[391]: https://github.com/openlawlibrary/taf/pull/391
[389]: https://github.com/openlawlibrary/taf/pull/389


## [0.29.1] - 02/07/2024

### Added

- Add a test for updating a repositories which references other authentication repositories. Test repositories are set up programmatically ([386])

### Changed

- Update find_first_branch_matching_pattern return - only return name of the found branch and not all branches whose name did not match the pattern ([387])

### Fixed

- Validation of local repositories should not fail if there are no local branches (e.g. after a fresh clone) ([387])
- Fix GitError exception instantiations ([387])
- -Fix a minor bug where update status was incorrectly being set in case when a repository with only one commit is cloned ([386])

[387]: https://github.com/openlawlibrary/taf/pull/387
[386]: https://github.com/openlawlibrary/taf/pull/386


## [0.29.0] - 01/24/2024

### Added

- Print a warning if the conf file cannot be loaded when executing scripts ([384])
- Git: added a method for finding the newest branch whose name matches a certain pattern ([375])
- Git: added a check if remote already exists ([375])

### Changed

- Only clone repositories if target files exists ([381])
- Do not merge unauthenticated commits which are newer than the last authenticated commit if a repository can contain unauthenticated commits ([381])
- Partially update authentication repositories up to the last valid commit ([381])
- Check if there are uncommitted changes when running the updater ([377])
- Implement updater pipeline ([374])
- Improve error messages and error logging ([374])
- Update target repositories in a breadth-first way ([374])

### Fixed

- Fix update of repositories which reference other repositories ([384])
- Fix imports, do not require installation of yubikey-manager prior to running the update ([376])
- Git: fix the commit method so that it raises an error if nothing is committed ([375])

[381]: https://github.com/openlawlibrary/taf/pull/381
[377]: https://github.com/openlawlibrary/taf/pull/377
[376]: https://github.com/openlawlibrary/taf/pull/376
[375]: https://github.com/openlawlibrary/taf/pull/375
[374]: https://github.com/openlawlibrary/taf/pull/374

## [0.28.0] - 11/10/2023

### Added

- Implement tests for the functions which are directly called by the cli (API package) ([362])
- Add push flag to all functions that used to always automatically push to remote in order to be able to prevent that behavior ([362])
- Add a command for listing all roles (including delegated paths if applicable) whose metadata the inserted YubiKey can sign ([362])
- Added mypy static type checking to pre-commit hook ([360])

### Changed

- Docs: update readme, add acknowledgements ([365])
- Move add/remove dependencies to a separate module ([362])
- Move all API helper functions to separate modules ([362])
- Fixed errors reported by mypy ([360])

### Fixed

- Fix loading of keys and create repo when old yubikey flag is used ([370])
- Fix keys naming issue after adding a new signing key to a role that only had one signing key ([362])
- Fix removal of targets when removing a role ([362])

[370]: https://github.com/openlawlibrary/taf/pull/370
[365]: https://github.com/openlawlibrary/taf/pull/365
[362]: https://github.com/openlawlibrary/taf/pull/362
[360]: https://github.com/openlawlibrary/taf/pull/360

## [0.27.0] - 09/22/2023

### Added

- Automatically commit and push to remote unless a --no-commit flag is specified ([357])
- Adding typing information to api functions and the git module ([357])
- List keys of roles with additional information read from certificates command ([355])
- Export certificate from the inserted YubiKey ([355])
- Add signing keys given a public key when creating a new authentication repository ([354])
- Allow specification of names of YubiKeys in repository description json ([354])
- Model repository description json input using `attrs` and `cattrs` and its validation ([354])
- Add test for repo initialization when it is directly inside drive's root ([352])
- Add functions for adding/updating/removing dependencies to/from dependencies.json ([338])

### Changed

- Split tests into separate packages [(353)]
- Minor add/remove target repository improvements [(351)]
- Bump `cattrs` ([349])
- Improve CLI error handling ([346])
- Update signing keys loading. Add a flag for specifying if the user will be asked to manually enter a key ([346])
- Remove default branch specification from updater ([343])
- Updater: only load repositories defined in the newest version of repositories.json ([341])
- Updater: automatically determine url if local repository exists ([340])
- Remove hosts and hosts.json ([330])

### Fixed

- Fix list targets in case when the target repo is not up to date with remote ([357])
- Fix repositories.json update when adding new target repository [(351)]
- Fix error when keystore path is not provided [(351)]
- Make it possible to execute commands that don't require yubikey without installing yubikey-manager ([342])
- Fix commits per repositories function when same target commits are on different branches ([337])
- Add missing `write` flag to `taf targets sign` ([329])

[357]: https://github.com/openlawlibrary/taf/pull/357
[355]: https://github.com/openlawlibrary/taf/pull/355
[354]: https://github.com/openlawlibrary/taf/pull/354
[352]: https://github.com/openlawlibrary/taf/pull/352
[349]: https://github.com/openlawlibrary/taf/pull/349
[346]: https://github.com/openlawlibrary/taf/pull/346
[343]: https://github.com/openlawlibrary/taf/pull/343
[342]: https://github.com/openlawlibrary/taf/pull/342
[341]: https://github.com/openlawlibrary/taf/pull/341
[340]: https://github.com/openlawlibrary/taf/pull/340
[338]: https://github.com/openlawlibrary/taf/pull/338
[337]: https://github.com/openlawlibrary/taf/pull/337
[330]: https://github.com/openlawlibrary/taf/pull/330
[329]: https://github.com/openlawlibrary/taf/pull/329

## [0.26.1] - 08/29/2023

### Added

### Changed

- Bump `cattrs` ([349])

### Fixed


## [0.26.0] - 07/12/2023

### Added

- Add command for adding/removing roles ([314])

### Changed

- Docstirngs logging improvements ([325])
- Keystore path in roles_key_info calculated relative to where the json file is ([321])
- Try to sign using a yubikey before asking the user if they want to use a yubikey ([320])
- Split `developer_tool` into separate modules ([314], [321])

### Fixed

- Fix create repository ([325])

[325]: https://github.com/openlawlibrary/taf/pull/325
[321]: https://github.com/openlawlibrary/taf/pull/321
[320]: https://github.com/openlawlibrary/taf/pull/320
[314]: https://github.com/openlawlibrary/taf/pull/314

## [0.25.0] - 03/31/2023

### Added

### Changed

- Update license, release under agpl ([313])

### Fixed

- Fix execution of scripts ([311])

[313]: https://github.com/openlawlibrary/taf/pull/313
[311]: https://github.com/openlawlibrary/taf/pull/311

## [0.24.0] - 02/21/2023

### Added

- Add git methods for adding an remove remotes and check if merge conflicts occurred ([309])
- Add a command for updating and signing targets of specified typed ([308])

### Changed

### Fixed

- Use `generate_and_write_unencrypted_rsa_keypair` for no provided password ([305])

[309]: https://github.com/openlawlibrary/taf/pull/309
[308]: https://github.com/openlawlibrary/taf/pull/308
[305]: https://github.com/openlawlibrary/taf/pull/305

## [0.23.1] - 01/13/2023

### Added

### Changed

### Fixed

- Fix `clone_or_pull` method ([303])

[303]: https://github.com/openlawlibrary/taf/pull/303

## [0.23.0] - 12/27/2022

### Added

- Auto-detect default branch ([300])

### Changed

### Fixed

- Remove pytest11 default entrypoint ([301])

[301]: https://github.com/openlawlibrary/taf/pull/301
[300]: https://github.com/openlawlibrary/taf/pull/300

## [0.22.4] - 12/15/2022

### Added

### Changed

### Fixed

- Pin `pyOpenSSL` to newer version ([299])

[299]: https://github.com/openlawlibrary/taf/pull/299

## [0.22.3] - 12/14/2022

### Added

### Changed

### Fixed

- Add missing tuf import in `log.py` ([298])

[298]: https://github.com/openlawlibrary/taf/pull/298

## [0.22.2] - 12/14/2022

### Added

### Changed

### Fixed

- Remove _tuf_patches in `__init__.py` ([297])

[297]: https://github.com/openlawlibrary/taf/pull/297

### Added

### Changed

### Fixed

## [0.22.1] - 12/14/2022

### Added

### Changed

### Fixed

- Move _tuf_patches to repository lib ([296])

[296]: https://github.com/openlawlibrary/taf/pull/296

## [0.22.0] - 12/09/2022

### Added

### Changed

- Support first commits on branches with a missing branch file ([292])
- Upgrade cryptography version ([279])
- Turn expired metadata into a warning instead of an error by default ([275])
- Upgraded our TUF fork to newer version ([273])

### Fixed

- Pin securesystemslib and cryptography ([294])
- Use `is_test_repo` AuthRepository property in updater ([293])
- Remove leftover git worktree code in error handling ([291])
- Fix `get_role_repositories` to find common roles in both `repositories.json` and metadata ([286])
- Replace buggy `all_fetched_commits` with `all_commits_on_branch` ([285])
- Fix pygit2 performance regression ([283])
- Fix `taf metadata update-expiration-date --role snapshot` to include `root` ([282])
- Fix `all_commits_since_commit` to validate provided commit ([278])
- Remove pin for `PyOpenSSL` ([273])
- Fix `all_commits_since_commit` to validate provided commit ([278])
- Remove pin for `PyOpenSSL` ([273])

[294]: https://github.com/openlawlibrary/taf/pull/294
[293]: https://github.com/openlawlibrary/taf/pull/293
[292]: https://github.com/openlawlibrary/taf/pull/292
[291]: https://github.com/openlawlibrary/taf/pull/291
[286]: https://github.com/openlawlibrary/taf/pull/286
[285]: https://github.com/openlawlibrary/taf/pull/285
[283]: https://github.com/openlawlibrary/taf/pull/283
[282]: https://github.com/openlawlibrary/taf/pull/282
[279]: https://github.com/openlawlibrary/taf/pull/279
[278]: https://github.com/openlawlibrary/taf/pull/278
[275]: https://github.com/openlawlibrary/taf/pull/275
[273]: https://github.com/openlawlibrary/taf/pull/273

## [0.21.1] - 09/07/2022

### Added

### Changed

### Fixed

- Extended `top_commit_of_branch`, support references which are not branches, like HEAD ([270])
- Add pygit_repo error handling and fix couple of `git.py` logs ([269])

[270]: https://github.com/openlawlibrary/taf/pull/270
[269]: https://github.com/openlawlibrary/taf/pull/269

## [0.21.0] - 08/30/2022

### Added

- Add support for multiple branch and capstone files ([266])
- Add cli metadata command that checks if metadata roles are soon to expire ([261])
- Document a solution to a YubiKey communication issue ([257])

### Changed

- If target role expiration date is being updated, sign timestamp and snapshot automatically ([261])
- `--clients-auth-path` repo command improvements ([260])
- port a number of git functionalities to pygit2 ([227])
- Migrated yubikey-manager from v3.0.0 to v4.0.\* ([191])

### Fixed

- Do not remove authentication repository folder when running `taf repo validate` ([267])
- fix git push - remove pygit2 push implementation which does not fully support ssh ([263])
- Warn when git object cleanup fails (`idx`,`pack`) and include cleanup warning message ([259])

[267]: https://github.com/openlawlibrary/taf/pull/267
[266]: https://github.com/openlawlibrary/taf/pull/266
[263]: https://github.com/openlawlibrary/taf/pull/263
[261]: https://github.com/openlawlibrary/taf/pull/261
[260]: https://github.com/openlawlibrary/taf/pull/260
[259]: https://github.com/openlawlibrary/taf/pull/259
[257]: https://github.com/openlawlibrary/taf/pull/257
[227]: https://github.com/openlawlibrary/taf/pull/227
[191]: https://github.com/openlawlibrary/taf/pull/191

## [0.20.0] - 06/22/2022

### Added

### Changed

- Remove Python 3.6 support ([256])
- Remove pinned pynacl which is incompatible with Python 3.10 ([256])

### Fixed

[256]: https://github.com/openlawlibrary/taf/pull/256

## [0.19.0] - 06/14/2022

### Added

### Changed

- Loosen dependencies and pin pynacl ([254])

### Fixed

[254]: https://github.com/openlawlibrary/taf/pull/254

## [0.18.0] - 05/31/2022

### Added

- Add support for Python 3.10 ([247])

### Changed

- Enable exclusion of certain target repositories from the update process ([250])
- Update `_get_unchanged_targets_metadata` - `updated_roles` is now a list ([246])

### Fixed

- Fix `validate_branch` indentation error caused by [246] ([249])

[250]: https://github.com/openlawlibrary/taf/pull/250
[249]: https://github.com/openlawlibrary/taf/pull/249
[247]: https://github.com/openlawlibrary/taf/pull/247
[246]: https://github.com/openlawlibrary/taf/pull/246

## [0.17.0] - 05/04/2022

### Added

- Add auth commit to sorted_commits_and_branches_per_repositories ([240])
- Add --version option to cli ([239])
- Add TAF's repository classes and repositoriesdb's documentation ([237])
- Add `--ff-only` to git merge ([235])
- Added format-output flag to update repo cli ([234])
- Cache loaded git files ([228])
- Add a flag for generating performance reports of update calls and print total update execution time ([228])

### Changed

- Update `targets_at_revisions` - only update a list of roles if a metadata file was added ([228])

### Fixed

[240]: https://github.com/openlawlibrary/taf/pull/240
[239]: https://github.com/openlawlibrary/taf/pull/239
[237]: https://github.com/openlawlibrary/taf/pull/237
[235]: https://github.com/openlawlibrary/taf/pull/235
[234]: https://github.com/openlawlibrary/taf/pull/234
[228]: https://github.com/openlawlibrary/taf/pull/228

## [0.16.0] - 04/16/2022

### Added

- Add `allow_unsafe` flag to git repo class as a response to a recent git security fix ([229])

### Changed

- Remove `no_checkout=True` from `clone` ([226])
- Remove `--error-if-unauthenticated` flag ([220])
- Change `clients-auth-path` in `taf repo update` to optional. ([213])
- Only clone if directory is empty ([211])

### Fixed

- Fix updates of repos which only contain one commit ([219])
- Fixed `_validate_urls` and local validation ([216])

[229]: https://github.com/openlawlibrary/taf/pull/229
[226]: https://github.com/openlawlibrary/taf/pull/226
[220]: https://github.com/openlawlibrary/taf/pull/220
[219]: https://github.com/openlawlibrary/taf/pull/219
[216]: https://github.com/openlawlibrary/taf/pull/216
[213]: https://github.com/openlawlibrary/taf/pull/213
[211]: https://github.com/openlawlibrary/taf/pull/211

## [0.15.0] - 02/11/2022

### Added

- Docs: add `info.json` example ([236])
- `Update` handler pipeline, showcase mapping dict fields to class types with `attrs` + `cattrs`. ([206])
- Schema for update handler. ([206])
- Add `type` tests for `attrs` structuring. ([206])

### Changed

### Fixed

- perf: re-implementing slow git cmds with pygit2 ([207])
- Specify a list of repositories which shouldn't contain additional commits instead of just specifying a flag ([203])

### Fixed

- Update handler fix: return an empty list of targets if the targets folder does not exist ([208])
- pytest works when taf installed via wheel ([200])

[236]: https://github.com/openlawlibrary/taf/pull/236
[208]: https://github.com/openlawlibrary/taf/pull/208
[207]: https://github.com/openlawlibrary/taf/pull/207
[206]: https://github.com/openlawlibrary/taf/pull/206
[200]: https://github.com/openlawlibrary/taf/pull/200

## [0.14.0] - 01/25/2022

### Added

### Changed

- Specify a list of repositories which shouldn't contain additional commits instead of just specifying a flag ([203])

### Fixed

- Raise an error if a repository which should not contain additional commits does so ([203])
- Do not merge target commits if update as a whole will later fail ([203])

[203]: https://github.com/openlawlibrary/taf/pull/203

## [0.13.4] - 01/20/2022

### Added

### Changed

- Trim text read from the last_validated_commit file ([201])

### Fixed

[201]: https://github.com/openlawlibrary/taf/pull/201

## [0.13.3] - 11/18/2021

### Added

### Changed

- Update create local branch git command - remove checkout ([197])
- Iterate throuh all urls when checking if a local repo is synced with remote ([197])

### Fixed

[197]: https://github.com/openlawlibrary/taf/pull/197

## [0.13.2] - 11/11/2021

### Added

### Changed

- Remove commit checkout and checkout the latest branch for each target repository ([195])
- If top commit of the authentication repository is not the same as the `last_validated_commit`, validate the newer commits as if they were just pulled ([195])

### Fixed

[195]: https://github.com/openlawlibrary/taf/pull/195

## [0.13.1] - 10/22/2021

### Added

### Changed

### Fixed

- Pass default branch to sorted_commits_and_branches_per_repositories ([185])

[185]: https://github.com/openlawlibrary/taf/pull/185

## [0.13.0] - 10/20/2021

### Added

### Changed

- Pin cryptography and pyOpenSSL versions to keep compatibility with yubikey-manager 3.0.0 ([184])

### Fixed

[184]: https://github.com/openlawlibrary/taf/pull/184

## [0.12.0] - 10/18/2021

### Added

### Changed

- Updated cryptography version ([183])

### Fixed

- Fix validate local repo command ([183])

[183]: https://github.com/openlawlibrary/taf/pull/183

## [0.11.2] - 09/29/2021

### Added

### Changed

- Exclude test date from wheels ([182])

### Fixed

[182]: https://github.com/openlawlibrary/taf/pull/182

## [0.11.1] - 09/29/2021

### Added

### Changed

- Removed generate schema docs due to their long names causing issues on Windows when installing taf ([181])

### Fixed

[181]: https://github.com/openlawlibrary/taf/pull/181

## [0.11.0] - 09/28/2021

### Added

- Added support for skipping automatic checkout ([179])

### Changed

- Compare current head commit according to the auth repo and top commit of target repo and raise an error if they are different ([179])

### Fixed

- Automatically remove current and previous directories if they exist before instantiating tuf repo ([179])
- Fixed branch exists check. Avoid wrongly returning true if there is a warning ([179])
- Fixed update of repos which can contain unauhtenticated commits - combine fetched and existing commits ([179])
- Fixed handling of additional commits on a branch ([179])

[179]: https://github.com/openlawlibrary/taf/pull/179

## [0.10.1] - 08/16/2021

### Added

### Changed

- Do not raise an error if the hosts file is missing ([177])

### Fixed

[177]: https://github.com/openlawlibrary/taf/pull/177

## [0.10.0] - 07/20/2021

### Added

### Changed

- Update click to 7.1 ([176])

### Fixed

## [0.9.0] - 06/30/2021

### Added

- Initial support for executing handlers. Handlers are scripts contained by auth repos which can be used to execute some code after successful/failed update of a repository and/or a host. ([164])
- Implemented delegation of auth repositories - an auth repository can reference others by defining a special target file `dependencies.json`. Updater will pull all referenced repositories. ([164])
- Provided a way of specifying hosts of repositories though a special target file called `hosts.json` ([164])
- Verification of the initial commit of a repository given `out-of-band-authentication` commit either directly passed into the udater or stored in `dependencies.json` of the parent auth repo. ([164])

### Changed

- Renamed `repo_name` and `repo_urls` attributes to `name` and `urls` and `additional_info` to `custom` ([164])
- Reworked repository classes ([164])
- Transition from TravisCI to Github Actions ([173])

### Fixed

[176]: https://github.com/openlawlibrary/taf/pull/176
[173]: https://github.com/openlawlibrary/taf/pull/173
[164]: https://github.com/openlawlibrary/taf/pull/164

## [0.8.1] - 04/14/2021

### Added

- Added a command for checking validity of the inserted YubiKey's pin ([165])
- Raise an error if there are additional commits newer than the last authenticated commit if the updater is called with the check-authenticated flag ([161])
- Added initial worktrees support to the updater ([161])
- Added support for specifying location of the conf directory ([161])
- Added a function for disabling fie logging ([161])

### Changed

- Raise keystore error when key not found in keystore directory [166]
- Replaced authenticate-test-repo flag with an enum ([161])

### Fixed

- Minor validation command fix ([161])

[166]: https://github.com/openlawlibrary/taf/pull/166
[165]: https://github.com/openlawlibrary/taf/pull/165
[161]: https://github.com/openlawlibrary/taf/pull/161

## [0.8.0] - 02/09/2021

### Added

### Changed

- Pin cryptography version ([162])

### Fixed

[162]: https://github.com/openlawlibrary/taf/pull/162

## [0.7.2] - 11/11/2020

### Added

- Add a command for adding new new delegated roles ([158])

### Changed

### Fixed

[158]: https://github.com/openlawlibrary/taf/pull/158

## [0.7.1] - 10/28/2020

### Added

### Changed

- Small branches_containing_commit git method fix following git changes ([156])

### Fixed

[156]: https://github.com/openlawlibrary/taf/pull/156

## [0.7.0] - 10/16/2020

### Added

- Add support for fully disabling tuf logging ([154])
- Add support for including additional custom information when exporting historical data ([147])

### Changed

- Store authentication repo's path as key in `repositoriesdb` instead of its name ([153])

### Fixed

- Minor YubiKey mock fix ([153])
- Updated some git methods so that it is checked if the returned value is not `None` before calling strip ([153])

[154]: https://github.com/openlawlibrary/taf/pull/154
[153]: https://github.com/openlawlibrary/taf/pull/153
[147]: https://github.com/openlawlibrary/taf/pull/147

## [0.6.1] - 09/09/2020

### Added

- Get binary file from git (skip encoding) ([148])

### Changed

### Fixed

[148]: https://github.com/openlawlibrary/taf/pull/148

## [0.6.0] - 08/11/2020

### Added

- Git method for getting the first commit on a branch ([145])

### Changed

- Minor check capstone validation update ([145])
- Check if specified target repositories exist before trying to export historical commits data ([144])

### Fixed

[145]: https://github.com/openlawlibrary/taf/pull/145
[144]: https://github.com/openlawlibrary/taf/pull/144

## [0.5.2] - 07/21/2020

### Added

- Git method for removing remote tracking branches ([142])

### Changed

- Check remote repository when checking if a branch already exists ([142])

### Fixed

[142]: https://github.com/openlawlibrary/taf/pull/142

## [0.5.1] - 06/25/2020

### Added

### Changed

- Documentation updates ([140])
- Set `only_load_targets` parameter to `True` by default in `repositoriesdb` ([139])
- Use `_load_signing_keys` in `add_signing_key` ([138])
- Raise a nicer error when instantiating a TUF repository if it is invalid ([137])

### Fixed

- Fix loading targets metadata files in `repositoriesdb` ([139])

[140]: https://github.com/openlawlibrary/taf/pull/140
[139]: https://github.com/openlawlibrary/taf/pull/139
[138]: https://github.com/openlawlibrary/taf/pull/138
[137]: https://github.com/openlawlibrary/taf/pull/137

## [0.5.0] - 06/04/2020

### Added

- Add `repositoriesdb` tests ([134])
- Add support for defining urls using a separate `mirrors.json` file ([134])
- Add a command for exporting targets historical data ([133])

### Changed

- Updated `repositoriesdb` so that delegated target roles are taken into considerations when finding targets data ([134])
- `sorted_commits_and_branches_per_repositories` returns additional targets data and not just commits ([133])

### Fixed

[134]: https://github.com/openlawlibrary/taf/pull/134
[133]: https://github.com/openlawlibrary/taf/pull/133

## [0.4.1] - 05/12/2020

### Added

### Changed

- Error handling and logging improvements ([131])

### Fixed

[131]: https://github.com/openlawlibrary/taf/pull/131

## [0.4.0] - 05/01/2020

### Added

- Git method to create orphan branch ([129])
- Added updater check which verifies that metadata corresponding to the last commit has not yet expired ([124])
- Additional updater tests ([124])
- Added command for validating repositories without updating them ([124])
- Import error handling for `taf.yubikey` module ([120])
- Updater tests which validate updated root metadata ([118])
- New test cases for updating targets/delegations metadata ([116])
- Create empty targets directory before instantiating tuf repository if it does not exist ([114])
- When creating a new repository, print user's answers to setup question as json ([114])
- Sign all target files which are found inside the targets directory when creating a new repository ([114])

### Changed

- Minor logging updates ([126])
- Updater: Partial repo factory ([125])
- Logging formats ([120])
- Use common role of given targets during update of targets/delegations metadata ([116])
- Changed format of keys description json, as it can now contain roles' description under "roles" key and keystore path under "keystore" key ([114])

### Fixed

- Import errors (ykman) inside tests ([129])
- Fixed addition of new signing key so that this functionality works in case of delegated roles ([128])
- Fixed synced_with_remote ([121])
- Signing fixes with keystore keys ([120])
- Load signing keys minor fixes ([120] [117])
- Normalize target files when creating a new repository ([117])

[129]: https://github.com/openlawlibrary/taf/pull/129
[128]: https://github.com/openlawlibrary/taf/pull/128
[126]: https://github.com/openlawlibrary/taf/pull/126
[125]: https://github.com/openlawlibrary/taf/pull/125
[124]: https://github.com/openlawlibrary/taf/pull/124
[121]: https://github.com/openlawlibrary/taf/pull/121
[120]: https://github.com/openlawlibrary/taf/pull/120
[118]: https://github.com/openlawlibrary/taf/pull/118
[117]: https://github.com/openlawlibrary/taf/pull/117
[116]: https://github.com/openlawlibrary/taf/pull/116
[114]: https://github.com/openlawlibrary/taf/pull/114

## [0.3.1] - 03/21/2020

### Added

### Changed

- Move safely_get_json to base git repository class ([105])

### Fixed

- `update_role_keystores` fix ([112])
- `create_repo` fix ([111])
- Load repositories exits early if the authentication repo has not commits ([106])
- Fix `clone_or_pull` ([105])

[112]: https://github.com/openlawlibrary/taf/pull/112
[111]: https://github.com/openlawlibrary/taf/pull/111
[106]: https://github.com/openlawlibrary/taf/pull/106
[105]: https://github.com/openlawlibrary/taf/pull/105

## [0.3.0] - 03/03/2020

### Added

- Add a check if at least one rpeository was loaded ([102])
- Add `*args` and `**kwargs` arguments to repository classes ([102])
- Add a method for instantiating TUF repository at a given revision ([101])
- Add support for validating delegated target repositories to the updater ([101])
- Add delegations tests ([98])
- Add support for delegated targets roles ([97], [98], [99], [100])

### Changed

- Renamed `repo_name` to `name` and `repo_path` to `path` ([101])
- Updated `add_targets` so that it fully supports delegated roles ([98])
- Refactored tests so that it is possible to create and use more than one taf repository ([98])
- Separated commands into sub-commands ([96])
- Use `root-dir` and `namespace` instead of `target-dir` ([96])

### Fixed

- Fix init and create repo commands ([96])

[102]: https://github.com/openlawlibrary/taf/pull/102
[101]: https://github.com/openlawlibrary/taf/pull/101
[100]: https://github.com/openlawlibrary/taf/pull/100
[98]: https://github.com/openlawlibrary/taf/pull/98
[97]: https://github.com/openlawlibrary/taf/pull/97
[96]: https://github.com/openlawlibrary/taf/pull/96

## [0.2.2] - 01/06/2020

### Added

- Updater: support validation of multiple branches of target repositories ([91])
- Add a method which deletes all target files which are not specified in targets.json ([90])

### Changed

### Fixed

- Fix `update_target_repos_from_repositories_json` ([91])

[91]: https://github.com/openlawlibrary/taf/pull/91
[90]: https://github.com/openlawlibrary/taf/pull/90

## [0.2.1] - 12/19/2019

### Added

- Add `update_expiration_date` CLI command ([86])
- Add `set_remote_url` git method and branch as the input parameter of `list_commits` ([84])

### Changed

- Logging rework - use loguru library ([83])

### Fixed

- Fix `update_expiration_date_keystore` and `get_signable_metadata` ([86])
- Fix branch exists git function ([82])

[86]: https://github.com/openlawlibrary/taf/pull/86
[84]: https://github.com/openlawlibrary/taf/pull/84
[83]: https://github.com/openlawlibrary/taf/pull/83
[82]: https://github.com/openlawlibrary/taf/pull/82

## [0.2.0] - 11/30/2019

### Added

- Added commands for setting up yubikeys, exporting public keys and adding new signing keys ([79])
- Created standardized yubikey prompt ([79])

### Changed

### Fixed

- Creation of new repositories made more robust ([79])

[79]: https://github.com/openlawlibrary/taf/pull/79

## [0.1.8] - 11/12/2019

### Added

- Numerous new git methods ([74], [75])
- Initial [pre-commit](https://pre-commit.com/) configuration (black + flake8 + bandit) ([69])
- Add changelog ([69])
- Add pull request template ([69])

### Changed

- Updated validation of branches ([73])
- Move tests to the main package ([72])
- Updated _travis_ script ([69])
- Remove python 3.6 support ([69])
- Use _f-strings_ instead of _format_ ([69])

### Fixed

[75]: https://github.com/openlawlibrary/taf/pull/75
[74]: https://github.com/openlawlibrary/taf/pull/74
[73]: https://github.com/openlawlibrary/taf/pull/73
[72]: https://github.com/openlawlibrary/taf/pull/72
[69]: https://github.com/openlawlibrary/taf/pull/69

## [0.1.7] - 09/30/2019

### Added

- Add helper method to check if given commit has ever been validated ([65])

### Changed

- Pass scheme argument when loading _timestamp_ and _snapshot_ keys ([66])
- Updated default logs location ([67])

### Fixed

[65]: https://github.com/openlawlibrary/taf/pull/65
[66]: https://github.com/openlawlibrary/taf/pull/66
[67]: https://github.com/openlawlibrary/taf/pull/67

## [0.1.6] - 09/05/2019

### Added

### Changed

- Update oll-tuf version ([63])
- Remove utils function for importing RSA keys and refactor other files ([63])

### Fixed

- Fix azure pipeline script (include _libusb_ in wheels) ([63])

[63]: https://github.com/openlawlibrary/taf/pull/63

## [0.1.5] - 08/29/2019

- Initial Version

[keepachangelog]: https://keepachangelog.com/en/1.0.0/
[semver]: https://semver.org/spec/v2.0.0.html
[unreleased]: https://github.com/openlawlibrary/taf/compare/v0.30.2...HEAD
[0.30.2]: https://github.com/openlawlibrary/taf/compare/v0.30.1...v0.30.2
[0.30.1]: https://github.com/openlawlibrary/taf/compare/v0.30.0...v0.30.1
[0.30.0]: https://github.com/openlawlibrary/taf/compare/v0.29.1...v0.30.0
[0.29.1]: https://github.com/openlawlibrary/taf/compare/v0.29.0...v0.29.1
[0.29.0]: https://github.com/openlawlibrary/taf/compare/v0.28.0...v0.29.0
[0.28.0]: https://github.com/openlawlibrary/taf/compare/v0.27.0...v0.28.0
[0.27.0]: https://github.com/openlawlibrary/taf/compare/v0.26.1...v0.27.0
[0.26.1]: https://github.com/openlawlibrary/taf/compare/v0.26.0...v0.26.1
[0.26.0]: https://github.com/openlawlibrary/taf/compare/v0.25.0...v0.26.0
[0.25.0]: https://github.com/openlawlibrary/taf/compare/v0.24.0...v0.25.0
[0.24.0]: https://github.com/openlawlibrary/taf/compare/v0.23.1...v0.24.0
[0.23.1]: https://github.com/openlawlibrary/taf/compare/v0.23.0...v0.23.1
[0.23.0]: https://github.com/openlawlibrary/taf/compare/v0.22.4...v0.23.0
[0.22.4]: https://github.com/openlawlibrary/taf/compare/v0.22.3...v0.22.4
[0.22.3]: https://github.com/openlawlibrary/taf/compare/v0.22.2...v0.22.3
[0.22.2]: https://github.com/openlawlibrary/taf/compare/v0.22.1...v0.22.2
[0.22.1]: https://github.com/openlawlibrary/taf/compare/v0.22.0...v0.22.1
[0.22.0]: https://github.com/openlawlibrary/taf/compare/v0.21.1...v0.22.0
[0.21.1]: https://github.com/openlawlibrary/taf/compare/v0.20.0...v0.21.1
[0.21.0]: https://github.com/openlawlibrary/taf/compare/v0.20.0...v0.21.0
[0.20.0]: https://github.com/openlawlibrary/taf/compare/v0.19.0...v0.20.0
[0.19.0]: https://github.com/openlawlibrary/taf/compare/v0.18.0...v0.19.0
[0.18.0]: https://github.com/openlawlibrary/taf/compare/v0.17.0...v0.18.0
[0.17.0]: https://github.com/openlawlibrary/taf/compare/v0.16.0...v0.17.0
[0.16.0]: https://github.com/openlawlibrary/taf/compare/v0.15.0...v0.16.0
[0.15.0]: https://github.com/openlawlibrary/taf/compare/v0.14.0...v0.15.0
[0.14.0]: https://github.com/openlawlibrary/taf/compare/v0.13.4...v0.14.0
[0.13.4]: https://github.com/openlawlibrary/taf/compare/v0.13.3...v0.13.4
[0.13.3]: https://github.com/openlawlibrary/taf/compare/v0.13.2...v0.13.3
[0.13.2]: https://github.com/openlawlibrary/taf/compare/v0.13.1...v0.13.2
[0.13.1]: https://github.com/openlawlibrary/taf/compare/v0.13.0...v0.13.1
[0.13.0]: https://github.com/openlawlibrary/taf/compare/v0.12.0...v0.13.0
[0.12.0]: https://github.com/openlawlibrary/taf/compare/v0.11.1...v0.12.0
[0.11.1]: https://github.com/openlawlibrary/taf/compare/v0.11.0...v0.11.1
[0.11.0]: https://github.com/openlawlibrary/taf/compare/v0.10.1...v0.11.0
[0.10.1]: https://github.com/openlawlibrary/taf/compare/v0.10.0...v0.10.1
[0.10.0]: https://github.com/openlawlibrary/taf/compare/v0.9.0...v0.10.0
[0.9.0]: https://github.com/openlawlibrary/taf/compare/v0.8.1...v0.9.0
[0.8.1]: https://github.com/openlawlibrary/taf/compare/v0.8.1...v0.8.1
[0.8.0]: https://github.com/openlawlibrary/taf/compare/v0.7.2...v.0.8.0
[0.7.2]: https://github.com/openlawlibrary/taf/compare/v0.7.1...v0.7.2
[0.7.1]: https://github.com/openlawlibrary/taf/compare/v0.7.0...v0.7.1
[0.7.0]: https://github.com/openlawlibrary/taf/compare/v0.6.1...v0.7.0
[0.6.1]: https://github.com/openlawlibrary/taf/compare/v0.6.0...v0.6.1
[0.6.0]: https://github.com/openlawlibrary/taf/compare/v0.5.2...v0.6.0
[0.5.2]: https://github.com/openlawlibrary/taf/compare/v0.5.1...v0.5.2
[0.5.1]: https://github.com/openlawlibrary/taf/compare/v0.5.0...v0.5.1
[0.5.0]: https://github.com/openlawlibrary/taf/compare/v0.4.1...v0.5.0
[0.4.1]: https://github.com/openlawlibrary/taf/compare/v0.4.0...v0.4.1
[0.4.0]: https://github.com/openlawlibrary/taf/compare/v0.3.1...v0.4.0
[0.3.1]: https://github.com/openlawlibrary/taf/compare/v0.3.0...v0.3.1
[0.3.0]: https://github.com/openlawlibrary/taf/compare/v0.2.2...v0.3.0
[0.2.2]: https://github.com/openlawlibrary/taf/compare/v0.2.1...v0.2.2
[0.2.1]: https://github.com/openlawlibrary/taf/compare/v0.2.0...v0.2.1
[0.2.0]: https://github.com/openlawlibrary/taf/compare/v0.1.8...v0.2.0
[0.1.8]: https://github.com/openlawlibrary/taf/compare/v0.1.7...v0.1.8
[0.1.7]: https://github.com/openlawlibrary/taf/compare/v0.1.6...v0.1.7
[0.1.6]: https://github.com/openlawlibrary/taf/compare/v0.1.5...v0.1.6
[0.1.5]: https://github.com/openlawlibrary/taf/compare/7795682e5358f365c140aebde31230602a5d8f0b...v0.1.5<|MERGE_RESOLUTION|>--- conflicted
+++ resolved
@@ -9,12 +9,9 @@
 
 ### Added
 
-<<<<<<< HEAD
+- Added yubikey_present parameter to keys description (Can be specified when generating keys) ([508])
 - Added new tests to test out of sync repositories and manual updates ([488], [504])
 - Use multiple yubikeys at same time (Key generation, repo generation, target signing) ([503])
-=======
-- Added yubikey_present parameter to keys description (Can be specified when generating keys) ([508])
->>>>>>> f94b9c31
 - Removed 2048-bit key restriction [494]
 - Allow for the displaying of varied levels of log and debug information based on the verbosity level ([493])
 - Update when auth repo's top commit is behind last validated commit [490]
