# Changelog

All notable changes to this project will be documented in this file.

The format is based on [Keep a Changelog][keepachangelog],
and this project adheres to [Semantic Versioning][semver].

## [Unreleased]

### Added

<<<<<<< HEAD
- New function taf targets status that prints the state of whole library ([422])
=======
- New function taf roles list that lists all roles in an authentication repository ([421])
>>>>>>> a1c7cb73
- Reimplemented get_file_details function to not rely on old securesystemslib functions ([420])
- Clone target repositories to temp ([412, 418])
- Add architecture overview documentation ([405])

<<<<<<< HEAD
[422]: https://github.com/openlawlibrary/taf/pull/422
=======
[421]: https://github.com/openlawlibrary/taf/pull/421
>>>>>>> a1c7cb73
[420]: https://github.com/openlawlibrary/taf/pull/420
[412]: https://github.com/openlawlibrary/taf/pull/412
[405]: https://github.com/openlawlibrary/taf/pull/405


### Changed

- Check if repositories are clean before running the updater ([416])
- Only show merging commits messages if actually merging commits. Rework logic for checking if a commits should be merged ([404], [415])

### Fixed

- When checking if branch is synced, find first remote that works, instead of only trying the last remote url ([419])

[419]: https://github.com/openlawlibrary/taf/pull/419
[418]: https://github.com/openlawlibrary/taf/pull/418
[416]: https://github.com/openlawlibrary/taf/pull/416
[415]: https://github.com/openlawlibrary/taf/pull/415
[404]: https://github.com/openlawlibrary/taf/pull/404

## [0.29.3] - 03/15/2024

### Added

### Changed

### Fixed

- Disable check if metadata files at revision match ([403])

[403]: https://github.com/openlawlibrary/taf/pull/403

## [0.29.2] - 03/14/2024

### Added

- Add a command for adding delegated paths to a role ([391])
- Check if metadata files at revision match those downloaded by TUF updater ([389])

### Changed

### Fixed

- Fix `clone_or_pull` ([402])

[402]: https://github.com/openlawlibrary/taf/pull/402
[391]: https://github.com/openlawlibrary/taf/pull/391
[389]: https://github.com/openlawlibrary/taf/pull/389

## [0.29.1] - 02/07/2024

### Added

- Add a test for updating a repositories which references other authentication repositories. Test repositories are set up programmatically ([386])

### Changed

- Update find_first_branch_matching_pattern return - only return name of the found branch and not all branches whose name did not match the pattern ([387])

### Fixed

- Validation of local repositories should not fail if there are no local branches (e.g. after a fresh clone) ([387])
- Fix GitError exception instantiations ([387])
- -Fix a minor bug where update status was incorrectly being set in case when a repository with only one commit is cloned ([386])

[387]: https://github.com/openlawlibrary/taf/pull/381
[386]: https://github.com/openlawlibrary/taf/pull/386


## [0.29.0] - 01/24/2024

### Added

- Print a warning if the conf file cannot be loaded when executing scripts ([384])
- Git: added a method for finding the newest branch whose name matches a certain pattern ([375])
- Git: added a check if remote already exists ([375])

### Changed

- Only clone repositories if target files exists ([381])
- Do not merge unauthenticated commits which are newer than the last authenticated commit if a repository can contain unauthenticated commits ([381])
- Partially update authentication repositories up to the last valid commit ([381])
- Check if there are uncommitted changes when running the updater ([377])
- Implement updater pipeline ([374])
- Improve error messages and error logging ([374])
- Update target repositories in a breadth-first way ([374])

### Fixed

- Fix update of repositories which reference other repositories ([384])
- Fix imports, do not require installation of yubikey-manager prior to running the update ([376])
- Git: fix the commit method so that it raises an error if nothing is committed ([375])

[381]: https://github.com/openlawlibrary/taf/pull/381
[377]: https://github.com/openlawlibrary/taf/pull/377
[376]: https://github.com/openlawlibrary/taf/pull/376
[375]: https://github.com/openlawlibrary/taf/pull/375
[374]: https://github.com/openlawlibrary/taf/pull/374

## [0.28.0] - 11/10/2023

### Added

- Implement tests for the functions which are directly called by the cli (API package) ([362])
- Add push flag to all functions that used to always automatically push to remote in order to be able to prevent that behavior ([362])
- Add a command for listing all roles (including delegated paths if applicable) whose metadata the inserted YubiKey can sign ([362])
- Added mypy static type checking to pre-commit hook ([360])

### Changed

- Docs: update readme, add acknowledgements ([365])
- Move add/remove dependencies to a separate module ([362])
- Move all API helper functions to separate modules ([362])
- Fixed errors reported by mypy ([360])

### Fixed

- Fix loading of keys and create repo when old yubikey flag is used ([370])
- Fix keys naming issue after adding a new signing key to a role that only had one signing key ([362])
- Fix removal of targets when removing a role ([362])

[370]: https://github.com/openlawlibrary/taf/pull/370
[365]: https://github.com/openlawlibrary/taf/pull/365
[362]: https://github.com/openlawlibrary/taf/pull/362
[360]: https://github.com/openlawlibrary/taf/pull/360

## [0.27.0] - 09/22/2023

### Added

- Automatically commit and push to remote unless a --no-commit flag is specified ([357])
- Adding typing information to api functions and the git module ([357])
- List keys of roles with additional information read from certificates command ([355])
- Export certificate from the inserted YubiKey ([355])
- Add signing keys given a public key when creating a new authentication repository ([354])
- Allow specification of names of YubiKeys in repository description json ([354])
- Model repository description json input using `attrs` and `cattrs` and its validation ([354])
- Add test for repo initialization when it is directly inside drive's root ([352])
- Add functions for adding/updating/removing dependencies to/from dependencies.json ([338])

### Changed

- Split tests into separate packages [(353)]
- Minor add/remove target repository improvements [(351)]
- Bump `cattrs` ([349])
- Improve CLI error handling ([346])
- Update signing keys loading. Add a flag for specifying if the user will be asked to manually enter a key ([346])
- Remove default branch specification from updater ([343])
- Updater: only load repositories defined in the newest version of repositories.json ([341])
- Updater: automatically determine url if local repository exists ([340])
- Remove hosts and hosts.json ([330])

### Fixed

- Fix list targets in case when the target repo is not up to date with remote ([357])
- Fix repositories.json update when adding new target repository [(351)]
- Fix error when keystore path is not provided [(351)]
- Make it possible to execute commands that don't require yubikey without installing yubikey-manager ([342])
- Fix commits per repositories function when same target commits are on different branches ([337])
- Add missing `write` flag to `taf targets sign` ([329])

[357]: https://github.com/openlawlibrary/taf/pull/357
[355]: https://github.com/openlawlibrary/taf/pull/355
[354]: https://github.com/openlawlibrary/taf/pull/354
[352]: https://github.com/openlawlibrary/taf/pull/352
[349]: https://github.com/openlawlibrary/taf/pull/349
[346]: https://github.com/openlawlibrary/taf/pull/346
[343]: https://github.com/openlawlibrary/taf/pull/343
[342]: https://github.com/openlawlibrary/taf/pull/342
[341]: https://github.com/openlawlibrary/taf/pull/341
[340]: https://github.com/openlawlibrary/taf/pull/340
[338]: https://github.com/openlawlibrary/taf/pull/338
[337]: https://github.com/openlawlibrary/taf/pull/337
[330]: https://github.com/openlawlibrary/taf/pull/330
[329]: https://github.com/openlawlibrary/taf/pull/329

## [0.26.1] - 08/29/2023

### Added

### Changed

- Bump `cattrs` ([349])

### Fixed


## [0.26.0] - 07/12/2023

### Added

- Add command for adding/removing roles ([314])

### Changed

- Docstirngs logging improvements ([325])
- Keystore path in roles_key_info calculated relative to where the json file is ([321])
- Try to sign using a yubikey before asking the user if they want to use a yubikey ([320])
- Split `developer_tool` into separate modules ([314], [321])

### Fixed

- Fix create repository ([325])

[325]: https://github.com/openlawlibrary/taf/pull/325
[321]: https://github.com/openlawlibrary/taf/pull/321
[320]: https://github.com/openlawlibrary/taf/pull/320
[314]: https://github.com/openlawlibrary/taf/pull/314

## [0.25.0] - 03/31/2023

### Added

### Changed

- Update license, release under agpl ([313])

### Fixed

- Fix execution of scripts ([311])

[313]: https://github.com/openlawlibrary/taf/pull/313
[311]: https://github.com/openlawlibrary/taf/pull/311

## [0.24.0] - 02/21/2023

### Added

- Add git methods for adding an remove remotes and check if merge conflicts occurred ([309])
- Add a command for updating and signing targets of specified typed ([308])

### Changed

### Fixed

- Use `generate_and_write_unencrypted_rsa_keypair` for no provided password ([305])

[309]: https://github.com/openlawlibrary/taf/pull/309
[308]: https://github.com/openlawlibrary/taf/pull/308
[305]: https://github.com/openlawlibrary/taf/pull/305

## [0.23.1] - 01/13/2023

### Added

### Changed

### Fixed

- Fix `clone_or_pull` method ([303])

[303]: https://github.com/openlawlibrary/taf/pull/303

## [0.23.0] - 12/27/2022

### Added

- Auto-detect default branch ([300])

### Changed

### Fixed

- Remove pytest11 default entrypoint ([301])

[301]: https://github.com/openlawlibrary/taf/pull/301
[300]: https://github.com/openlawlibrary/taf/pull/300

## [0.22.4] - 12/15/2022

### Added

### Changed

### Fixed

- Pin `pyOpenSSL` to newer version ([299])

[299]: https://github.com/openlawlibrary/taf/pull/299

## [0.22.3] - 12/14/2022

### Added

### Changed

### Fixed

- Add missing tuf import in `log.py` ([298])

[298]: https://github.com/openlawlibrary/taf/pull/298

## [0.22.2] - 12/14/2022

### Added

### Changed

### Fixed

- Remove _tuf_patches in `__init__.py` ([297])

[297]: https://github.com/openlawlibrary/taf/pull/297

### Added

### Changed

### Fixed

## [0.22.1] - 12/14/2022

### Added

### Changed

### Fixed

- Move _tuf_patches to repository lib ([296])

[296]: https://github.com/openlawlibrary/taf/pull/296

## [0.22.0] - 12/09/2022

### Added

### Changed

- Support first commits on branches with a missing branch file ([292])
- Upgrade cryptography version ([279])
- Turn expired metadata into a warning instead of an error by default ([275])
- Upgraded our TUF fork to newer version ([273])

### Fixed

- Pin securesystemslib and cryptography ([294])
- Use `is_test_repo` AuthRepository property in updater ([293])
- Remove leftover git worktree code in error handling ([291])
- Fix `get_role_repositories` to find common roles in both `repositories.json` and metadata ([286])
- Replace buggy `all_fetched_commits` with `all_commits_on_branch` ([285])
- Fix pygit2 performance regression ([283])
- Fix `taf metadata update-expiration-date --role snapshot` to include `root` ([282])
- Fix `all_commits_since_commit` to validate provided commit ([278])
- Remove pin for `PyOpenSSL` ([273])
- Fix `all_commits_since_commit` to validate provided commit ([278])
- Remove pin for `PyOpenSSL` ([273])

[294]: https://github.com/openlawlibrary/taf/pull/294
[293]: https://github.com/openlawlibrary/taf/pull/293
[292]: https://github.com/openlawlibrary/taf/pull/292
[291]: https://github.com/openlawlibrary/taf/pull/291
[286]: https://github.com/openlawlibrary/taf/pull/286
[285]: https://github.com/openlawlibrary/taf/pull/285
[283]: https://github.com/openlawlibrary/taf/pull/283
[282]: https://github.com/openlawlibrary/taf/pull/282
[279]: https://github.com/openlawlibrary/taf/pull/279
[278]: https://github.com/openlawlibrary/taf/pull/278
[275]: https://github.com/openlawlibrary/taf/pull/275
[273]: https://github.com/openlawlibrary/taf/pull/273

## [0.21.1] - 09/07/2022

### Added

### Changed

### Fixed

- Extended `top_commit_of_branch`, support references which are not branches, like HEAD ([270])
- Add pygit_repo error handling and fix couple of `git.py` logs ([269])

[270]: https://github.com/openlawlibrary/taf/pull/270
[269]: https://github.com/openlawlibrary/taf/pull/269

## [0.21.0] - 08/30/2022

### Added

- Add support for multiple branch and capstone files ([266])
- Add cli metadata command that checks if metadata roles are soon to expire ([261])
- Document a solution to a YubiKey communication issue ([257])

### Changed

- If target role expiration date is being updated, sign timestamp and snapshot automatically ([261])
- `--clients-auth-path` repo command improvements ([260])
- port a number of git functionalities to pygit2 ([227])
- Migrated yubikey-manager from v3.0.0 to v4.0.\* ([191])

### Fixed

- Do not remove authentication repository folder when running `taf repo validate` ([267])
- fix git push - remove pygit2 push implementation which does not fully support ssh ([263])
- Warn when git object cleanup fails (`idx`,`pack`) and include cleanup warning message ([259])

[267]: https://github.com/openlawlibrary/taf/pull/267
[266]: https://github.com/openlawlibrary/taf/pull/266
[263]: https://github.com/openlawlibrary/taf/pull/263
[261]: https://github.com/openlawlibrary/taf/pull/261
[260]: https://github.com/openlawlibrary/taf/pull/260
[259]: https://github.com/openlawlibrary/taf/pull/259
[257]: https://github.com/openlawlibrary/taf/pull/257
[227]: https://github.com/openlawlibrary/taf/pull/227
[191]: https://github.com/openlawlibrary/taf/pull/191

## [0.20.0] - 06/22/2022

### Added

### Changed

- Remove Python 3.6 support ([256])
- Remove pinned pynacl which is incompatible with Python 3.10 ([256])

### Fixed

[256]: https://github.com/openlawlibrary/taf/pull/256

## [0.19.0] - 06/14/2022

### Added

### Changed

- Loosen dependencies and pin pynacl ([254])

### Fixed

[254]: https://github.com/openlawlibrary/taf/pull/254

## [0.18.0] - 05/31/2022

### Added

- Add support for Python 3.10 ([247])

### Changed

- Enable exclusion of certain target repositories from the update process ([250])
- Update `_get_unchanged_targets_metadata` - `updated_roles` is now a list ([246])

### Fixed

- Fix `validate_branch` indentation error caused by [246] ([249])

[250]: https://github.com/openlawlibrary/taf/pull/250
[249]: https://github.com/openlawlibrary/taf/pull/249
[247]: https://github.com/openlawlibrary/taf/pull/247
[246]: https://github.com/openlawlibrary/taf/pull/246

## [0.17.0] - 05/04/2022

### Added

- Add auth commit to sorted_commits_and_branches_per_repositories ([240])
- Add --version option to cli ([239])
- Add TAF's repository classes and repositoriesdb's documentation ([237])
- Add `--ff-only` to git merge ([235])
- Added format-output flag to update repo cli ([234])
- Cache loaded git files ([228])
- Add a flag for generating performance reports of update calls and print total update execution time ([228])

### Changed

- Update `targets_at_revisions` - only update a list of roles if a metadata file was added ([228])

### Fixed

[240]: https://github.com/openlawlibrary/taf/pull/240
[239]: https://github.com/openlawlibrary/taf/pull/239
[237]: https://github.com/openlawlibrary/taf/pull/237
[235]: https://github.com/openlawlibrary/taf/pull/235
[234]: https://github.com/openlawlibrary/taf/pull/234
[228]: https://github.com/openlawlibrary/taf/pull/228

## [0.16.0] - 04/16/2022

### Added

- Add `allow_unsafe` flag to git repo class as a response to a recent git security fix ([229])

### Changed

- Remove `no_checkout=True` from `clone` ([226])
- Remove `--error-if-unauthenticated` flag ([220])
- Change `clients-auth-path` in `taf repo update` to optional. ([213])
- Only clone if directory is empty ([211])

### Fixed

- Fix updates of repos which only contain one commit ([219])
- Fixed `_validate_urls` and local validation ([216])

[229]: https://github.com/openlawlibrary/taf/pull/229
[226]: https://github.com/openlawlibrary/taf/pull/226
[220]: https://github.com/openlawlibrary/taf/pull/220
[219]: https://github.com/openlawlibrary/taf/pull/219
[216]: https://github.com/openlawlibrary/taf/pull/216
[213]: https://github.com/openlawlibrary/taf/pull/213
[211]: https://github.com/openlawlibrary/taf/pull/211

## [0.15.0] - 02/11/2022

### Added

- Docs: add `info.json` example ([236])
- `Update` handler pipeline, showcase mapping dict fields to class types with `attrs` + `cattrs`. ([206])
- Schema for update handler. ([206])
- Add `type` tests for `attrs` structuring. ([206])

### Changed

### Fixed

- perf: re-implementing slow git cmds with pygit2 ([207])
- Specify a list of repositories which shouldn't contain additional commits instead of just specifying a flag ([203])

### Fixed

- Update handler fix: return an empty list of targets if the targets folder does not exist ([208])
- pytest works when taf installed via wheel ([200])

[236]: https://github.com/openlawlibrary/taf/pull/236
[208]: https://github.com/openlawlibrary/taf/pull/208
[207]: https://github.com/openlawlibrary/taf/pull/207
[206]: https://github.com/openlawlibrary/taf/pull/206
[200]: https://github.com/openlawlibrary/taf/pull/200

## [0.14.0] - 01/25/2022

### Added

### Changed

- Specify a list of repositories which shouldn't contain additional commits instead of just specifying a flag ([203])

### Fixed

- Raise an error if a repository which should not contain additional commits does so ([203])
- Do not merge target commits if update as a whole will later fail ([203])

[203]: https://github.com/openlawlibrary/taf/pull/203

## [0.13.4] - 01/20/2022

### Added

### Changed

- Trim text read from the last_validated_commit file ([201])

### Fixed

[201]: https://github.com/openlawlibrary/taf/pull/201

## [0.13.3] - 11/18/2021

### Added

### Changed

- Update create local branch git command - remove checkout ([197])
- Iterate throuh all urls when checking if a local repo is synced with remote ([197])

### Fixed

[197]: https://github.com/openlawlibrary/taf/pull/197

## [0.13.2] - 11/11/2021

### Added

### Changed

- Remove commit checkout and checkout the latest branch for each target repository ([195])
- If top commit of the authentication repository is not the same as the `last_validated_commit`, validate the newer commits as if they were just pulled ([195])

### Fixed

[195]: https://github.com/openlawlibrary/taf/pull/195

## [0.13.1] - 10/22/2021

### Added

### Changed

### Fixed

- Pass default branch to sorted_commits_and_branches_per_repositories ([185])

[185]: https://github.com/openlawlibrary/taf/pull/185

## [0.13.0] - 10/20/2021

### Added

### Changed

- Pin cryptography and pyOpenSSL versions to keep compatibility with yubikey-manager 3.0.0 ([184])

### Fixed

[184]: https://github.com/openlawlibrary/taf/pull/184

## [0.12.0] - 10/18/2021

### Added

### Changed

- Updated cryptography version ([183])

### Fixed

- Fix validate local repo command ([183])

[183]: https://github.com/openlawlibrary/taf/pull/183

## [0.11.2] - 09/29/2021

### Added

### Changed

- Exclude test date from wheels ([182])

### Fixed

[182]: https://github.com/openlawlibrary/taf/pull/182

## [0.11.1] - 09/29/2021

### Added

### Changed

- Removed generate schema docs due to their long names causing issues on Windows when installing taf ([181])

### Fixed

[181]: https://github.com/openlawlibrary/taf/pull/181

## [0.11.0] - 09/28/2021

### Added

- Added support for skipping automatic checkout ([179])

### Changed

- Compare current head commit according to the auth repo and top commit of target repo and raise an error if they are different ([179])

### Fixed

- Automatically remove current and previous directories if they exist before instantiating tuf repo ([179])
- Fixed branch exists check. Avoid wrongly returning true if there is a warning ([179])
- Fixed update of repos which can contain unauhtenticated commits - combine fetched and existing commits ([179])
- Fixed handling of additional commits on a branch ([179])

[179]: https://github.com/openlawlibrary/taf/pull/179

## [0.10.1] - 08/16/2021

### Added

### Changed

- Do not raise an error if the hosts file is missing ([177])

### Fixed

[177]: https://github.com/openlawlibrary/taf/pull/177

## [0.10.0] - 07/20/2021

### Added

### Changed

- Update click to 7.1 ([176])

### Fixed

## [0.9.0] - 06/30/2021

### Added

- Initial support for executing handlers. Handlers are scripts contained by auth repos which can be used to execute some code after successful/failed update of a repository and/or a host. ([164])
- Implemented delegation of auth repositories - an auth repository can reference others by defining a special target file `dependencies.json`. Updater will pull all referenced repositories. ([164])
- Provided a way of specifying hosts of repositories though a special target file called `hosts.json` ([164])
- Verification of the initial commit of a repository given `out-of-band-authentication` commit either directly passed into the udater or stored in `dependencies.json` of the parent auth repo. ([164])

### Changed

- Renamed `repo_name` and `repo_urls` attributes to `name` and `urls` and `additional_info` to `custom` ([164])
- Reworked repository classes ([164])
- Transition from TravisCI to Github Actions ([173])

### Fixed

[176]: https://github.com/openlawlibrary/taf/pull/176
[173]: https://github.com/openlawlibrary/taf/pull/173
[164]: https://github.com/openlawlibrary/taf/pull/164

## [0.8.1] - 04/14/2021

### Added

- Added a command for checking validity of the inserted YubiKey's pin ([165])
- Raise an error if there are additional commits newer than the last authenticated commit if the updater is called with the check-authenticated flag ([161])
- Added initial worktrees support to the updater ([161])
- Added support for specifying location of the conf directory ([161])
- Added a function for disabling fie logging ([161])

### Changed

- Raise keystore error when key not found in keystore directory [166]
- Replaced authenticate-test-repo flag with an enum ([161])

### Fixed

- Minor validation command fix ([161])

[166]: https://github.com/openlawlibrary/taf/pull/166
[165]: https://github.com/openlawlibrary/taf/pull/165
[161]: https://github.com/openlawlibrary/taf/pull/161

## [0.8.0] - 02/09/2021

### Added

### Changed

- Pin cryptography version ([162])

### Fixed

[162]: https://github.com/openlawlibrary/taf/pull/162

## [0.7.2] - 11/11/2020

### Added

- Add a command for adding new new delegated roles ([158])

### Changed

### Fixed

[158]: https://github.com/openlawlibrary/taf/pull/158

## [0.7.1] - 10/28/2020

### Added

### Changed

- Small branches_containing_commit git method fix following git changes ([156])

### Fixed

[156]: https://github.com/openlawlibrary/taf/pull/156

## [0.7.0] - 10/16/2020

### Added

- Add support for fully disabling tuf logging ([154])
- Add support for including additional custom information when exporting historical data ([147])

### Changed

- Store authentication repo's path as key in `repositoriesdb` instead of its name ([153])

### Fixed

- Minor YubiKey mock fix ([153])
- Updated some git methods so that it is checked if the returned value is not `None` before calling strip ([153])

[154]: https://github.com/openlawlibrary/taf/pull/154
[153]: https://github.com/openlawlibrary/taf/pull/153
[147]: https://github.com/openlawlibrary/taf/pull/147

## [0.6.1] - 09/09/2020

### Added

- Get binary file from git (skip encoding) ([148])

### Changed

### Fixed

[148]: https://github.com/openlawlibrary/taf/pull/148

## [0.6.0] - 08/11/2020

### Added

- Git method for getting the first commit on a branch ([145])

### Changed

- Minor check capstone validation update ([145])
- Check if specified target repositories exist before trying to export historical commits data ([144])

### Fixed

[145]: https://github.com/openlawlibrary/taf/pull/145
[144]: https://github.com/openlawlibrary/taf/pull/144

## [0.5.2] - 07/21/2020

### Added

- Git method for removing remote tracking branches ([142])

### Changed

- Check remote repository when checking if a branch already exists ([142])

### Fixed

[142]: https://github.com/openlawlibrary/taf/pull/142

## [0.5.1] - 06/25/2020

### Added

### Changed

- Documentation updates ([140])
- Set `only_load_targets` parameter to `True` by default in `repositoriesdb` ([139])
- Use `_load_signing_keys` in `add_signing_key` ([138])
- Raise a nicer error when instantiating a TUF repository if it is invalid ([137])

### Fixed

- Fix loading targets metadata files in `repositoriesdb` ([139])

[140]: https://github.com/openlawlibrary/taf/pull/140
[139]: https://github.com/openlawlibrary/taf/pull/139
[138]: https://github.com/openlawlibrary/taf/pull/138
[137]: https://github.com/openlawlibrary/taf/pull/137

## [0.5.0] - 06/04/2020

### Added

- Add `repositoriesdb` tests ([134])
- Add support for defining urls using a separate `mirrors.json` file ([134])
- Add a command for exporting targets historical data ([133])

### Changed

- Updated `repositoriesdb` so that delegated target roles are taken into considerations when finding targets data ([134])
- `sorted_commits_and_branches_per_repositories` returns additional targets data and not just commits ([133])

### Fixed

[134]: https://github.com/openlawlibrary/taf/pull/134
[133]: https://github.com/openlawlibrary/taf/pull/133

## [0.4.1] - 05/12/2020

### Added

### Changed

- Error handling and logging improvements ([131])

### Fixed

[131]: https://github.com/openlawlibrary/taf/pull/131

## [0.4.0] - 05/01/2020

### Added

- Git method to create orphan branch ([129])
- Added updater check which verifies that metadata corresponding to the last commit has not yet expired ([124])
- Additional updater tests ([124])
- Added command for validating repositories without updating them ([124])
- Import error handling for `taf.yubikey` module ([120])
- Updater tests which validate updated root metadata ([118])
- New test cases for updating targets/delegations metadata ([116])
- Create empty targets directory before instantiating tuf repository if it does not exist ([114])
- When creating a new repository, print user's answers to setup question as json ([114])
- Sign all target files which are found inside the targets directory when creating a new repository ([114])

### Changed

- Minor logging updates ([126])
- Updater: Partial repo factory ([125])
- Logging formats ([120])
- Use common role of given targets during update of targets/delegations metadata ([116])
- Changed format of keys description json, as it can now contain roles' description under "roles" key and keystore path under "keystore" key ([114])

### Fixed

- Import errors (ykman) inside tests ([129])
- Fixed addition of new signing key so that this functionality works in case of delegated roles ([128])
- Fixed synced_with_remote ([121])
- Signing fixes with keystore keys ([120])
- Load signing keys minor fixes ([120] [117])
- Normalize target files when creating a new repository ([117])

[129]: https://github.com/openlawlibrary/taf/pull/129
[128]: https://github.com/openlawlibrary/taf/pull/128
[126]: https://github.com/openlawlibrary/taf/pull/126
[125]: https://github.com/openlawlibrary/taf/pull/125
[124]: https://github.com/openlawlibrary/taf/pull/124
[121]: https://github.com/openlawlibrary/taf/pull/121
[120]: https://github.com/openlawlibrary/taf/pull/120
[118]: https://github.com/openlawlibrary/taf/pull/118
[117]: https://github.com/openlawlibrary/taf/pull/117
[116]: https://github.com/openlawlibrary/taf/pull/116
[114]: https://github.com/openlawlibrary/taf/pull/114

## [0.3.1] - 03/21/2020

### Added

### Changed

- Move safely_get_json to base git repository class ([105])

### Fixed

- `update_role_keystores` fix ([112])
- `create_repo` fix ([111])
- Load repositories exits early if the authentication repo has not commits ([106])
- Fix `clone_or_pull` ([105])

[112]: https://github.com/openlawlibrary/taf/pull/112
[111]: https://github.com/openlawlibrary/taf/pull/111
[106]: https://github.com/openlawlibrary/taf/pull/106
[105]: https://github.com/openlawlibrary/taf/pull/105

## [0.3.0] - 03/03/2020

### Added

- Add a check if at least one rpeository was loaded ([102])
- Add `*args` and `**kwargs` arguments to repository classes ([102])
- Add a method for instantiating TUF repository at a given revision ([101])
- Add support for validating delegated target repositories to the updater ([101])
- Add delegations tests ([98])
- Add support for delegated targets roles ([97], [98], [99], [100])

### Changed

- Renamed `repo_name` to `name` and `repo_path` to `path` ([101])
- Updated `add_targets` so that it fully supports delegated roles ([98])
- Refactored tests so that it is possible to create and use more than one taf repository ([98])
- Separated commands into sub-commands ([96])
- Use `root-dir` and `namespace` instead of `target-dir` ([96])

### Fixed

- Fix init and create repo commands ([96])

[102]: https://github.com/openlawlibrary/taf/pull/102
[101]: https://github.com/openlawlibrary/taf/pull/101
[100]: https://github.com/openlawlibrary/taf/pull/100
[98]: https://github.com/openlawlibrary/taf/pull/98
[97]: https://github.com/openlawlibrary/taf/pull/97
[96]: https://github.com/openlawlibrary/taf/pull/96

## [0.2.2] - 01/06/2020

### Added

- Updater: support validation of multiple branches of target repositories ([91])
- Add a method which deletes all target files which are not specified in targets.json ([90])

### Changed

### Fixed

- Fix `update_target_repos_from_repositories_json` ([91])

[91]: https://github.com/openlawlibrary/taf/pull/91
[90]: https://github.com/openlawlibrary/taf/pull/90

## [0.2.1] - 12/19/2019

### Added

- Add `update_expiration_date` CLI command ([86])
- Add `set_remote_url` git method and branch as the input parameter of `list_commits` ([84])

### Changed

- Logging rework - use loguru library ([83])

### Fixed

- Fix `update_expiration_date_keystore` and `get_signable_metadata` ([86])
- Fix branch exists git function ([82])

[86]: https://github.com/openlawlibrary/taf/pull/86
[84]: https://github.com/openlawlibrary/taf/pull/84
[83]: https://github.com/openlawlibrary/taf/pull/83
[82]: https://github.com/openlawlibrary/taf/pull/82

## [0.2.0] - 11/30/2019

### Added

- Added commands for setting up yubikeys, exporting public keys and adding new signing keys ([79])
- Created standardized yubikey prompt ([79])

### Changed

### Fixed

- Creation of new repositories made more robust ([79])

[79]: https://github.com/openlawlibrary/taf/pull/79

## [0.1.8] - 11/12/2019

### Added

- Numerous new git methods ([74], [75])
- Initial [pre-commit](https://pre-commit.com/) configuration (black + flake8 + bandit) ([69])
- Add changelog ([69])
- Add pull request template ([69])

### Changed

- Updated validation of branches ([73])
- Move tests to the main package ([72])
- Updated _travis_ script ([69])
- Remove python 3.6 support ([69])
- Use _f-strings_ instead of _format_ ([69])

### Fixed

[75]: https://github.com/openlawlibrary/taf/pull/75
[74]: https://github.com/openlawlibrary/taf/pull/74
[73]: https://github.com/openlawlibrary/taf/pull/73
[72]: https://github.com/openlawlibrary/taf/pull/72
[69]: https://github.com/openlawlibrary/taf/pull/69

## [0.1.7] - 09/30/2019

### Added

- Add helper method to check if given commit has ever been validated ([65])

### Changed

- Pass scheme argument when loading _timestamp_ and _snapshot_ keys ([66])
- Updated default logs location ([67])

### Fixed

[65]: https://github.com/openlawlibrary/taf/pull/65
[66]: https://github.com/openlawlibrary/taf/pull/66
[67]: https://github.com/openlawlibrary/taf/pull/67

## [0.1.6] - 09/05/2019

### Added

### Changed

- Update oll-tuf version ([63])
- Remove utils function for importing RSA keys and refactor other files ([63])

### Fixed

- Fix azure pipeline script (include _libusb_ in wheels) ([63])

[63]: https://github.com/openlawlibrary/taf/pull/63

## [0.1.5] - 08/29/2019

- Initial Version

[keepachangelog]: https://keepachangelog.com/en/1.0.0/
[semver]: https://semver.org/spec/v2.0.0.html
[unreleased]: https://github.com/openlawlibrary/taf/compare/v0.29.3...HEAD
[0.29.3]: https://github.com/openlawlibrary/taf/compare/v0.29.2...v0.29.3
[0.29.2]: https://github.com/openlawlibrary/taf/compare/v0.29.1...v0.29.2
[0.29.1]: https://github.com/openlawlibrary/taf/compare/v0.29.0...v0.29.1
[0.29.0]: https://github.com/openlawlibrary/taf/compare/v0.28.0...v0.29.0
[0.28.0]: https://github.com/openlawlibrary/taf/compare/v0.27.0...v0.28.0
[0.27.0]: https://github.com/openlawlibrary/taf/compare/v0.26.1...v0.27.0
[0.26.1]: https://github.com/openlawlibrary/taf/compare/v0.26.0...v0.26.1
[0.26.0]: https://github.com/openlawlibrary/taf/compare/v0.25.0...v0.26.0
[0.25.0]: https://github.com/openlawlibrary/taf/compare/v0.24.0...v0.25.0
[0.24.0]: https://github.com/openlawlibrary/taf/compare/v0.23.1...v0.24.0
[0.23.1]: https://github.com/openlawlibrary/taf/compare/v0.23.0...v0.23.1
[0.23.0]: https://github.com/openlawlibrary/taf/compare/v0.22.4...v0.23.0
[0.22.4]: https://github.com/openlawlibrary/taf/compare/v0.22.3...v0.22.4
[0.22.3]: https://github.com/openlawlibrary/taf/compare/v0.22.2...v0.22.3
[0.22.2]: https://github.com/openlawlibrary/taf/compare/v0.22.1...v0.22.2
[0.22.1]: https://github.com/openlawlibrary/taf/compare/v0.22.0...v0.22.1
[0.22.0]: https://github.com/openlawlibrary/taf/compare/v0.21.1...v0.22.0
[0.21.1]: https://github.com/openlawlibrary/taf/compare/v0.20.0...v0.21.1
[0.21.0]: https://github.com/openlawlibrary/taf/compare/v0.20.0...v0.21.0
[0.20.0]: https://github.com/openlawlibrary/taf/compare/v0.19.0...v0.20.0
[0.19.0]: https://github.com/openlawlibrary/taf/compare/v0.18.0...v0.19.0
[0.18.0]: https://github.com/openlawlibrary/taf/compare/v0.17.0...v0.18.0
[0.17.0]: https://github.com/openlawlibrary/taf/compare/v0.16.0...v0.17.0
[0.16.0]: https://github.com/openlawlibrary/taf/compare/v0.15.0...v0.16.0
[0.15.0]: https://github.com/openlawlibrary/taf/compare/v0.14.0...v0.15.0
[0.14.0]: https://github.com/openlawlibrary/taf/compare/v0.13.4...v0.14.0
[0.13.4]: https://github.com/openlawlibrary/taf/compare/v0.13.3...v0.13.4
[0.13.3]: https://github.com/openlawlibrary/taf/compare/v0.13.2...v0.13.3
[0.13.2]: https://github.com/openlawlibrary/taf/compare/v0.13.1...v0.13.2
[0.13.1]: https://github.com/openlawlibrary/taf/compare/v0.13.0...v0.13.1
[0.13.0]: https://github.com/openlawlibrary/taf/compare/v0.12.0...v0.13.0
[0.12.0]: https://github.com/openlawlibrary/taf/compare/v0.11.1...v0.12.0
[0.11.1]: https://github.com/openlawlibrary/taf/compare/v0.11.0...v0.11.1
[0.11.0]: https://github.com/openlawlibrary/taf/compare/v0.10.1...v0.11.0
[0.10.1]: https://github.com/openlawlibrary/taf/compare/v0.10.0...v0.10.1
[0.10.0]: https://github.com/openlawlibrary/taf/compare/v0.9.0...v0.10.0
[0.9.0]: https://github.com/openlawlibrary/taf/compare/v0.8.1...v0.9.0
[0.8.1]: https://github.com/openlawlibrary/taf/compare/v0.8.1...v0.8.1
[0.8.0]: https://github.com/openlawlibrary/taf/compare/v0.7.2...v.0.8.0
[0.7.2]: https://github.com/openlawlibrary/taf/compare/v0.7.1...v0.7.2
[0.7.1]: https://github.com/openlawlibrary/taf/compare/v0.7.0...v0.7.1
[0.7.0]: https://github.com/openlawlibrary/taf/compare/v0.6.1...v0.7.0
[0.6.1]: https://github.com/openlawlibrary/taf/compare/v0.6.0...v0.6.1
[0.6.0]: https://github.com/openlawlibrary/taf/compare/v0.5.2...v0.6.0
[0.5.2]: https://github.com/openlawlibrary/taf/compare/v0.5.1...v0.5.2
[0.5.1]: https://github.com/openlawlibrary/taf/compare/v0.5.0...v0.5.1
[0.5.0]: https://github.com/openlawlibrary/taf/compare/v0.4.1...v0.5.0
[0.4.1]: https://github.com/openlawlibrary/taf/compare/v0.4.0...v0.4.1
[0.4.0]: https://github.com/openlawlibrary/taf/compare/v0.3.1...v0.4.0
[0.3.1]: https://github.com/openlawlibrary/taf/compare/v0.3.0...v0.3.1
[0.3.0]: https://github.com/openlawlibrary/taf/compare/v0.2.2...v0.3.0
[0.2.2]: https://github.com/openlawlibrary/taf/compare/v0.2.1...v0.2.2
[0.2.1]: https://github.com/openlawlibrary/taf/compare/v0.2.0...v0.2.1
[0.2.0]: https://github.com/openlawlibrary/taf/compare/v0.1.8...v0.2.0
[0.1.8]: https://github.com/openlawlibrary/taf/compare/v0.1.7...v0.1.8
[0.1.7]: https://github.com/openlawlibrary/taf/compare/v0.1.6...v0.1.7
[0.1.6]: https://github.com/openlawlibrary/taf/compare/v0.1.5...v0.1.6
[0.1.5]: https://github.com/openlawlibrary/taf/compare/7795682e5358f365c140aebde31230602a5d8f0b...v0.1.5<|MERGE_RESOLUTION|>--- conflicted
+++ resolved
@@ -9,20 +9,14 @@
 
 ### Added
 
-<<<<<<< HEAD
 - New function taf targets status that prints the state of whole library ([422])
-=======
 - New function taf roles list that lists all roles in an authentication repository ([421])
->>>>>>> a1c7cb73
 - Reimplemented get_file_details function to not rely on old securesystemslib functions ([420])
 - Clone target repositories to temp ([412, 418])
 - Add architecture overview documentation ([405])
 
-<<<<<<< HEAD
 [422]: https://github.com/openlawlibrary/taf/pull/422
-=======
 [421]: https://github.com/openlawlibrary/taf/pull/421
->>>>>>> a1c7cb73
 [420]: https://github.com/openlawlibrary/taf/pull/420
 [412]: https://github.com/openlawlibrary/taf/pull/412
 [405]: https://github.com/openlawlibrary/taf/pull/405
