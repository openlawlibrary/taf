--- conflicted
+++ resolved
@@ -9,16 +9,11 @@
 
 ### Added
 
-<<<<<<< HEAD
+
+- - Added lazy loading to CLI [481]
 - Testing repositories with dependencies ([479], [487])
-- Added functionality for parallel execution of child repo during clone and update for performance enhancement ([472])
-- Hid plaintext when users are prompted to insert YubiKey and press ENTER ([473])
-=======
-- Added lazy loading to CLi [481]
-- Testing repositories with dependencies ([479])
 - Hid plaintext when users are prompted to insert YubiKey and press ENTER [473]
 - Added functionality for parallel execution of child repo during clone and update for performance enhancement [472]
->>>>>>> cb799d05
 - New flag --force allowing forced updates ([471])
 - Improved usability (TAF finds the repo if current directory has no repo, create a .taf directory to manage keys) ([466])
 - Added git hook check for updater ([460])
@@ -40,12 +35,9 @@
 
 ### Fixed
 
-<<<<<<< HEAD
 
 [487]: https://github.com/openlawlibrary/taf/pull/487
-=======
 [481]: https://github.com/openlawlibrary/taf/pull/481
->>>>>>> cb799d05
 [479]: https://github.com/openlawlibrary/taf/pull/479
 [473]: https://github.com/openlawlibrary/taf/pull/473
 [472]: https://github.com/openlawlibrary/taf/pull/472
