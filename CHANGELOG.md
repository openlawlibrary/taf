# Changelog

All notable changes to this project will be documented in this file.

The format is based on [Keep a Changelog][keepachangelog],
and this project adheres to [Semantic Versioning][semver].

## [Unreleased]

### Added

<<<<<<< HEAD
- Implement removal of keys [(561)]
=======
- Implement full partial update. Store last validated commit per repo ([559)])
>>>>>>> 7ec1382f

### Changed

- Transition to the newest version of TUF [(561)]

### Fixed


<<<<<<< HEAD
[561]: https://github.com/openlawlibrary/taf/pull/558


=======
[559]: https://github.com/openlawlibrary/taf/pull/558


## [0.32.4]

### Added

### Changed

- Change log level for `repositoriesdb` messages ([569])

### Fixed

[569]: https://github.com/openlawlibrary/taf/pull/569

>>>>>>> 7ec1382f
## [0.32.3] - 11/22/2024

### Added

### Changed

### Fixed

- Fix `get_last_remote_commit` - add missing value for parameter ([566])

[566]: https://github.com/openlawlibrary/taf/pull/566

## [0.32.2] - 11/20/2024

### Added

### Changed

- Make url optional for `get_last_remote_commit` ([564])

### Fixed


[564]: https://github.com/openlawlibrary/taf/pull/564

## [0.32.1] - 11/01/2024

### Added

### Changed

### Fixed

- Fix two git methods where `GitError` was not being instantiated correctly ([562])
- Fix determination of auth commits to be validated when starting the update from the beginning ([562])

[562]: https://github.com/openlawlibrary/taf/pull/562

## [0.32.0] - 10/23/2024

### Added


### Changed


### Fixed

- Fix specification of pygit2 version depending on the Python version ([558])
- Fix validation and listing targets of an auth repo that does not contain `mirrors.json` ([558])

[558]: https://github.com/openlawlibrary/taf/pull/558


## [0.31.2] - 10/16/2024

### Added

- Added a function for exporting `keys-description.json` ([550])
- Added support for cloning a new dependency when adding it to `dependencies.json` if it is not on disk ([550])
- Clean up authentication repository if an error occurs while running a cli command ([550])

### Changed

- Return a non-zero exit code with `sys.exit` when updater fails ([550])
- Rework addition of a new role and target repositories. Use `custom.json` files ([550])


### Fixed

- Minor `conf init` and detection of the authentication repository fixes ([550])
- Replace `info` logging calls with `notice` in API functions ([550])
- Use `mirrors.json` urls when cloning dependencies ([551])


[551]: https://github.com/openlawlibrary/taf/pull/551
[550]: https://github.com/openlawlibrary/taf/pull/550


## [0.31.1] - 10/03/2024

### Added

### Changed

### Fixed

- Fix `load_repositories` following a rework needed to support parallelization ([547])
- Fix `clone_from_disk` ([547])
- Fix pre-push hook ([547])

[547]: https://github.com/openlawlibrary/taf/pull/547


## [0.31.0] - 09/28/2024

### Added


- Added lxml to taf pyinstaller to execute arbitrary python scripts ([535])
- Added support for execution of executable files within the scripts directories ([529])
- Added yubikey_present parameter to keys description (Can be specified when generating keys) ([508])
- Removed 2048-bit key restriction [494]
- Allow for the displaying of varied levels of log and debug information based on the verbosity level ([493])
- Added new tests to test out of sync repositories and manual updates ([488], [504])
- Update when auth repo's top commit is behind last validated commit [490]
- Added lazy loading to CLI [481]
- Testing repositories with dependencies ([479], [487])
- Hid plaintext when users are prompted to insert YubiKey and press ENTER ([473])
- Added functionality for parallel execution of child repo during clone and update for performance enhancement ([472])
- New flag --force allowing forced updates ([471])
- Improved usability (TAF finds the repo if current directory has no repo, create a .taf directory to manage keys) ([466])
- Added git hook check for updater ([460])
- New flag --no-deps allowing users to only update the current repository and not update dependent repositories from dependencies.json ([455], [463])
- New flag --no-targets allowing users to skip target repository validation when validating the authentication repo ([455])
- New flag --no-upstream allowing users to skip upstream comparisons ([455], [463])
- Addition of logic to tuples (steps) and the run function in updater_pipeline.py to determine which steps, if any, will be skipped based on the usage of 
  the --no-targets flag ([455])
- Added --bare tags for repository cloning and updating ([459])
- Added workflow to build standalone executable of TAF ([447])

### Changed

- If in detached head state or an older branch, do not automatically checkout the newest one without force ([543])
- Move validation of the last validated commit to the pipeline from the update handler ([543])
- Default verbosity to 0 (NOTICE) level; add notice level update outcome logging ([538])
- Raise a more descriptive error if `pygit2` repository cannot be instantiated  ([485], [489])
- Enhanced commit_and_push for better error logging and update the last validated commit ([469])
- Generate public key from private key if .pub file is missing ([462])
- Port release workflow from Azure Pipelines to GitHub Actions ([458])
- Remove platform-specific builds, do not package DLLs which are no longer necessary ([458])

### Fixed

- Handle invalid last validated commit ([543])
- Fixes to executing taf handler scripts from a pyinstaller executable ([535])
- Fix `persisent` and `transient` NoneType error when running taf handlers ([535])
- Fix update status when a target repo was updated and the auth repo was not ([532])
- Fix merge-commit which wasn't updating the remote-tracking branch ([532])
- Fix removal of additional local commits ([532])
- Fix top-level authentication repository update to correctly update child auth repos ([528])
- Fix setup role when specifying public keys in keys-description ([511])
- `check_if_repositories_clean` error now returns a list of repositories which aren't clean, instead of a single repository ([525])


[543]: https://github.com/openlawlibrary/taf/pull/543
[538]: https://github.com/openlawlibrary/taf/pull/538
[535]: https://github.com/openlawlibrary/taf/pull/535
[532]: https://github.com/openlawlibrary/taf/pull/532
[529]: https://github.com/openlawlibrary/taf/pull/529
[528]: https://github.com/openlawlibrary/taf/pull/528
[525]: https://github.com/openlawlibrary/taf/pull/525
[511]: https://github.com/openlawlibrary/taf/pull/511
[508]: https://github.com/openlawlibrary/taf/pull/508
[504]: https://github.com/openlawlibrary/taf/pull/504
[494]: https://github.com/openlawlibrary/taf/pull/494
[493]: https://github.com/openlawlibrary/taf/pull/493
[490]: https://github.com/openlawlibrary/taf/pull/490
[489]: https://github.com/openlawlibrary/taf/pull/489
[488]: https://github.com/openlawlibrary/taf/pull/488
[487]: https://github.com/openlawlibrary/taf/pull/487
[485]: https://github.com/openlawlibrary/taf/pull/485
[481]: https://github.com/openlawlibrary/taf/pull/481
[479]: https://github.com/openlawlibrary/taf/pull/479
[473]: https://github.com/openlawlibrary/taf/pull/473
[472]: https://github.com/openlawlibrary/taf/pull/472
[471]: https://github.com/openlawlibrary/taf/pull/471
[469]: https://github.com/openlawlibrary/taf/pull/469
[466]: https://github.com/openlawlibrary/taf/pull/466
[463]: https://github.com/openlawlibrary/taf/pull/463
[462]: https://github.com/openlawlibrary/taf/pull/462
[460]: https://github.com/openlawlibrary/taf/pull/460
[459]: https://github.com/openlawlibrary/taf/pull/459
[458]: https://github.com/openlawlibrary/taf/pull/458
[455]: https://github.com/openlawlibrary/taf/pull/455
[447]: https://github.com/openlawlibrary/taf/pull/447


## [0.29.2] - 07/04/2024


### Added

- Use git remote show if symbolic-ref fails for default_branch ([457])
- Add a command for adding delegated paths to a role ([391])
- Check if metadata files at revision match those downloaded by TUF updater ([389])

### Changed

### Fixed
- Checking git repos existence and changing imprecise and undescriptive error messages accordingly 

- Fix `clone_or_pull` ([402])

[457]: https://github.com/openlawlibrary/taf/pull/457
[402]: https://github.com/openlawlibrary/taf/pull/402
[391]: https://github.com/openlawlibrary/taf/pull/391
[389]: https://github.com/openlawlibrary/taf/pull/389

## [0.30.3] - 08/29/2024

### Added

### Changed

### Fixed

- Move `yubikey_utils` module to include it in wheel ([516])

[516]: https://github.com/openlawlibrary/taf/pull/516

## [0.30.2] - 08/20/2024

### Added

- New flag --no-deps allowing users to only update the current repository and not update dependent repositories from dependencies.json ([455])
- New flag --no-targets allowing users to skip target repository validation when validating the authentication repo ([455])
- New flag --no-upstream allowing users to skip upstream comparisons ([455])

- Addition of logic to tuples (steps) and the run function in updater_pipeline.py to determine which steps, if any, will be skipped based on the usage of 
  the --no-targets flag ([455])

### Changed

### Fixed

[463]: https://github.com/openlawlibrary/taf/pull/463
[455]: https://github.com/openlawlibrary/taf/pull/455

## [0.30.1] - 07/23/2024

### Added

- Add info.json data loading ([476])

### Changed

### Fixed

- Build: use correct `sys.version_info` comparison when installing `pygit2` ([470])
- Validate branch can be modified with check branch length function ([470])

[476]: https://github.com/openlawlibrary/taf/pull/476
[470]: https://github.com/openlawlibrary/taf/pull/470


## [0.30.0] - 06/12/2024


### Added

- Support for Yubikey Manager 5.1.x ([444])
- Support for Python 3.11 and 3.12 ([440])
- Fix add_target_repo when signing role is the top-level targets role ([431])
- New git hook that validates repo before push ([423])
- New function taf repo status that prints the state of whole library ([422])
- New function taf roles list that lists all roles in an authentication repository ([421])
- Clone target repositories to temp ([412], [418])
- Add architecture overview documentation ([405])
- Add a command for adding delegated paths to a role ([391])
- Check if metadata files at revision match those downloaded by TUF updater ([389])

### Changed

- Updater testing framework rework [453]
- Update pytest version [453]
- Drop support for Python 3.7 [453]
- Dropped support for Yubikey Manager 4.x [444]
- Only load the latest mirrors.jon ([441])
- Fix generation of keys when they should be printed to the command line ([435])
- Made Updater faster through parallelization ([434])
- Reimplemented get_file_details function to not rely on old securesystemslib functions ([420])
- Check if repositories are clean before running the updater ([416])
- Only show merging commits messages if actually merging commits. Rework logic for checking if a commits should be merged ([404], [415])

### Fixed

- Fix YubiKey setup ([445])
- Fixes repeating error messages in taf repo create and manual entry of keys-description ([432])
- When checking if branch is synced, find first remote that works, instead of only trying the last remote url ([419])
- Disable check if metadata files at revision match ([403])
- Fix `clone_or_pull` ([402])

[453]: https://github.com/openlawlibrary/taf/pull/453
[445]: https://github.com/openlawlibrary/taf/pull/445
[444]: https://github.com/openlawlibrary/taf/pull/444
[440]: https://github.com/openlawlibrary/taf/pull/440
[435]: https://github.com/openlawlibrary/taf/pull/435
[434]: https://github.com/openlawlibrary/taf/pull/434
[432]: https://github.com/openlawlibrary/taf/pull/432
[431]: https://github.com/openlawlibrary/taf/pull/431
[423]: https://github.com/openlawlibrary/taf/pull/423
[422]: https://github.com/openlawlibrary/taf/pull/422
[421]: https://github.com/openlawlibrary/taf/pull/421
[420]: https://github.com/openlawlibrary/taf/pull/420
[419]: https://github.com/openlawlibrary/taf/pull/419
[418]: https://github.com/openlawlibrary/taf/pull/418
[416]: https://github.com/openlawlibrary/taf/pull/416
[415]: https://github.com/openlawlibrary/taf/pull/415
[412]: https://github.com/openlawlibrary/taf/pull/412
[405]: https://github.com/openlawlibrary/taf/pull/405
[404]: https://github.com/openlawlibrary/taf/pull/404
[403]: https://github.com/openlawlibrary/taf/pull/403
[402]: https://github.com/openlawlibrary/taf/pull/402
[391]: https://github.com/openlawlibrary/taf/pull/391
[389]: https://github.com/openlawlibrary/taf/pull/389


## [0.29.1] - 02/07/2024

### Added

- Add a test for updating a repositories which references other authentication repositories. Test repositories are set up programmatically ([386])

### Changed

- Update find_first_branch_matching_pattern return - only return name of the found branch and not all branches whose name did not match the pattern ([387])

### Fixed

- Validation of local repositories should not fail if there are no local branches (e.g. after a fresh clone) ([387])
- Fix GitError exception instantiations ([387])
- -Fix a minor bug where update status was incorrectly being set in case when a repository with only one commit is cloned ([386])

[387]: https://github.com/openlawlibrary/taf/pull/387
[386]: https://github.com/openlawlibrary/taf/pull/386


## [0.29.0] - 01/24/2024

### Added

- Print a warning if the conf file cannot be loaded when executing scripts ([384])
- Git: added a method for finding the newest branch whose name matches a certain pattern ([375])
- Git: added a check if remote already exists ([375])

### Changed

- Only clone repositories if target files exists ([381])
- Do not merge unauthenticated commits which are newer than the last authenticated commit if a repository can contain unauthenticated commits ([381])
- Partially update authentication repositories up to the last valid commit ([381])
- Check if there are uncommitted changes when running the updater ([377])
- Implement updater pipeline ([374])
- Improve error messages and error logging ([374])
- Update target repositories in a breadth-first way ([374])

### Fixed

- Fix update of repositories which reference other repositories ([384])
- Fix imports, do not require installation of yubikey-manager prior to running the update ([376])
- Git: fix the commit method so that it raises an error if nothing is committed ([375])

[381]: https://github.com/openlawlibrary/taf/pull/381
[377]: https://github.com/openlawlibrary/taf/pull/377
[376]: https://github.com/openlawlibrary/taf/pull/376
[375]: https://github.com/openlawlibrary/taf/pull/375
[374]: https://github.com/openlawlibrary/taf/pull/374

## [0.28.0] - 11/10/2023

### Added

- Implement tests for the functions which are directly called by the cli (API package) ([362])
- Add push flag to all functions that used to always automatically push to remote in order to be able to prevent that behavior ([362])
- Add a command for listing all roles (including delegated paths if applicable) whose metadata the inserted YubiKey can sign ([362])
- Added mypy static type checking to pre-commit hook ([360])

### Changed

- Docs: update readme, add acknowledgements ([365])
- Move add/remove dependencies to a separate module ([362])
- Move all API helper functions to separate modules ([362])
- Fixed errors reported by mypy ([360])

### Fixed

- Fix loading of keys and create repo when old yubikey flag is used ([370])
- Fix keys naming issue after adding a new signing key to a role that only had one signing key ([362])
- Fix removal of targets when removing a role ([362])

[370]: https://github.com/openlawlibrary/taf/pull/370
[365]: https://github.com/openlawlibrary/taf/pull/365
[362]: https://github.com/openlawlibrary/taf/pull/362
[360]: https://github.com/openlawlibrary/taf/pull/360

## [0.27.0] - 09/22/2023

### Added

- Automatically commit and push to remote unless a --no-commit flag is specified ([357])
- Adding typing information to api functions and the git module ([357])
- List keys of roles with additional information read from certificates command ([355])
- Export certificate from the inserted YubiKey ([355])
- Add signing keys given a public key when creating a new authentication repository ([354])
- Allow specification of names of YubiKeys in repository description json ([354])
- Model repository description json input using `attrs` and `cattrs` and its validation ([354])
- Add test for repo initialization when it is directly inside drive's root ([352])
- Add functions for adding/updating/removing dependencies to/from dependencies.json ([338])

### Changed

- Split tests into separate packages [(353)]
- Minor add/remove target repository improvements [(351)]
- Bump `cattrs` ([349])
- Improve CLI error handling ([346])
- Update signing keys loading. Add a flag for specifying if the user will be asked to manually enter a key ([346])
- Remove default branch specification from updater ([343])
- Updater: only load repositories defined in the newest version of repositories.json ([341])
- Updater: automatically determine url if local repository exists ([340])
- Remove hosts and hosts.json ([330])

### Fixed

- Fix list targets in case when the target repo is not up to date with remote ([357])
- Fix repositories.json update when adding new target repository [(351)]
- Fix error when keystore path is not provided [(351)]
- Make it possible to execute commands that don't require yubikey without installing yubikey-manager ([342])
- Fix commits per repositories function when same target commits are on different branches ([337])
- Add missing `write` flag to `taf targets sign` ([329])

[357]: https://github.com/openlawlibrary/taf/pull/357
[355]: https://github.com/openlawlibrary/taf/pull/355
[354]: https://github.com/openlawlibrary/taf/pull/354
[352]: https://github.com/openlawlibrary/taf/pull/352
[349]: https://github.com/openlawlibrary/taf/pull/349
[346]: https://github.com/openlawlibrary/taf/pull/346
[343]: https://github.com/openlawlibrary/taf/pull/343
[342]: https://github.com/openlawlibrary/taf/pull/342
[341]: https://github.com/openlawlibrary/taf/pull/341
[340]: https://github.com/openlawlibrary/taf/pull/340
[338]: https://github.com/openlawlibrary/taf/pull/338
[337]: https://github.com/openlawlibrary/taf/pull/337
[330]: https://github.com/openlawlibrary/taf/pull/330
[329]: https://github.com/openlawlibrary/taf/pull/329

## [0.26.1] - 08/29/2023

### Added

### Changed

- Bump `cattrs` ([349])

### Fixed


## [0.26.0] - 07/12/2023

### Added

- Add command for adding/removing roles ([314])

### Changed

- Docstirngs logging improvements ([325])
- Keystore path in roles_key_info calculated relative to where the json file is ([321])
- Try to sign using a yubikey before asking the user if they want to use a yubikey ([320])
- Split `developer_tool` into separate modules ([314], [321])

### Fixed

- Fix create repository ([325])

[325]: https://github.com/openlawlibrary/taf/pull/325
[321]: https://github.com/openlawlibrary/taf/pull/321
[320]: https://github.com/openlawlibrary/taf/pull/320
[314]: https://github.com/openlawlibrary/taf/pull/314

## [0.25.0] - 03/31/2023

### Added

### Changed

- Update license, release under agpl ([313])

### Fixed

- Fix execution of scripts ([311])

[313]: https://github.com/openlawlibrary/taf/pull/313
[311]: https://github.com/openlawlibrary/taf/pull/311

## [0.24.0] - 02/21/2023

### Added

- Add git methods for adding an remove remotes and check if merge conflicts occurred ([309])
- Add a command for updating and signing targets of specified typed ([308])

### Changed

### Fixed

- Use `generate_and_write_unencrypted_rsa_keypair` for no provided password ([305])

[309]: https://github.com/openlawlibrary/taf/pull/309
[308]: https://github.com/openlawlibrary/taf/pull/308
[305]: https://github.com/openlawlibrary/taf/pull/305

## [0.23.1] - 01/13/2023

### Added

### Changed

### Fixed

- Fix `clone_or_pull` method ([303])

[303]: https://github.com/openlawlibrary/taf/pull/303

## [0.23.0] - 12/27/2022

### Added

- Auto-detect default branch ([300])

### Changed

### Fixed

- Remove pytest11 default entrypoint ([301])

[301]: https://github.com/openlawlibrary/taf/pull/301
[300]: https://github.com/openlawlibrary/taf/pull/300

## [0.22.4] - 12/15/2022

### Added

### Changed

### Fixed

- Pin `pyOpenSSL` to newer version ([299])

[299]: https://github.com/openlawlibrary/taf/pull/299

## [0.22.3] - 12/14/2022

### Added

### Changed

### Fixed

- Add missing tuf import in `log.py` ([298])

[298]: https://github.com/openlawlibrary/taf/pull/298

## [0.22.2] - 12/14/2022

### Added

### Changed

### Fixed

- Remove _tuf_patches in `__init__.py` ([297])

[297]: https://github.com/openlawlibrary/taf/pull/297

### Added

### Changed

### Fixed

## [0.22.1] - 12/14/2022

### Added

### Changed

### Fixed

- Move _tuf_patches to repository lib ([296])

[296]: https://github.com/openlawlibrary/taf/pull/296

## [0.22.0] - 12/09/2022

### Added

### Changed

- Support first commits on branches with a missing branch file ([292])
- Upgrade cryptography version ([279])
- Turn expired metadata into a warning instead of an error by default ([275])
- Upgraded our TUF fork to newer version ([273])

### Fixed

- Pin securesystemslib and cryptography ([294])
- Use `is_test_repo` AuthRepository property in updater ([293])
- Remove leftover git worktree code in error handling ([291])
- Fix `get_role_repositories` to find common roles in both `repositories.json` and metadata ([286])
- Replace buggy `all_fetched_commits` with `all_commits_on_branch` ([285])
- Fix pygit2 performance regression ([283])
- Fix `taf metadata update-expiration-date --role snapshot` to include `root` ([282])
- Fix `all_commits_since_commit` to validate provided commit ([278])
- Remove pin for `PyOpenSSL` ([273])
- Fix `all_commits_since_commit` to validate provided commit ([278])
- Remove pin for `PyOpenSSL` ([273])

[294]: https://github.com/openlawlibrary/taf/pull/294
[293]: https://github.com/openlawlibrary/taf/pull/293
[292]: https://github.com/openlawlibrary/taf/pull/292
[291]: https://github.com/openlawlibrary/taf/pull/291
[286]: https://github.com/openlawlibrary/taf/pull/286
[285]: https://github.com/openlawlibrary/taf/pull/285
[283]: https://github.com/openlawlibrary/taf/pull/283
[282]: https://github.com/openlawlibrary/taf/pull/282
[279]: https://github.com/openlawlibrary/taf/pull/279
[278]: https://github.com/openlawlibrary/taf/pull/278
[275]: https://github.com/openlawlibrary/taf/pull/275
[273]: https://github.com/openlawlibrary/taf/pull/273

## [0.21.1] - 09/07/2022

### Added

### Changed

### Fixed

- Extended `top_commit_of_branch`, support references which are not branches, like HEAD ([270])
- Add pygit_repo error handling and fix couple of `git.py` logs ([269])

[270]: https://github.com/openlawlibrary/taf/pull/270
[269]: https://github.com/openlawlibrary/taf/pull/269

## [0.21.0] - 08/30/2022

### Added

- Add support for multiple branch and capstone files ([266])
- Add cli metadata command that checks if metadata roles are soon to expire ([261])
- Document a solution to a YubiKey communication issue ([257])

### Changed

- If target role expiration date is being updated, sign timestamp and snapshot automatically ([261])
- `--clients-auth-path` repo command improvements ([260])
- port a number of git functionalities to pygit2 ([227])
- Migrated yubikey-manager from v3.0.0 to v4.0.\* ([191])

### Fixed

- Do not remove authentication repository folder when running `taf repo validate` ([267])
- fix git push - remove pygit2 push implementation which does not fully support ssh ([263])
- Warn when git object cleanup fails (`idx`,`pack`) and include cleanup warning message ([259])

[267]: https://github.com/openlawlibrary/taf/pull/267
[266]: https://github.com/openlawlibrary/taf/pull/266
[263]: https://github.com/openlawlibrary/taf/pull/263
[261]: https://github.com/openlawlibrary/taf/pull/261
[260]: https://github.com/openlawlibrary/taf/pull/260
[259]: https://github.com/openlawlibrary/taf/pull/259
[257]: https://github.com/openlawlibrary/taf/pull/257
[227]: https://github.com/openlawlibrary/taf/pull/227
[191]: https://github.com/openlawlibrary/taf/pull/191

## [0.20.0] - 06/22/2022

### Added

### Changed

- Remove Python 3.6 support ([256])
- Remove pinned pynacl which is incompatible with Python 3.10 ([256])

### Fixed

[256]: https://github.com/openlawlibrary/taf/pull/256

## [0.19.0] - 06/14/2022

### Added

### Changed

- Loosen dependencies and pin pynacl ([254])

### Fixed

[254]: https://github.com/openlawlibrary/taf/pull/254

## [0.18.0] - 05/31/2022

### Added

- Add support for Python 3.10 ([247])

### Changed

- Enable exclusion of certain target repositories from the update process ([250])
- Update `_get_unchanged_targets_metadata` - `updated_roles` is now a list ([246])

### Fixed

- Fix `validate_branch` indentation error caused by [246] ([249])

[250]: https://github.com/openlawlibrary/taf/pull/250
[249]: https://github.com/openlawlibrary/taf/pull/249
[247]: https://github.com/openlawlibrary/taf/pull/247
[246]: https://github.com/openlawlibrary/taf/pull/246

## [0.17.0] - 05/04/2022

### Added

- Add auth commit to sorted_commits_and_branches_per_repositories ([240])
- Add --version option to cli ([239])
- Add TAF's repository classes and repositoriesdb's documentation ([237])
- Add `--ff-only` to git merge ([235])
- Added format-output flag to update repo cli ([234])
- Cache loaded git files ([228])
- Add a flag for generating performance reports of update calls and print total update execution time ([228])

### Changed

- Update `targets_at_revisions` - only update a list of roles if a metadata file was added ([228])

### Fixed

[240]: https://github.com/openlawlibrary/taf/pull/240
[239]: https://github.com/openlawlibrary/taf/pull/239
[237]: https://github.com/openlawlibrary/taf/pull/237
[235]: https://github.com/openlawlibrary/taf/pull/235
[234]: https://github.com/openlawlibrary/taf/pull/234
[228]: https://github.com/openlawlibrary/taf/pull/228

## [0.16.0] - 04/16/2022

### Added

- Add `allow_unsafe` flag to git repo class as a response to a recent git security fix ([229])

### Changed

- Remove `no_checkout=True` from `clone` ([226])
- Remove `--error-if-unauthenticated` flag ([220])
- Change `clients-auth-path` in `taf repo update` to optional. ([213])
- Only clone if directory is empty ([211])

### Fixed

- Fix updates of repos which only contain one commit ([219])
- Fixed `_validate_urls` and local validation ([216])

[229]: https://github.com/openlawlibrary/taf/pull/229
[226]: https://github.com/openlawlibrary/taf/pull/226
[220]: https://github.com/openlawlibrary/taf/pull/220
[219]: https://github.com/openlawlibrary/taf/pull/219
[216]: https://github.com/openlawlibrary/taf/pull/216
[213]: https://github.com/openlawlibrary/taf/pull/213
[211]: https://github.com/openlawlibrary/taf/pull/211

## [0.15.0] - 02/11/2022

### Added

- Docs: add `info.json` example ([236])
- `Update` handler pipeline, showcase mapping dict fields to class types with `attrs` + `cattrs`. ([206])
- Schema for update handler. ([206])
- Add `type` tests for `attrs` structuring. ([206])

### Changed

### Fixed

- perf: re-implementing slow git cmds with pygit2 ([207])
- Specify a list of repositories which shouldn't contain additional commits instead of just specifying a flag ([203])

### Fixed

- Update handler fix: return an empty list of targets if the targets folder does not exist ([208])
- pytest works when taf installed via wheel ([200])

[236]: https://github.com/openlawlibrary/taf/pull/236
[208]: https://github.com/openlawlibrary/taf/pull/208
[207]: https://github.com/openlawlibrary/taf/pull/207
[206]: https://github.com/openlawlibrary/taf/pull/206
[200]: https://github.com/openlawlibrary/taf/pull/200

## [0.14.0] - 01/25/2022

### Added

### Changed

- Specify a list of repositories which shouldn't contain additional commits instead of just specifying a flag ([203])

### Fixed

- Raise an error if a repository which should not contain additional commits does so ([203])
- Do not merge target commits if update as a whole will later fail ([203])

[203]: https://github.com/openlawlibrary/taf/pull/203

## [0.13.4] - 01/20/2022

### Added

### Changed

- Trim text read from the last_validated_commit file ([201])

### Fixed

[201]: https://github.com/openlawlibrary/taf/pull/201

## [0.13.3] - 11/18/2021

### Added

### Changed

- Update create local branch git command - remove checkout ([197])
- Iterate throuh all urls when checking if a local repo is synced with remote ([197])

### Fixed

[197]: https://github.com/openlawlibrary/taf/pull/197

## [0.13.2] - 11/11/2021

### Added

### Changed

- Remove commit checkout and checkout the latest branch for each target repository ([195])
- If top commit of the authentication repository is not the same as the `last_validated_commit`, validate the newer commits as if they were just pulled ([195])

### Fixed

[195]: https://github.com/openlawlibrary/taf/pull/195

## [0.13.1] - 10/22/2021

### Added

### Changed

### Fixed

- Pass default branch to sorted_commits_and_branches_per_repositories ([185])

[185]: https://github.com/openlawlibrary/taf/pull/185

## [0.13.0] - 10/20/2021

### Added

### Changed

- Pin cryptography and pyOpenSSL versions to keep compatibility with yubikey-manager 3.0.0 ([184])

### Fixed

[184]: https://github.com/openlawlibrary/taf/pull/184

## [0.12.0] - 10/18/2021

### Added

### Changed

- Updated cryptography version ([183])

### Fixed

- Fix validate local repo command ([183])

[183]: https://github.com/openlawlibrary/taf/pull/183

## [0.11.2] - 09/29/2021

### Added

### Changed

- Exclude test date from wheels ([182])

### Fixed

[182]: https://github.com/openlawlibrary/taf/pull/182

## [0.11.1] - 09/29/2021

### Added

### Changed

- Removed generate schema docs due to their long names causing issues on Windows when installing taf ([181])

### Fixed

[181]: https://github.com/openlawlibrary/taf/pull/181

## [0.11.0] - 09/28/2021

### Added

- Added support for skipping automatic checkout ([179])

### Changed

- Compare current head commit according to the auth repo and top commit of target repo and raise an error if they are different ([179])

### Fixed

- Automatically remove current and previous directories if they exist before instantiating tuf repo ([179])
- Fixed branch exists check. Avoid wrongly returning true if there is a warning ([179])
- Fixed update of repos which can contain unauhtenticated commits - combine fetched and existing commits ([179])
- Fixed handling of additional commits on a branch ([179])

[179]: https://github.com/openlawlibrary/taf/pull/179

## [0.10.1] - 08/16/2021

### Added

### Changed

- Do not raise an error if the hosts file is missing ([177])

### Fixed

[177]: https://github.com/openlawlibrary/taf/pull/177

## [0.10.0] - 07/20/2021

### Added

### Changed

- Update click to 7.1 ([176])

### Fixed

## [0.9.0] - 06/30/2021

### Added

- Initial support for executing handlers. Handlers are scripts contained by auth repos which can be used to execute some code after successful/failed update of a repository and/or a host. ([164])
- Implemented delegation of auth repositories - an auth repository can reference others by defining a special target file `dependencies.json`. Updater will pull all referenced repositories. ([164])
- Provided a way of specifying hosts of repositories though a special target file called `hosts.json` ([164])
- Verification of the initial commit of a repository given `out-of-band-authentication` commit either directly passed into the udater or stored in `dependencies.json` of the parent auth repo. ([164])

### Changed

- Renamed `repo_name` and `repo_urls` attributes to `name` and `urls` and `additional_info` to `custom` ([164])
- Reworked repository classes ([164])
- Transition from TravisCI to Github Actions ([173])

### Fixed

[176]: https://github.com/openlawlibrary/taf/pull/176
[173]: https://github.com/openlawlibrary/taf/pull/173
[164]: https://github.com/openlawlibrary/taf/pull/164

## [0.8.1] - 04/14/2021

### Added

- Added a command for checking validity of the inserted YubiKey's pin ([165])
- Raise an error if there are additional commits newer than the last authenticated commit if the updater is called with the check-authenticated flag ([161])
- Added initial worktrees support to the updater ([161])
- Added support for specifying location of the conf directory ([161])
- Added a function for disabling fie logging ([161])

### Changed

- Raise keystore error when key not found in keystore directory [166]
- Replaced authenticate-test-repo flag with an enum ([161])

### Fixed

- Minor validation command fix ([161])

[166]: https://github.com/openlawlibrary/taf/pull/166
[165]: https://github.com/openlawlibrary/taf/pull/165
[161]: https://github.com/openlawlibrary/taf/pull/161

## [0.8.0] - 02/09/2021

### Added

### Changed

- Pin cryptography version ([162])

### Fixed

[162]: https://github.com/openlawlibrary/taf/pull/162

## [0.7.2] - 11/11/2020

### Added

- Add a command for adding new new delegated roles ([158])

### Changed

### Fixed

[158]: https://github.com/openlawlibrary/taf/pull/158

## [0.7.1] - 10/28/2020

### Added

### Changed

- Small branches_containing_commit git method fix following git changes ([156])

### Fixed

[156]: https://github.com/openlawlibrary/taf/pull/156

## [0.7.0] - 10/16/2020

### Added

- Add support for fully disabling tuf logging ([154])
- Add support for including additional custom information when exporting historical data ([147])

### Changed

- Store authentication repo's path as key in `repositoriesdb` instead of its name ([153])

### Fixed

- Minor YubiKey mock fix ([153])
- Updated some git methods so that it is checked if the returned value is not `None` before calling strip ([153])

[154]: https://github.com/openlawlibrary/taf/pull/154
[153]: https://github.com/openlawlibrary/taf/pull/153
[147]: https://github.com/openlawlibrary/taf/pull/147

## [0.6.1] - 09/09/2020

### Added

- Get binary file from git (skip encoding) ([148])

### Changed

### Fixed

[148]: https://github.com/openlawlibrary/taf/pull/148

## [0.6.0] - 08/11/2020

### Added

- Git method for getting the first commit on a branch ([145])

### Changed

- Minor check capstone validation update ([145])
- Check if specified target repositories exist before trying to export historical commits data ([144])

### Fixed

[145]: https://github.com/openlawlibrary/taf/pull/145
[144]: https://github.com/openlawlibrary/taf/pull/144

## [0.5.2] - 07/21/2020

### Added

- Git method for removing remote tracking branches ([142])

### Changed

- Check remote repository when checking if a branch already exists ([142])

### Fixed

[142]: https://github.com/openlawlibrary/taf/pull/142

## [0.5.1] - 06/25/2020

### Added

### Changed

- Documentation updates ([140])
- Set `only_load_targets` parameter to `True` by default in `repositoriesdb` ([139])
- Use `_load_signing_keys` in `add_signing_key` ([138])
- Raise a nicer error when instantiating a TUF repository if it is invalid ([137])

### Fixed

- Fix loading targets metadata files in `repositoriesdb` ([139])

[140]: https://github.com/openlawlibrary/taf/pull/140
[139]: https://github.com/openlawlibrary/taf/pull/139
[138]: https://github.com/openlawlibrary/taf/pull/138
[137]: https://github.com/openlawlibrary/taf/pull/137

## [0.5.0] - 06/04/2020

### Added

- Add `repositoriesdb` tests ([134])
- Add support for defining urls using a separate `mirrors.json` file ([134])
- Add a command for exporting targets historical data ([133])

### Changed

- Updated `repositoriesdb` so that delegated target roles are taken into considerations when finding targets data ([134])
- `sorted_commits_and_branches_per_repositories` returns additional targets data and not just commits ([133])

### Fixed

[134]: https://github.com/openlawlibrary/taf/pull/134
[133]: https://github.com/openlawlibrary/taf/pull/133

## [0.4.1] - 05/12/2020

### Added

### Changed

- Error handling and logging improvements ([131])

### Fixed

[131]: https://github.com/openlawlibrary/taf/pull/131

## [0.4.0] - 05/01/2020

### Added

- Git method to create orphan branch ([129])
- Added updater check which verifies that metadata corresponding to the last commit has not yet expired ([124])
- Additional updater tests ([124])
- Added command for validating repositories without updating them ([124])
- Import error handling for `taf.yubikey` module ([120])
- Updater tests which validate updated root metadata ([118])
- New test cases for updating targets/delegations metadata ([116])
- Create empty targets directory before instantiating tuf repository if it does not exist ([114])
- When creating a new repository, print user's answers to setup question as json ([114])
- Sign all target files which are found inside the targets directory when creating a new repository ([114])

### Changed

- Minor logging updates ([126])
- Updater: Partial repo factory ([125])
- Logging formats ([120])
- Use common role of given targets during update of targets/delegations metadata ([116])
- Changed format of keys description json, as it can now contain roles' description under "roles" key and keystore path under "keystore" key ([114])

### Fixed

- Import errors (ykman) inside tests ([129])
- Fixed addition of new signing key so that this functionality works in case of delegated roles ([128])
- Fixed synced_with_remote ([121])
- Signing fixes with keystore keys ([120])
- Load signing keys minor fixes ([120] [117])
- Normalize target files when creating a new repository ([117])

[129]: https://github.com/openlawlibrary/taf/pull/129
[128]: https://github.com/openlawlibrary/taf/pull/128
[126]: https://github.com/openlawlibrary/taf/pull/126
[125]: https://github.com/openlawlibrary/taf/pull/125
[124]: https://github.com/openlawlibrary/taf/pull/124
[121]: https://github.com/openlawlibrary/taf/pull/121
[120]: https://github.com/openlawlibrary/taf/pull/120
[118]: https://github.com/openlawlibrary/taf/pull/118
[117]: https://github.com/openlawlibrary/taf/pull/117
[116]: https://github.com/openlawlibrary/taf/pull/116
[114]: https://github.com/openlawlibrary/taf/pull/114

## [0.3.1] - 03/21/2020

### Added

### Changed

- Move safely_get_json to base git repository class ([105])

### Fixed

- `update_role_keystores` fix ([112])
- `create_repo` fix ([111])
- Load repositories exits early if the authentication repo has not commits ([106])
- Fix `clone_or_pull` ([105])

[112]: https://github.com/openlawlibrary/taf/pull/112
[111]: https://github.com/openlawlibrary/taf/pull/111
[106]: https://github.com/openlawlibrary/taf/pull/106
[105]: https://github.com/openlawlibrary/taf/pull/105

## [0.3.0] - 03/03/2020

### Added

- Add a check if at least one rpeository was loaded ([102])
- Add `*args` and `**kwargs` arguments to repository classes ([102])
- Add a method for instantiating TUF repository at a given revision ([101])
- Add support for validating delegated target repositories to the updater ([101])
- Add delegations tests ([98])
- Add support for delegated targets roles ([97], [98], [99], [100])

### Changed

- Renamed `repo_name` to `name` and `repo_path` to `path` ([101])
- Updated `add_targets` so that it fully supports delegated roles ([98])
- Refactored tests so that it is possible to create and use more than one taf repository ([98])
- Separated commands into sub-commands ([96])
- Use `root-dir` and `namespace` instead of `target-dir` ([96])

### Fixed

- Fix init and create repo commands ([96])

[102]: https://github.com/openlawlibrary/taf/pull/102
[101]: https://github.com/openlawlibrary/taf/pull/101
[100]: https://github.com/openlawlibrary/taf/pull/100
[98]: https://github.com/openlawlibrary/taf/pull/98
[97]: https://github.com/openlawlibrary/taf/pull/97
[96]: https://github.com/openlawlibrary/taf/pull/96

## [0.2.2] - 01/06/2020

### Added

- Updater: support validation of multiple branches of target repositories ([91])
- Add a method which deletes all target files which are not specified in targets.json ([90])

### Changed

### Fixed

- Fix `update_target_repos_from_repositories_json` ([91])

[91]: https://github.com/openlawlibrary/taf/pull/91
[90]: https://github.com/openlawlibrary/taf/pull/90

## [0.2.1] - 12/19/2019

### Added

- Add `update_expiration_date` CLI command ([86])
- Add `set_remote_url` git method and branch as the input parameter of `list_commits` ([84])

### Changed

- Logging rework - use loguru library ([83])

### Fixed

- Fix `update_expiration_date_keystore` and `get_signable_metadata` ([86])
- Fix branch exists git function ([82])

[86]: https://github.com/openlawlibrary/taf/pull/86
[84]: https://github.com/openlawlibrary/taf/pull/84
[83]: https://github.com/openlawlibrary/taf/pull/83
[82]: https://github.com/openlawlibrary/taf/pull/82

## [0.2.0] - 11/30/2019

### Added

- Added commands for setting up yubikeys, exporting public keys and adding new signing keys ([79])
- Created standardized yubikey prompt ([79])

### Changed

### Fixed

- Creation of new repositories made more robust ([79])

[79]: https://github.com/openlawlibrary/taf/pull/79

## [0.1.8] - 11/12/2019

### Added

- Numerous new git methods ([74], [75])
- Initial [pre-commit](https://pre-commit.com/) configuration (black + flake8 + bandit) ([69])
- Add changelog ([69])
- Add pull request template ([69])

### Changed

- Updated validation of branches ([73])
- Move tests to the main package ([72])
- Updated _travis_ script ([69])
- Remove python 3.6 support ([69])
- Use _f-strings_ instead of _format_ ([69])

### Fixed

[75]: https://github.com/openlawlibrary/taf/pull/75
[74]: https://github.com/openlawlibrary/taf/pull/74
[73]: https://github.com/openlawlibrary/taf/pull/73
[72]: https://github.com/openlawlibrary/taf/pull/72
[69]: https://github.com/openlawlibrary/taf/pull/69

## [0.1.7] - 09/30/2019

### Added

- Add helper method to check if given commit has ever been validated ([65])

### Changed

- Pass scheme argument when loading _timestamp_ and _snapshot_ keys ([66])
- Updated default logs location ([67])

### Fixed

[65]: https://github.com/openlawlibrary/taf/pull/65
[66]: https://github.com/openlawlibrary/taf/pull/66
[67]: https://github.com/openlawlibrary/taf/pull/67

## [0.1.6] - 09/05/2019

### Added

### Changed

- Update oll-tuf version ([63])
- Remove utils function for importing RSA keys and refactor other files ([63])

### Fixed

- Fix azure pipeline script (include _libusb_ in wheels) ([63])

[63]: https://github.com/openlawlibrary/taf/pull/63

## [0.1.5] - 08/29/2019

- Initial Version

[keepachangelog]: https://keepachangelog.com/en/1.0.0/
[semver]: https://semver.org/spec/v2.0.0.html
[unreleased]: https://github.com/openlawlibrary/taf/compare/v0.32.4...HEAD
[0.32.4]: https://github.com/openlawlibrary/taf/compare/v0.32.3...v0.32.4
[0.32.3]: https://github.com/openlawlibrary/taf/compare/v0.32.2...v0.32.3
[0.32.2]: https://github.com/openlawlibrary/taf/compare/v0.32.1...v0.32.2
[0.32.1]: https://github.com/openlawlibrary/taf/compare/v0.32.0...v0.32.1
[0.32.0]: https://github.com/openlawlibrary/taf/compare/v0.31.2...v0.32.0
[0.31.2]: https://github.com/openlawlibrary/taf/compare/v0.31.1...v0.31.2
[0.31.1]: https://github.com/openlawlibrary/taf/compare/v0.31.0...v0.31.1
[0.31.0]: https://github.com/openlawlibrary/taf/compare/v0.30.2...0.31.0
[0.30.2]: https://github.com/openlawlibrary/taf/compare/v0.30.1...v0.30.2
[0.30.1]: https://github.com/openlawlibrary/taf/compare/v0.30.0...v0.30.1
[0.30.0]: https://github.com/openlawlibrary/taf/compare/v0.29.1...v0.30.0
[0.29.1]: https://github.com/openlawlibrary/taf/compare/v0.29.0...v0.29.1
[0.29.0]: https://github.com/openlawlibrary/taf/compare/v0.28.0...v0.29.0
[0.28.0]: https://github.com/openlawlibrary/taf/compare/v0.27.0...v0.28.0
[0.27.0]: https://github.com/openlawlibrary/taf/compare/v0.26.1...v0.27.0
[0.26.1]: https://github.com/openlawlibrary/taf/compare/v0.26.0...v0.26.1
[0.26.0]: https://github.com/openlawlibrary/taf/compare/v0.25.0...v0.26.0
[0.25.0]: https://github.com/openlawlibrary/taf/compare/v0.24.0...v0.25.0
[0.24.0]: https://github.com/openlawlibrary/taf/compare/v0.23.1...v0.24.0
[0.23.1]: https://github.com/openlawlibrary/taf/compare/v0.23.0...v0.23.1
[0.23.0]: https://github.com/openlawlibrary/taf/compare/v0.22.4...v0.23.0
[0.22.4]: https://github.com/openlawlibrary/taf/compare/v0.22.3...v0.22.4
[0.22.3]: https://github.com/openlawlibrary/taf/compare/v0.22.2...v0.22.3
[0.22.2]: https://github.com/openlawlibrary/taf/compare/v0.22.1...v0.22.2
[0.22.1]: https://github.com/openlawlibrary/taf/compare/v0.22.0...v0.22.1
[0.22.0]: https://github.com/openlawlibrary/taf/compare/v0.21.1...v0.22.0
[0.21.1]: https://github.com/openlawlibrary/taf/compare/v0.20.0...v0.21.1
[0.21.0]: https://github.com/openlawlibrary/taf/compare/v0.20.0...v0.21.0
[0.20.0]: https://github.com/openlawlibrary/taf/compare/v0.19.0...v0.20.0
[0.19.0]: https://github.com/openlawlibrary/taf/compare/v0.18.0...v0.19.0
[0.18.0]: https://github.com/openlawlibrary/taf/compare/v0.17.0...v0.18.0
[0.17.0]: https://github.com/openlawlibrary/taf/compare/v0.16.0...v0.17.0
[0.16.0]: https://github.com/openlawlibrary/taf/compare/v0.15.0...v0.16.0
[0.15.0]: https://github.com/openlawlibrary/taf/compare/v0.14.0...v0.15.0
[0.14.0]: https://github.com/openlawlibrary/taf/compare/v0.13.4...v0.14.0
[0.13.4]: https://github.com/openlawlibrary/taf/compare/v0.13.3...v0.13.4
[0.13.3]: https://github.com/openlawlibrary/taf/compare/v0.13.2...v0.13.3
[0.13.2]: https://github.com/openlawlibrary/taf/compare/v0.13.1...v0.13.2
[0.13.1]: https://github.com/openlawlibrary/taf/compare/v0.13.0...v0.13.1
[0.13.0]: https://github.com/openlawlibrary/taf/compare/v0.12.0...v0.13.0
[0.12.0]: https://github.com/openlawlibrary/taf/compare/v0.11.1...v0.12.0
[0.11.1]: https://github.com/openlawlibrary/taf/compare/v0.11.0...v0.11.1
[0.11.0]: https://github.com/openlawlibrary/taf/compare/v0.10.1...v0.11.0
[0.10.1]: https://github.com/openlawlibrary/taf/compare/v0.10.0...v0.10.1
[0.10.0]: https://github.com/openlawlibrary/taf/compare/v0.9.0...v0.10.0
[0.9.0]: https://github.com/openlawlibrary/taf/compare/v0.8.1...v0.9.0
[0.8.1]: https://github.com/openlawlibrary/taf/compare/v0.8.1...v0.8.1
[0.8.0]: https://github.com/openlawlibrary/taf/compare/v0.7.2...v.0.8.0
[0.7.2]: https://github.com/openlawlibrary/taf/compare/v0.7.1...v0.7.2
[0.7.1]: https://github.com/openlawlibrary/taf/compare/v0.7.0...v0.7.1
[0.7.0]: https://github.com/openlawlibrary/taf/compare/v0.6.1...v0.7.0
[0.6.1]: https://github.com/openlawlibrary/taf/compare/v0.6.0...v0.6.1
[0.6.0]: https://github.com/openlawlibrary/taf/compare/v0.5.2...v0.6.0
[0.5.2]: https://github.com/openlawlibrary/taf/compare/v0.5.1...v0.5.2
[0.5.1]: https://github.com/openlawlibrary/taf/compare/v0.5.0...v0.5.1
[0.5.0]: https://github.com/openlawlibrary/taf/compare/v0.4.1...v0.5.0
[0.4.1]: https://github.com/openlawlibrary/taf/compare/v0.4.0...v0.4.1
[0.4.0]: https://github.com/openlawlibrary/taf/compare/v0.3.1...v0.4.0
[0.3.1]: https://github.com/openlawlibrary/taf/compare/v0.3.0...v0.3.1
[0.3.0]: https://github.com/openlawlibrary/taf/compare/v0.2.2...v0.3.0
[0.2.2]: https://github.com/openlawlibrary/taf/compare/v0.2.1...v0.2.2
[0.2.1]: https://github.com/openlawlibrary/taf/compare/v0.2.0...v0.2.1
[0.2.0]: https://github.com/openlawlibrary/taf/compare/v0.1.8...v0.2.0
[0.1.8]: https://github.com/openlawlibrary/taf/compare/v0.1.7...v0.1.8
[0.1.7]: https://github.com/openlawlibrary/taf/compare/v0.1.6...v0.1.7
[0.1.6]: https://github.com/openlawlibrary/taf/compare/v0.1.5...v0.1.6
[0.1.5]: https://github.com/openlawlibrary/taf/compare/7795682e5358f365c140aebde31230602a5d8f0b...v0.1.5<|MERGE_RESOLUTION|>--- conflicted
+++ resolved
@@ -9,11 +9,8 @@
 
 ### Added
 
-<<<<<<< HEAD
 - Implement removal of keys [(561)]
-=======
 - Implement full partial update. Store last validated commit per repo ([559)])
->>>>>>> 7ec1382f
 
 ### Changed
 
@@ -22,12 +19,8 @@
 ### Fixed
 
 
-<<<<<<< HEAD
-[561]: https://github.com/openlawlibrary/taf/pull/558
-
-
-=======
-[559]: https://github.com/openlawlibrary/taf/pull/558
+[561]: https://github.com/openlawlibrary/taf/pull/561
+[559]: https://github.com/openlawlibrary/taf/pull/559
 
 
 ## [0.32.4]
@@ -42,7 +35,6 @@
 
 [569]: https://github.com/openlawlibrary/taf/pull/569
 
->>>>>>> 7ec1382f
 ## [0.32.3] - 11/22/2024
 
 ### Added
