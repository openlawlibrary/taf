# Changelog

All notable changes to this project will be documented in this file.

The format is based on [Keep a Changelog][keepachangelog],
and this project adheres to [Semantic Versioning][semver].

## [Unreleased]

### Added

<<<<<<< HEAD
- Update when auth repo's top commit is behind last validated commit [490]
- Added lazy loading to CLI [481]
=======
- Allow for the displaying of varied levels of log and debug information based on the verbosity level ([493])
- Added new tests to test out of sync repositories and manual updates ([488], [504])
- Added lazy loading to CLI ([481])
>>>>>>> 40fbf857
- Testing repositories with dependencies ([479], [487])
- Hid plaintext when users are prompted to insert YubiKey and press ENTER ([473])
- Added functionality for parallel execution of child repo during clone and update for performance enhancement ([472])
- New flag --force allowing forced updates ([471])
- Improved usability (TAF finds the repo if current directory has no repo, create a .taf directory to manage keys) ([466])
- Added git hook check for updater ([460])
- New flag --no-deps allowing users to only update the current repository and not update dependent repositories from dependencies.json ([455], [463])
- New flag --no-targets allowing users to skip target repository validation when validating the authentication repo ([455])
- New flag --no-upstream allowing users to skip upstream comparisons ([455], [463])
- Addition of logic to tuples (steps) and the run function in updater_pipeline.py to determine which steps, if any, will be skipped based on the usage of 
  the --no-targets flag ([455])
- Added --bare tags for repository cloning and updating ([459])
- Added workflow to build standalone executable of TAF ([447])


### Changed

- Raise a more descriptive error if `pygit2` repository cannot be instantiated  ([485], [489])
- Enhanced commit_and_push for better error logging and update the last validated commit ([469])
- Generate public key from private key if .pub file is missing ([462])
- Port release workflow from Azure Pipelines to GitHub Actions ([458])
- Remove platform-specific builds, do not package DLLs which are no longer necessary ([458])

### Fixed

<<<<<<< HEAD
[490]: https://github.com/openlawlibrary/taf/pull/490
[487]: https://github.com/openlawlibrary/taf/pull/489
=======
[504]: https://github.com/openlawlibrary/taf/pull/504
[493]: https://github.com/openlawlibrary/taf/pull/493
[489]: https://github.com/openlawlibrary/taf/pull/489
[488]: https://github.com/openlawlibrary/taf/pull/488
>>>>>>> 40fbf857
[487]: https://github.com/openlawlibrary/taf/pull/487
[487]: https://github.com/openlawlibrary/taf/pull/485
[481]: https://github.com/openlawlibrary/taf/pull/481
[479]: https://github.com/openlawlibrary/taf/pull/479
[473]: https://github.com/openlawlibrary/taf/pull/473
[472]: https://github.com/openlawlibrary/taf/pull/472
[471]: https://github.com/openlawlibrary/taf/pull/471
[469]: https://github.com/openlawlibrary/taf/pull/469
[466]: https://github.com/openlawlibrary/taf/pull/466
[463]: https://github.com/openlawlibrary/taf/pull/463
[462]: https://github.com/openlawlibrary/taf/pull/462
[460]: https://github.com/openlawlibrary/taf/pull/460
[459]: https://github.com/openlawlibrary/taf/pull/459
[458]: https://github.com/openlawlibrary/taf/pull/458
[455]: https://github.com/openlawlibrary/taf/pull/455
[447]: https://github.com/openlawlibrary/taf/pull/447


## [0.29.2] - 07/04/2024


### Added

- Use git remote show if symbolic-ref fails for default_branch ([457])
- Add a command for adding delegated paths to a role ([391])
- Check if metadata files at revision match those downloaded by TUF updater ([389])

### Changed

### Fixed
- Checking git repos existence and changing imprecise and undescriptive error messages accordingly 

- Fix `clone_or_pull` ([402])

[457]: https://github.com/openlawlibrary/taf/pull/457
[402]: https://github.com/openlawlibrary/taf/pull/402
[391]: https://github.com/openlawlibrary/taf/pull/391
[389]: https://github.com/openlawlibrary/taf/pull/389


## [0.30.1] - 07/23/2024

### Added

- Add info.json data loading ([476])

### Changed

### Fixed

- Build: use correct `sys.version_info` comparison when installing `pygit2` ([470])
- Validate branch can be modified with check branch length function ([470])

[476]: https://github.com/openlawlibrary/taf/pull/476
[470]: https://github.com/openlawlibrary/taf/pull/470


## [0.30.0] - 06/12/2024


### Added

- Support for Yubikey Manager 5.1.x ([444])
- Support for Python 3.11 and 3.12 ([440])
- Fix add_target_repo when signing role is the top-level targets role ([431])
- New git hook that validates repo before push ([423])
- New function taf repo status that prints the state of whole library ([422])
- New function taf roles list that lists all roles in an authentication repository ([421])
- Clone target repositories to temp ([412], [418])
- Add architecture overview documentation ([405])
- Add a command for adding delegated paths to a role ([391])
- Check if metadata files at revision match those downloaded by TUF updater ([389])

### Changed

- Updater testing framework rework [453]
- Update pytest version [453]
- Drop support for Python 3.7 [453]
- Dropped support for Yubikey Manager 4.x [444]
- Only load the latest mirrors.jon ([441])
- Fix generation of keys when they should be printed to the command line ([435])
- Made Updater faster through parallelization ([434])
- Reimplemented get_file_details function to not rely on old securesystemslib functions ([420])
- Check if repositories are clean before running the updater ([416])
- Only show merging commits messages if actually merging commits. Rework logic for checking if a commits should be merged ([404], [415])

### Fixed

- Fix YubiKey setup ([445])
- Fixes repeating error messages in taf repo create and manual entry of keys-description ([432])
- When checking if branch is synced, find first remote that works, instead of only trying the last remote url ([419])
- Disable check if metadata files at revision match ([403])
- Fix `clone_or_pull` ([402])

[453]: https://github.com/openlawlibrary/taf/pull/453
[445]: https://github.com/openlawlibrary/taf/pull/445
[444]: https://github.com/openlawlibrary/taf/pull/444
[440]: https://github.com/openlawlibrary/taf/pull/440
[435]: https://github.com/openlawlibrary/taf/pull/435
[434]: https://github.com/openlawlibrary/taf/pull/434
[432]: https://github.com/openlawlibrary/taf/pull/432
[431]: https://github.com/openlawlibrary/taf/pull/431
[423]: https://github.com/openlawlibrary/taf/pull/423
[422]: https://github.com/openlawlibrary/taf/pull/422
[421]: https://github.com/openlawlibrary/taf/pull/421
[420]: https://github.com/openlawlibrary/taf/pull/420
[419]: https://github.com/openlawlibrary/taf/pull/419
[418]: https://github.com/openlawlibrary/taf/pull/418
[416]: https://github.com/openlawlibrary/taf/pull/416
[415]: https://github.com/openlawlibrary/taf/pull/415
[412]: https://github.com/openlawlibrary/taf/pull/412
[405]: https://github.com/openlawlibrary/taf/pull/405
[404]: https://github.com/openlawlibrary/taf/pull/404
[403]: https://github.com/openlawlibrary/taf/pull/403
[402]: https://github.com/openlawlibrary/taf/pull/402
[391]: https://github.com/openlawlibrary/taf/pull/391
[389]: https://github.com/openlawlibrary/taf/pull/389


## [0.29.1] - 02/07/2024

### Added

- Add a test for updating a repositories which references other authentication repositories. Test repositories are set up programmatically ([386])

### Changed

- Update find_first_branch_matching_pattern return - only return name of the found branch and not all branches whose name did not match the pattern ([387])

### Fixed

- Validation of local repositories should not fail if there are no local branches (e.g. after a fresh clone) ([387])
- Fix GitError exception instantiations ([387])
- -Fix a minor bug where update status was incorrectly being set in case when a repository with only one commit is cloned ([386])

[387]: https://github.com/openlawlibrary/taf/pull/387
[386]: https://github.com/openlawlibrary/taf/pull/386


## [0.29.0] - 01/24/2024

### Added

- Print a warning if the conf file cannot be loaded when executing scripts ([384])
- Git: added a method for finding the newest branch whose name matches a certain pattern ([375])
- Git: added a check if remote already exists ([375])

### Changed

- Only clone repositories if target files exists ([381])
- Do not merge unauthenticated commits which are newer than the last authenticated commit if a repository can contain unauthenticated commits ([381])
- Partially update authentication repositories up to the last valid commit ([381])
- Check if there are uncommitted changes when running the updater ([377])
- Implement updater pipeline ([374])
- Improve error messages and error logging ([374])
- Update target repositories in a breadth-first way ([374])

### Fixed

- Fix update of repositories which reference other repositories ([384])
- Fix imports, do not require installation of yubikey-manager prior to running the update ([376])
- Git: fix the commit method so that it raises an error if nothing is committed ([375])

[381]: https://github.com/openlawlibrary/taf/pull/381
[377]: https://github.com/openlawlibrary/taf/pull/377
[376]: https://github.com/openlawlibrary/taf/pull/376
[375]: https://github.com/openlawlibrary/taf/pull/375
[374]: https://github.com/openlawlibrary/taf/pull/374

## [0.28.0] - 11/10/2023

### Added

- Implement tests for the functions which are directly called by the cli (API package) ([362])
- Add push flag to all functions that used to always automatically push to remote in order to be able to prevent that behavior ([362])
- Add a command for listing all roles (including delegated paths if applicable) whose metadata the inserted YubiKey can sign ([362])
- Added mypy static type checking to pre-commit hook ([360])

### Changed

- Docs: update readme, add acknowledgements ([365])
- Move add/remove dependencies to a separate module ([362])
- Move all API helper functions to separate modules ([362])
- Fixed errors reported by mypy ([360])

### Fixed

- Fix loading of keys and create repo when old yubikey flag is used ([370])
- Fix keys naming issue after adding a new signing key to a role that only had one signing key ([362])
- Fix removal of targets when removing a role ([362])

[370]: https://github.com/openlawlibrary/taf/pull/370
[365]: https://github.com/openlawlibrary/taf/pull/365
[362]: https://github.com/openlawlibrary/taf/pull/362
[360]: https://github.com/openlawlibrary/taf/pull/360

## [0.27.0] - 09/22/2023

### Added

- Automatically commit and push to remote unless a --no-commit flag is specified ([357])
- Adding typing information to api functions and the git module ([357])
- List keys of roles with additional information read from certificates command ([355])
- Export certificate from the inserted YubiKey ([355])
- Add signing keys given a public key when creating a new authentication repository ([354])
- Allow specification of names of YubiKeys in repository description json ([354])
- Model repository description json input using `attrs` and `cattrs` and its validation ([354])
- Add test for repo initialization when it is directly inside drive's root ([352])
- Add functions for adding/updating/removing dependencies to/from dependencies.json ([338])

### Changed

- Split tests into separate packages [(353)]
- Minor add/remove target repository improvements [(351)]
- Bump `cattrs` ([349])
- Improve CLI error handling ([346])
- Update signing keys loading. Add a flag for specifying if the user will be asked to manually enter a key ([346])
- Remove default branch specification from updater ([343])
- Updater: only load repositories defined in the newest version of repositories.json ([341])
- Updater: automatically determine url if local repository exists ([340])
- Remove hosts and hosts.json ([330])

### Fixed

- Fix list targets in case when the target repo is not up to date with remote ([357])
- Fix repositories.json update when adding new target repository [(351)]
- Fix error when keystore path is not provided [(351)]
- Make it possible to execute commands that don't require yubikey without installing yubikey-manager ([342])
- Fix commits per repositories function when same target commits are on different branches ([337])
- Add missing `write` flag to `taf targets sign` ([329])

[357]: https://github.com/openlawlibrary/taf/pull/357
[355]: https://github.com/openlawlibrary/taf/pull/355
[354]: https://github.com/openlawlibrary/taf/pull/354
[352]: https://github.com/openlawlibrary/taf/pull/352
[349]: https://github.com/openlawlibrary/taf/pull/349
[346]: https://github.com/openlawlibrary/taf/pull/346
[343]: https://github.com/openlawlibrary/taf/pull/343
[342]: https://github.com/openlawlibrary/taf/pull/342
[341]: https://github.com/openlawlibrary/taf/pull/341
[340]: https://github.com/openlawlibrary/taf/pull/340
[338]: https://github.com/openlawlibrary/taf/pull/338
[337]: https://github.com/openlawlibrary/taf/pull/337
[330]: https://github.com/openlawlibrary/taf/pull/330
[329]: https://github.com/openlawlibrary/taf/pull/329

## [0.26.1] - 08/29/2023

### Added

### Changed

- Bump `cattrs` ([349])

### Fixed


## [0.26.0] - 07/12/2023

### Added

- Add command for adding/removing roles ([314])

### Changed

- Docstirngs logging improvements ([325])
- Keystore path in roles_key_info calculated relative to where the json file is ([321])
- Try to sign using a yubikey before asking the user if they want to use a yubikey ([320])
- Split `developer_tool` into separate modules ([314], [321])

### Fixed

- Fix create repository ([325])

[325]: https://github.com/openlawlibrary/taf/pull/325
[321]: https://github.com/openlawlibrary/taf/pull/321
[320]: https://github.com/openlawlibrary/taf/pull/320
[314]: https://github.com/openlawlibrary/taf/pull/314

## [0.25.0] - 03/31/2023

### Added

### Changed

- Update license, release under agpl ([313])

### Fixed

- Fix execution of scripts ([311])

[313]: https://github.com/openlawlibrary/taf/pull/313
[311]: https://github.com/openlawlibrary/taf/pull/311

## [0.24.0] - 02/21/2023

### Added

- Add git methods for adding an remove remotes and check if merge conflicts occurred ([309])
- Add a command for updating and signing targets of specified typed ([308])

### Changed

### Fixed

- Use `generate_and_write_unencrypted_rsa_keypair` for no provided password ([305])

[309]: https://github.com/openlawlibrary/taf/pull/309
[308]: https://github.com/openlawlibrary/taf/pull/308
[305]: https://github.com/openlawlibrary/taf/pull/305

## [0.23.1] - 01/13/2023

### Added

### Changed

### Fixed

- Fix `clone_or_pull` method ([303])

[303]: https://github.com/openlawlibrary/taf/pull/303

## [0.23.0] - 12/27/2022

### Added

- Auto-detect default branch ([300])

### Changed

### Fixed

- Remove pytest11 default entrypoint ([301])

[301]: https://github.com/openlawlibrary/taf/pull/301
[300]: https://github.com/openlawlibrary/taf/pull/300

## [0.22.4] - 12/15/2022

### Added

### Changed

### Fixed

- Pin `pyOpenSSL` to newer version ([299])

[299]: https://github.com/openlawlibrary/taf/pull/299

## [0.22.3] - 12/14/2022

### Added

### Changed

### Fixed

- Add missing tuf import in `log.py` ([298])

[298]: https://github.com/openlawlibrary/taf/pull/298

## [0.22.2] - 12/14/2022

### Added

### Changed

### Fixed

- Remove _tuf_patches in `__init__.py` ([297])

[297]: https://github.com/openlawlibrary/taf/pull/297

### Added

### Changed

### Fixed

## [0.22.1] - 12/14/2022

### Added

### Changed

### Fixed

- Move _tuf_patches to repository lib ([296])

[296]: https://github.com/openlawlibrary/taf/pull/296

## [0.22.0] - 12/09/2022

### Added

### Changed

- Support first commits on branches with a missing branch file ([292])
- Upgrade cryptography version ([279])
- Turn expired metadata into a warning instead of an error by default ([275])
- Upgraded our TUF fork to newer version ([273])

### Fixed

- Pin securesystemslib and cryptography ([294])
- Use `is_test_repo` AuthRepository property in updater ([293])
- Remove leftover git worktree code in error handling ([291])
- Fix `get_role_repositories` to find common roles in both `repositories.json` and metadata ([286])
- Replace buggy `all_fetched_commits` with `all_commits_on_branch` ([285])
- Fix pygit2 performance regression ([283])
- Fix `taf metadata update-expiration-date --role snapshot` to include `root` ([282])
- Fix `all_commits_since_commit` to validate provided commit ([278])
- Remove pin for `PyOpenSSL` ([273])
- Fix `all_commits_since_commit` to validate provided commit ([278])
- Remove pin for `PyOpenSSL` ([273])

[294]: https://github.com/openlawlibrary/taf/pull/294
[293]: https://github.com/openlawlibrary/taf/pull/293
[292]: https://github.com/openlawlibrary/taf/pull/292
[291]: https://github.com/openlawlibrary/taf/pull/291
[286]: https://github.com/openlawlibrary/taf/pull/286
[285]: https://github.com/openlawlibrary/taf/pull/285
[283]: https://github.com/openlawlibrary/taf/pull/283
[282]: https://github.com/openlawlibrary/taf/pull/282
[279]: https://github.com/openlawlibrary/taf/pull/279
[278]: https://github.com/openlawlibrary/taf/pull/278
[275]: https://github.com/openlawlibrary/taf/pull/275
[273]: https://github.com/openlawlibrary/taf/pull/273

## [0.21.1] - 09/07/2022

### Added

### Changed

### Fixed

- Extended `top_commit_of_branch`, support references which are not branches, like HEAD ([270])
- Add pygit_repo error handling and fix couple of `git.py` logs ([269])

[270]: https://github.com/openlawlibrary/taf/pull/270
[269]: https://github.com/openlawlibrary/taf/pull/269

## [0.21.0] - 08/30/2022

### Added

- Add support for multiple branch and capstone files ([266])
- Add cli metadata command that checks if metadata roles are soon to expire ([261])
- Document a solution to a YubiKey communication issue ([257])

### Changed

- If target role expiration date is being updated, sign timestamp and snapshot automatically ([261])
- `--clients-auth-path` repo command improvements ([260])
- port a number of git functionalities to pygit2 ([227])
- Migrated yubikey-manager from v3.0.0 to v4.0.\* ([191])

### Fixed

- Do not remove authentication repository folder when running `taf repo validate` ([267])
- fix git push - remove pygit2 push implementation which does not fully support ssh ([263])
- Warn when git object cleanup fails (`idx`,`pack`) and include cleanup warning message ([259])

[267]: https://github.com/openlawlibrary/taf/pull/267
[266]: https://github.com/openlawlibrary/taf/pull/266
[263]: https://github.com/openlawlibrary/taf/pull/263
[261]: https://github.com/openlawlibrary/taf/pull/261
[260]: https://github.com/openlawlibrary/taf/pull/260
[259]: https://github.com/openlawlibrary/taf/pull/259
[257]: https://github.com/openlawlibrary/taf/pull/257
[227]: https://github.com/openlawlibrary/taf/pull/227
[191]: https://github.com/openlawlibrary/taf/pull/191

## [0.20.0] - 06/22/2022

### Added

### Changed

- Remove Python 3.6 support ([256])
- Remove pinned pynacl which is incompatible with Python 3.10 ([256])

### Fixed

[256]: https://github.com/openlawlibrary/taf/pull/256

## [0.19.0] - 06/14/2022

### Added

### Changed

- Loosen dependencies and pin pynacl ([254])

### Fixed

[254]: https://github.com/openlawlibrary/taf/pull/254

## [0.18.0] - 05/31/2022

### Added

- Add support for Python 3.10 ([247])

### Changed

- Enable exclusion of certain target repositories from the update process ([250])
- Update `_get_unchanged_targets_metadata` - `updated_roles` is now a list ([246])

### Fixed

- Fix `validate_branch` indentation error caused by [246] ([249])

[250]: https://github.com/openlawlibrary/taf/pull/250
[249]: https://github.com/openlawlibrary/taf/pull/249
[247]: https://github.com/openlawlibrary/taf/pull/247
[246]: https://github.com/openlawlibrary/taf/pull/246

## [0.17.0] - 05/04/2022

### Added

- Add auth commit to sorted_commits_and_branches_per_repositories ([240])
- Add --version option to cli ([239])
- Add TAF's repository classes and repositoriesdb's documentation ([237])
- Add `--ff-only` to git merge ([235])
- Added format-output flag to update repo cli ([234])
- Cache loaded git files ([228])
- Add a flag for generating performance reports of update calls and print total update execution time ([228])

### Changed

- Update `targets_at_revisions` - only update a list of roles if a metadata file was added ([228])

### Fixed

[240]: https://github.com/openlawlibrary/taf/pull/240
[239]: https://github.com/openlawlibrary/taf/pull/239
[237]: https://github.com/openlawlibrary/taf/pull/237
[235]: https://github.com/openlawlibrary/taf/pull/235
[234]: https://github.com/openlawlibrary/taf/pull/234
[228]: https://github.com/openlawlibrary/taf/pull/228

## [0.16.0] - 04/16/2022

### Added

- Add `allow_unsafe` flag to git repo class as a response to a recent git security fix ([229])

### Changed

- Remove `no_checkout=True` from `clone` ([226])
- Remove `--error-if-unauthenticated` flag ([220])
- Change `clients-auth-path` in `taf repo update` to optional. ([213])
- Only clone if directory is empty ([211])

### Fixed

- Fix updates of repos which only contain one commit ([219])
- Fixed `_validate_urls` and local validation ([216])

[229]: https://github.com/openlawlibrary/taf/pull/229
[226]: https://github.com/openlawlibrary/taf/pull/226
[220]: https://github.com/openlawlibrary/taf/pull/220
[219]: https://github.com/openlawlibrary/taf/pull/219
[216]: https://github.com/openlawlibrary/taf/pull/216
[213]: https://github.com/openlawlibrary/taf/pull/213
[211]: https://github.com/openlawlibrary/taf/pull/211

## [0.15.0] - 02/11/2022

### Added

- Docs: add `info.json` example ([236])
- `Update` handler pipeline, showcase mapping dict fields to class types with `attrs` + `cattrs`. ([206])
- Schema for update handler. ([206])
- Add `type` tests for `attrs` structuring. ([206])

### Changed

### Fixed

- perf: re-implementing slow git cmds with pygit2 ([207])
- Specify a list of repositories which shouldn't contain additional commits instead of just specifying a flag ([203])

### Fixed

- Update handler fix: return an empty list of targets if the targets folder does not exist ([208])
- pytest works when taf installed via wheel ([200])

[236]: https://github.com/openlawlibrary/taf/pull/236
[208]: https://github.com/openlawlibrary/taf/pull/208
[207]: https://github.com/openlawlibrary/taf/pull/207
[206]: https://github.com/openlawlibrary/taf/pull/206
[200]: https://github.com/openlawlibrary/taf/pull/200

## [0.14.0] - 01/25/2022

### Added

### Changed

- Specify a list of repositories which shouldn't contain additional commits instead of just specifying a flag ([203])

### Fixed

- Raise an error if a repository which should not contain additional commits does so ([203])
- Do not merge target commits if update as a whole will later fail ([203])

[203]: https://github.com/openlawlibrary/taf/pull/203

## [0.13.4] - 01/20/2022

### Added

### Changed

- Trim text read from the last_validated_commit file ([201])

### Fixed

[201]: https://github.com/openlawlibrary/taf/pull/201

## [0.13.3] - 11/18/2021

### Added

### Changed

- Update create local branch git command - remove checkout ([197])
- Iterate throuh all urls when checking if a local repo is synced with remote ([197])

### Fixed

[197]: https://github.com/openlawlibrary/taf/pull/197

## [0.13.2] - 11/11/2021

### Added

### Changed

- Remove commit checkout and checkout the latest branch for each target repository ([195])
- If top commit of the authentication repository is not the same as the `last_validated_commit`, validate the newer commits as if they were just pulled ([195])

### Fixed

[195]: https://github.com/openlawlibrary/taf/pull/195

## [0.13.1] - 10/22/2021

### Added

### Changed

### Fixed

- Pass default branch to sorted_commits_and_branches_per_repositories ([185])

[185]: https://github.com/openlawlibrary/taf/pull/185

## [0.13.0] - 10/20/2021

### Added

### Changed

- Pin cryptography and pyOpenSSL versions to keep compatibility with yubikey-manager 3.0.0 ([184])

### Fixed

[184]: https://github.com/openlawlibrary/taf/pull/184

## [0.12.0] - 10/18/2021

### Added

### Changed

- Updated cryptography version ([183])

### Fixed

- Fix validate local repo command ([183])

[183]: https://github.com/openlawlibrary/taf/pull/183

## [0.11.2] - 09/29/2021

### Added

### Changed

- Exclude test date from wheels ([182])

### Fixed

[182]: https://github.com/openlawlibrary/taf/pull/182

## [0.11.1] - 09/29/2021

### Added

### Changed

- Removed generate schema docs due to their long names causing issues on Windows when installing taf ([181])

### Fixed

[181]: https://github.com/openlawlibrary/taf/pull/181

## [0.11.0] - 09/28/2021

### Added

- Added support for skipping automatic checkout ([179])

### Changed

- Compare current head commit according to the auth repo and top commit of target repo and raise an error if they are different ([179])

### Fixed

- Automatically remove current and previous directories if they exist before instantiating tuf repo ([179])
- Fixed branch exists check. Avoid wrongly returning true if there is a warning ([179])
- Fixed update of repos which can contain unauhtenticated commits - combine fetched and existing commits ([179])
- Fixed handling of additional commits on a branch ([179])

[179]: https://github.com/openlawlibrary/taf/pull/179

## [0.10.1] - 08/16/2021

### Added

### Changed

- Do not raise an error if the hosts file is missing ([177])

### Fixed

[177]: https://github.com/openlawlibrary/taf/pull/177

## [0.10.0] - 07/20/2021

### Added

### Changed

- Update click to 7.1 ([176])

### Fixed

## [0.9.0] - 06/30/2021

### Added

- Initial support for executing handlers. Handlers are scripts contained by auth repos which can be used to execute some code after successful/failed update of a repository and/or a host. ([164])
- Implemented delegation of auth repositories - an auth repository can reference others by defining a special target file `dependencies.json`. Updater will pull all referenced repositories. ([164])
- Provided a way of specifying hosts of repositories though a special target file called `hosts.json` ([164])
- Verification of the initial commit of a repository given `out-of-band-authentication` commit either directly passed into the udater or stored in `dependencies.json` of the parent auth repo. ([164])

### Changed

- Renamed `repo_name` and `repo_urls` attributes to `name` and `urls` and `additional_info` to `custom` ([164])
- Reworked repository classes ([164])
- Transition from TravisCI to Github Actions ([173])

### Fixed

[176]: https://github.com/openlawlibrary/taf/pull/176
[173]: https://github.com/openlawlibrary/taf/pull/173
[164]: https://github.com/openlawlibrary/taf/pull/164

## [0.8.1] - 04/14/2021

### Added

- Added a command for checking validity of the inserted YubiKey's pin ([165])
- Raise an error if there are additional commits newer than the last authenticated commit if the updater is called with the check-authenticated flag ([161])
- Added initial worktrees support to the updater ([161])
- Added support for specifying location of the conf directory ([161])
- Added a function for disabling fie logging ([161])

### Changed

- Raise keystore error when key not found in keystore directory [166]
- Replaced authenticate-test-repo flag with an enum ([161])

### Fixed

- Minor validation command fix ([161])

[166]: https://github.com/openlawlibrary/taf/pull/166
[165]: https://github.com/openlawlibrary/taf/pull/165
[161]: https://github.com/openlawlibrary/taf/pull/161

## [0.8.0] - 02/09/2021

### Added

### Changed

- Pin cryptography version ([162])

### Fixed

[162]: https://github.com/openlawlibrary/taf/pull/162

## [0.7.2] - 11/11/2020

### Added

- Add a command for adding new new delegated roles ([158])

### Changed

### Fixed

[158]: https://github.com/openlawlibrary/taf/pull/158

## [0.7.1] - 10/28/2020

### Added

### Changed

- Small branches_containing_commit git method fix following git changes ([156])

### Fixed

[156]: https://github.com/openlawlibrary/taf/pull/156

## [0.7.0] - 10/16/2020

### Added

- Add support for fully disabling tuf logging ([154])
- Add support for including additional custom information when exporting historical data ([147])

### Changed

- Store authentication repo's path as key in `repositoriesdb` instead of its name ([153])

### Fixed

- Minor YubiKey mock fix ([153])
- Updated some git methods so that it is checked if the returned value is not `None` before calling strip ([153])

[154]: https://github.com/openlawlibrary/taf/pull/154
[153]: https://github.com/openlawlibrary/taf/pull/153
[147]: https://github.com/openlawlibrary/taf/pull/147

## [0.6.1] - 09/09/2020

### Added

- Get binary file from git (skip encoding) ([148])

### Changed

### Fixed

[148]: https://github.com/openlawlibrary/taf/pull/148

## [0.6.0] - 08/11/2020

### Added

- Git method for getting the first commit on a branch ([145])

### Changed

- Minor check capstone validation update ([145])
- Check if specified target repositories exist before trying to export historical commits data ([144])

### Fixed

[145]: https://github.com/openlawlibrary/taf/pull/145
[144]: https://github.com/openlawlibrary/taf/pull/144

## [0.5.2] - 07/21/2020

### Added

- Git method for removing remote tracking branches ([142])

### Changed

- Check remote repository when checking if a branch already exists ([142])

### Fixed

[142]: https://github.com/openlawlibrary/taf/pull/142

## [0.5.1] - 06/25/2020

### Added

### Changed

- Documentation updates ([140])
- Set `only_load_targets` parameter to `True` by default in `repositoriesdb` ([139])
- Use `_load_signing_keys` in `add_signing_key` ([138])
- Raise a nicer error when instantiating a TUF repository if it is invalid ([137])

### Fixed

- Fix loading targets metadata files in `repositoriesdb` ([139])

[140]: https://github.com/openlawlibrary/taf/pull/140
[139]: https://github.com/openlawlibrary/taf/pull/139
[138]: https://github.com/openlawlibrary/taf/pull/138
[137]: https://github.com/openlawlibrary/taf/pull/137

## [0.5.0] - 06/04/2020

### Added

- Add `repositoriesdb` tests ([134])
- Add support for defining urls using a separate `mirrors.json` file ([134])
- Add a command for exporting targets historical data ([133])

### Changed

- Updated `repositoriesdb` so that delegated target roles are taken into considerations when finding targets data ([134])
- `sorted_commits_and_branches_per_repositories` returns additional targets data and not just commits ([133])

### Fixed

[134]: https://github.com/openlawlibrary/taf/pull/134
[133]: https://github.com/openlawlibrary/taf/pull/133

## [0.4.1] - 05/12/2020

### Added

### Changed

- Error handling and logging improvements ([131])

### Fixed

[131]: https://github.com/openlawlibrary/taf/pull/131

## [0.4.0] - 05/01/2020

### Added

- Git method to create orphan branch ([129])
- Added updater check which verifies that metadata corresponding to the last commit has not yet expired ([124])
- Additional updater tests ([124])
- Added command for validating repositories without updating them ([124])
- Import error handling for `taf.yubikey` module ([120])
- Updater tests which validate updated root metadata ([118])
- New test cases for updating targets/delegations metadata ([116])
- Create empty targets directory before instantiating tuf repository if it does not exist ([114])
- When creating a new repository, print user's answers to setup question as json ([114])
- Sign all target files which are found inside the targets directory when creating a new repository ([114])

### Changed

- Minor logging updates ([126])
- Updater: Partial repo factory ([125])
- Logging formats ([120])
- Use common role of given targets during update of targets/delegations metadata ([116])
- Changed format of keys description json, as it can now contain roles' description under "roles" key and keystore path under "keystore" key ([114])

### Fixed

- Import errors (ykman) inside tests ([129])
- Fixed addition of new signing key so that this functionality works in case of delegated roles ([128])
- Fixed synced_with_remote ([121])
- Signing fixes with keystore keys ([120])
- Load signing keys minor fixes ([120] [117])
- Normalize target files when creating a new repository ([117])

[129]: https://github.com/openlawlibrary/taf/pull/129
[128]: https://github.com/openlawlibrary/taf/pull/128
[126]: https://github.com/openlawlibrary/taf/pull/126
[125]: https://github.com/openlawlibrary/taf/pull/125
[124]: https://github.com/openlawlibrary/taf/pull/124
[121]: https://github.com/openlawlibrary/taf/pull/121
[120]: https://github.com/openlawlibrary/taf/pull/120
[118]: https://github.com/openlawlibrary/taf/pull/118
[117]: https://github.com/openlawlibrary/taf/pull/117
[116]: https://github.com/openlawlibrary/taf/pull/116
[114]: https://github.com/openlawlibrary/taf/pull/114

## [0.3.1] - 03/21/2020

### Added

### Changed

- Move safely_get_json to base git repository class ([105])

### Fixed

- `update_role_keystores` fix ([112])
- `create_repo` fix ([111])
- Load repositories exits early if the authentication repo has not commits ([106])
- Fix `clone_or_pull` ([105])

[112]: https://github.com/openlawlibrary/taf/pull/112
[111]: https://github.com/openlawlibrary/taf/pull/111
[106]: https://github.com/openlawlibrary/taf/pull/106
[105]: https://github.com/openlawlibrary/taf/pull/105

## [0.3.0] - 03/03/2020

### Added

- Add a check if at least one rpeository was loaded ([102])
- Add `*args` and `**kwargs` arguments to repository classes ([102])
- Add a method for instantiating TUF repository at a given revision ([101])
- Add support for validating delegated target repositories to the updater ([101])
- Add delegations tests ([98])
- Add support for delegated targets roles ([97], [98], [99], [100])

### Changed

- Renamed `repo_name` to `name` and `repo_path` to `path` ([101])
- Updated `add_targets` so that it fully supports delegated roles ([98])
- Refactored tests so that it is possible to create and use more than one taf repository ([98])
- Separated commands into sub-commands ([96])
- Use `root-dir` and `namespace` instead of `target-dir` ([96])

### Fixed

- Fix init and create repo commands ([96])

[102]: https://github.com/openlawlibrary/taf/pull/102
[101]: https://github.com/openlawlibrary/taf/pull/101
[100]: https://github.com/openlawlibrary/taf/pull/100
[98]: https://github.com/openlawlibrary/taf/pull/98
[97]: https://github.com/openlawlibrary/taf/pull/97
[96]: https://github.com/openlawlibrary/taf/pull/96

## [0.2.2] - 01/06/2020

### Added

- Updater: support validation of multiple branches of target repositories ([91])
- Add a method which deletes all target files which are not specified in targets.json ([90])

### Changed

### Fixed

- Fix `update_target_repos_from_repositories_json` ([91])

[91]: https://github.com/openlawlibrary/taf/pull/91
[90]: https://github.com/openlawlibrary/taf/pull/90

## [0.2.1] - 12/19/2019

### Added

- Add `update_expiration_date` CLI command ([86])
- Add `set_remote_url` git method and branch as the input parameter of `list_commits` ([84])

### Changed

- Logging rework - use loguru library ([83])

### Fixed

- Fix `update_expiration_date_keystore` and `get_signable_metadata` ([86])
- Fix branch exists git function ([82])

[86]: https://github.com/openlawlibrary/taf/pull/86
[84]: https://github.com/openlawlibrary/taf/pull/84
[83]: https://github.com/openlawlibrary/taf/pull/83
[82]: https://github.com/openlawlibrary/taf/pull/82

## [0.2.0] - 11/30/2019

### Added

- Added commands for setting up yubikeys, exporting public keys and adding new signing keys ([79])
- Created standardized yubikey prompt ([79])

### Changed

### Fixed

- Creation of new repositories made more robust ([79])

[79]: https://github.com/openlawlibrary/taf/pull/79

## [0.1.8] - 11/12/2019

### Added

- Numerous new git methods ([74], [75])
- Initial [pre-commit](https://pre-commit.com/) configuration (black + flake8 + bandit) ([69])
- Add changelog ([69])
- Add pull request template ([69])

### Changed

- Updated validation of branches ([73])
- Move tests to the main package ([72])
- Updated _travis_ script ([69])
- Remove python 3.6 support ([69])
- Use _f-strings_ instead of _format_ ([69])

### Fixed

[75]: https://github.com/openlawlibrary/taf/pull/75
[74]: https://github.com/openlawlibrary/taf/pull/74
[73]: https://github.com/openlawlibrary/taf/pull/73
[72]: https://github.com/openlawlibrary/taf/pull/72
[69]: https://github.com/openlawlibrary/taf/pull/69

## [0.1.7] - 09/30/2019

### Added

- Add helper method to check if given commit has ever been validated ([65])

### Changed

- Pass scheme argument when loading _timestamp_ and _snapshot_ keys ([66])
- Updated default logs location ([67])

### Fixed

[65]: https://github.com/openlawlibrary/taf/pull/65
[66]: https://github.com/openlawlibrary/taf/pull/66
[67]: https://github.com/openlawlibrary/taf/pull/67

## [0.1.6] - 09/05/2019

### Added

### Changed

- Update oll-tuf version ([63])
- Remove utils function for importing RSA keys and refactor other files ([63])

### Fixed

- Fix azure pipeline script (include _libusb_ in wheels) ([63])

[63]: https://github.com/openlawlibrary/taf/pull/63

## [0.1.5] - 08/29/2019

- Initial Version

[keepachangelog]: https://keepachangelog.com/en/1.0.0/
[semver]: https://semver.org/spec/v2.0.0.html
[unreleased]: https://github.com/openlawlibrary/taf/compare/v0.30.1...HEAD
[0.30.1]: https://github.com/openlawlibrary/taf/compare/v0.30.0...v0.30.1
[0.30.0]: https://github.com/openlawlibrary/taf/compare/v0.29.1...v0.30.0
[0.29.1]: https://github.com/openlawlibrary/taf/compare/v0.29.0...v0.29.1
[0.29.0]: https://github.com/openlawlibrary/taf/compare/v0.28.0...v0.29.0
[0.28.0]: https://github.com/openlawlibrary/taf/compare/v0.27.0...v0.28.0
[0.27.0]: https://github.com/openlawlibrary/taf/compare/v0.26.1...v0.27.0
[0.26.1]: https://github.com/openlawlibrary/taf/compare/v0.26.0...v0.26.1
[0.26.0]: https://github.com/openlawlibrary/taf/compare/v0.25.0...v0.26.0
[0.25.0]: https://github.com/openlawlibrary/taf/compare/v0.24.0...v0.25.0
[0.24.0]: https://github.com/openlawlibrary/taf/compare/v0.23.1...v0.24.0
[0.23.1]: https://github.com/openlawlibrary/taf/compare/v0.23.0...v0.23.1
[0.23.0]: https://github.com/openlawlibrary/taf/compare/v0.22.4...v0.23.0
[0.22.4]: https://github.com/openlawlibrary/taf/compare/v0.22.3...v0.22.4
[0.22.3]: https://github.com/openlawlibrary/taf/compare/v0.22.2...v0.22.3
[0.22.2]: https://github.com/openlawlibrary/taf/compare/v0.22.1...v0.22.2
[0.22.1]: https://github.com/openlawlibrary/taf/compare/v0.22.0...v0.22.1
[0.22.0]: https://github.com/openlawlibrary/taf/compare/v0.21.1...v0.22.0
[0.21.1]: https://github.com/openlawlibrary/taf/compare/v0.20.0...v0.21.1
[0.21.0]: https://github.com/openlawlibrary/taf/compare/v0.20.0...v0.21.0
[0.20.0]: https://github.com/openlawlibrary/taf/compare/v0.19.0...v0.20.0
[0.19.0]: https://github.com/openlawlibrary/taf/compare/v0.18.0...v0.19.0
[0.18.0]: https://github.com/openlawlibrary/taf/compare/v0.17.0...v0.18.0
[0.17.0]: https://github.com/openlawlibrary/taf/compare/v0.16.0...v0.17.0
[0.16.0]: https://github.com/openlawlibrary/taf/compare/v0.15.0...v0.16.0
[0.15.0]: https://github.com/openlawlibrary/taf/compare/v0.14.0...v0.15.0
[0.14.0]: https://github.com/openlawlibrary/taf/compare/v0.13.4...v0.14.0
[0.13.4]: https://github.com/openlawlibrary/taf/compare/v0.13.3...v0.13.4
[0.13.3]: https://github.com/openlawlibrary/taf/compare/v0.13.2...v0.13.3
[0.13.2]: https://github.com/openlawlibrary/taf/compare/v0.13.1...v0.13.2
[0.13.1]: https://github.com/openlawlibrary/taf/compare/v0.13.0...v0.13.1
[0.13.0]: https://github.com/openlawlibrary/taf/compare/v0.12.0...v0.13.0
[0.12.0]: https://github.com/openlawlibrary/taf/compare/v0.11.1...v0.12.0
[0.11.1]: https://github.com/openlawlibrary/taf/compare/v0.11.0...v0.11.1
[0.11.0]: https://github.com/openlawlibrary/taf/compare/v0.10.1...v0.11.0
[0.10.1]: https://github.com/openlawlibrary/taf/compare/v0.10.0...v0.10.1
[0.10.0]: https://github.com/openlawlibrary/taf/compare/v0.9.0...v0.10.0
[0.9.0]: https://github.com/openlawlibrary/taf/compare/v0.8.1...v0.9.0
[0.8.1]: https://github.com/openlawlibrary/taf/compare/v0.8.1...v0.8.1
[0.8.0]: https://github.com/openlawlibrary/taf/compare/v0.7.2...v.0.8.0
[0.7.2]: https://github.com/openlawlibrary/taf/compare/v0.7.1...v0.7.2
[0.7.1]: https://github.com/openlawlibrary/taf/compare/v0.7.0...v0.7.1
[0.7.0]: https://github.com/openlawlibrary/taf/compare/v0.6.1...v0.7.0
[0.6.1]: https://github.com/openlawlibrary/taf/compare/v0.6.0...v0.6.1
[0.6.0]: https://github.com/openlawlibrary/taf/compare/v0.5.2...v0.6.0
[0.5.2]: https://github.com/openlawlibrary/taf/compare/v0.5.1...v0.5.2
[0.5.1]: https://github.com/openlawlibrary/taf/compare/v0.5.0...v0.5.1
[0.5.0]: https://github.com/openlawlibrary/taf/compare/v0.4.1...v0.5.0
[0.4.1]: https://github.com/openlawlibrary/taf/compare/v0.4.0...v0.4.1
[0.4.0]: https://github.com/openlawlibrary/taf/compare/v0.3.1...v0.4.0
[0.3.1]: https://github.com/openlawlibrary/taf/compare/v0.3.0...v0.3.1
[0.3.0]: https://github.com/openlawlibrary/taf/compare/v0.2.2...v0.3.0
[0.2.2]: https://github.com/openlawlibrary/taf/compare/v0.2.1...v0.2.2
[0.2.1]: https://github.com/openlawlibrary/taf/compare/v0.2.0...v0.2.1
[0.2.0]: https://github.com/openlawlibrary/taf/compare/v0.1.8...v0.2.0
[0.1.8]: https://github.com/openlawlibrary/taf/compare/v0.1.7...v0.1.8
[0.1.7]: https://github.com/openlawlibrary/taf/compare/v0.1.6...v0.1.7
[0.1.6]: https://github.com/openlawlibrary/taf/compare/v0.1.5...v0.1.6
[0.1.5]: https://github.com/openlawlibrary/taf/compare/7795682e5358f365c140aebde31230602a5d8f0b...v0.1.5<|MERGE_RESOLUTION|>--- conflicted
+++ resolved
@@ -9,14 +9,11 @@
 
 ### Added
 
-<<<<<<< HEAD
+
+- Allow for the displaying of varied levels of log and debug information based on the verbosity level ([493])
+- Added new tests to test out of sync repositories and manual updates ([488], [504])
 - Update when auth repo's top commit is behind last validated commit [490]
 - Added lazy loading to CLI [481]
-=======
-- Allow for the displaying of varied levels of log and debug information based on the verbosity level ([493])
-- Added new tests to test out of sync repositories and manual updates ([488], [504])
-- Added lazy loading to CLI ([481])
->>>>>>> 40fbf857
 - Testing repositories with dependencies ([479], [487])
 - Hid plaintext when users are prompted to insert YubiKey and press ENTER ([473])
 - Added functionality for parallel execution of child repo during clone and update for performance enhancement ([472])
@@ -42,15 +39,11 @@
 
 ### Fixed
 
-<<<<<<< HEAD
-[490]: https://github.com/openlawlibrary/taf/pull/490
-[487]: https://github.com/openlawlibrary/taf/pull/489
-=======
 [504]: https://github.com/openlawlibrary/taf/pull/504
 [493]: https://github.com/openlawlibrary/taf/pull/493
+[490]: https://github.com/openlawlibrary/taf/pull/490
 [489]: https://github.com/openlawlibrary/taf/pull/489
 [488]: https://github.com/openlawlibrary/taf/pull/488
->>>>>>> 40fbf857
 [487]: https://github.com/openlawlibrary/taf/pull/487
 [487]: https://github.com/openlawlibrary/taf/pull/485
 [481]: https://github.com/openlawlibrary/taf/pull/481
