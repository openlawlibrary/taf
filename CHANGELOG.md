# Changelog

All notable changes to this project will be documented in this file.

The format is based on [Keep a Changelog][keepachangelog],
and this project adheres to [Semantic Versioning][semver].

## [Unreleased]

### Added

<<<<<<< HEAD
- Initial support for executing handlers. Handlers are scripts contained by auth repos which can be used to execute some code after successful/failed update of a repository and/or a host. ([164])
- Implemented delegation of auth repositories - an auth repository can reference others by defining a special target file `dependencies.json`. Updater will pull all referenced repositories. ([164])
- Provided a way of specifying hosts of repositories though a special target file called `hosts.json` ([164])
- Verification of the initial commit of a repository given `out-of-band-authentication` commit either directly passed into the udater or stored in `dependencies.json` of the parent auth repo. ([164])
=======
- Added a command for checking validity of the inserted YubiKey's pin ([165])
>>>>>>> c68939a7
- Raise an error if there are additional commits newer than the last authenticated commit if the updater is called with the check-authenticated flag ([161])
- Added initial worktrees support to the updater ([161])
- Added support for specifying location of the conf directory ([161])
- Added a function for disabling fie logging ([161])

### Changed

<<<<<<< HEAD
- Renamed `repo_name` and `repo_urls` attributes to `name` and `urls` and `additional_info` to `custom` ([164])
=======
>>>>>>> c68939a7
- Replaced authenticate-test-repo flag with an enum ([161])

### Fixed

- Minor validation command fix ([161])


<<<<<<< HEAD
=======
[165]: https://github.com/openlawlibrary/taf/pull/165
>>>>>>> c68939a7
[161]: https://github.com/openlawlibrary/taf/pull/161


## [0.8.0] - 02/09/2020

### Added

### Changed

- Pin cryptography version ([162])

### Fixed


[162]: https://github.com/openlawlibrary/taf/pull/162


## [0.7.2] - 11/11/2020

### Added

- Add a command for adding new new delegated roles ([158])

### Changed

### Fixed


[158]: https://github.com/openlawlibrary/taf/pull/158


## [0.7.1] - 10/28/2020

### Added

### Changed

- Small branches_containing_commit git method fix following git changes ([156])

### Fixed


[156]: https://github.com/openlawlibrary/taf/pull/156


## [0.7.0] - 10/16/2020

### Added

- Add support for fully disabling tuf logging ([154])
- Add support for including additional custom information when exporting historical data ([147])

### Changed

- Store authentication repo's path as key in `repositoriesdb` instead of its name ([153])

### Fixed

- Minor YubiKey mock fix ([153])
- Updated some git methods so that it is checked if the returned value is not `None` before calling strip ([153])


[154]: https://github.com/openlawlibrary/taf/pull/154
[153]: https://github.com/openlawlibrary/taf/pull/153
[147]: https://github.com/openlawlibrary/taf/pull/147


## [0.6.1] - 09/09/2020

### Added

- Get binary file from git (skip encoding) ([148])

### Changed

### Fixed

[148]: https://github.com/openlawlibrary/taf/pull/148

## [0.6.0] - 08/11/2020

### Added

- Git method for getting the first commit on a branch ([145])

### Changed

- Minor check capstone validation update ([145])
- Check if specified target repositories exist before trying to export historical commits data ([144])

### Fixed

[145]: https://github.com/openlawlibrary/taf/pull/145
[144]: https://github.com/openlawlibrary/taf/pull/144


## [0.5.2] - 07/21/2020

### Added

- Git method for removing remote tracking branches ([142])

### Changed

- Check remote repository when checking if a branch already exists ([142])

### Fixed

[142]: https://github.com/openlawlibrary/taf/pull/142


## [0.5.1] - 06/25/2020

### Added

### Changed

- Documentation updates ([140])
- Set `only_load_targets` parameter to `True` by default in `repositoriesdb` ([139])
- Use `_load_signing_keys` in `add_signing_key` ([138])
- Raise a nicer error when instantiating a TUF repository if it is invalid ([137])

### Fixed

- Fix loading targets metadata files in `repositoriesdb` ([139])

[140]: https://github.com/openlawlibrary/taf/pull/140
[139]: https://github.com/openlawlibrary/taf/pull/139
[138]: https://github.com/openlawlibrary/taf/pull/138
[137]: https://github.com/openlawlibrary/taf/pull/137

## [0.5.0] - 06/04/2020

### Added

- Add `repositoriesdb` tests ([134])
- Add support for defining urls using a separate `mirrors.json` file ([134])
- Add a command for exporting targets historical data ([133])

### Changed

- Updated `repositoriesdb` so that delegated target roles are taken into considerations when finding targets data ([134])
- `sorted_commits_and_branches_per_repositories` returns additional targets data and not just commits ([133])

### Fixed

[134]: https://github.com/openlawlibrary/taf/pull/134
[133]: https://github.com/openlawlibrary/taf/pull/133

## [0.4.1] - 05/12/2020

### Added

### Changed

- Error handling and logging improvements ([131])

### Fixed


[131]: https://github.com/openlawlibrary/taf/pull/131

## [0.4.0] - 05/01/2020

### Added

- Git method to create orphan branch ([129])
- Added updater check which verifies that metadata corresponding to the last commit has not yet expired ([124])
- Additional updater tests ([124])
- Added command for validating repositories without updating them ([124])
- Import error handling for `taf.yubikey` module ([120])
- Updater tests which validate updated root metadata ([118])
- New test cases for updating targets/delegations metadata ([116])
- Create empty targets directory before instantiating tuf repository if it does not exist ([114])
- When creating a new repository, print user's answers to setup question as json ([114])
- Sign all target files which are found inside the targets directory when creating a new repository ([114])

### Changed

- Minor logging updates ([126])
- Updater: Partial repo factory ([125])
- Logging formats ([120])
- Use common role of given targets during update of targets/delegations metadata ([116])
- Changed format of keys description json, as it can now contain roles' description under "roles" key and keystore path under "keystore" key ([114])

### Fixed

- Import errors (ykman) inside tests ([129])
- Fixed addition of new signing key so that this functionality works in case of delegated roles ([128])
- Fixed synced_with_remote ([121])
- Signing fixes with keystore keys ([120])
- Load signing keys minor fixes ([120] [117])
- Normalize target files when creating a new repository ([117])


[129]: https://github.com/openlawlibrary/taf/pull/129
[128]: https://github.com/openlawlibrary/taf/pull/128
[126]: https://github.com/openlawlibrary/taf/pull/126
[125]: https://github.com/openlawlibrary/taf/pull/125
[124]: https://github.com/openlawlibrary/taf/pull/124
[121]: https://github.com/openlawlibrary/taf/pull/121
[120]: https://github.com/openlawlibrary/taf/pull/120
[118]: https://github.com/openlawlibrary/taf/pull/118
[117]: https://github.com/openlawlibrary/taf/pull/117
[116]: https://github.com/openlawlibrary/taf/pull/116
[114]: https://github.com/openlawlibrary/taf/pull/114

## [0.3.1] - 03/21/2020

### Added

### Changed

- Move safely_get_json to base git repository class ([105])

### Fixed

- `update_role_keystores` fix ([112])
- `create_repo` fix ([111])
- Load repositories exits early if the authentication repo has not commits ([106])
- Fix `clone_or_pull` ([105])

[112]: https://github.com/openlawlibrary/taf/pull/112
[111]: https://github.com/openlawlibrary/taf/pull/111
[106]: https://github.com/openlawlibrary/taf/pull/106
[105]: https://github.com/openlawlibrary/taf/pull/105

## [0.3.0] - 03/03/2020

### Added

- Add a check if at least one rpeository was loaded ([102])
- Add `*args` and `**kwargs` arguments to repository classes ([102])
- Add a method for instantiating TUF repository at a given revision ([101])
- Add support for validating delegated target repositories to the updater ([101])
- Add delegations tests ([98])
- Add support for delegated targets roles ([97], [98], [99], [100])

### Changed

- Renamed `repo_name` to `name` and `repo_path` to `path` ([101])
- Updated `add_targets` so that it fully supports delegated roles ([98])
- Refactored tests so that it is possible to create and use more than one taf repository ([98])
- Separated commands into sub-commands ([96])
- Use `root-dir` and `namespace` instead of `target-dir` ([96])

### Fixed

- Fix init and create repo commands ([96])

[102]: https://github.com/openlawlibrary/taf/pull/102
[101]: https://github.com/openlawlibrary/taf/pull/101
[100]: https://github.com/openlawlibrary/taf/pull/100
[98]: https://github.com/openlawlibrary/taf/pull/98
[97]: https://github.com/openlawlibrary/taf/pull/97
[96]: https://github.com/openlawlibrary/taf/pull/96

## [0.2.2] - 01/06/2020

### Added

- Updater: support validation of multiple branches of target repositories ([91])
- Add a method which deletes all target files which are not specified in targets.json ([90])

### Changed

### Fixed

- Fix `update_target_repos_from_repositories_json` ([91])

[91]: https://github.com/openlawlibrary/taf/pull/91
[90]: https://github.com/openlawlibrary/taf/pull/90

## [0.2.1] - 12/19/2019

### Added

- Add `update_expiration_date` CLI command ([86])
- Add `set_remote_url` git method and branch as the input parameter of `list_commits` ([84])

### Changed

- Logging rework - use loguru library ([83])

### Fixed

- Fix `update_expiration_date_keystore` and `get_signable_metadata` ([86])
- Fix branch exists git function ([82])

[86]: https://github.com/openlawlibrary/taf/pull/86
[84]: https://github.com/openlawlibrary/taf/pull/84
[83]: https://github.com/openlawlibrary/taf/pull/83
[82]: https://github.com/openlawlibrary/taf/pull/82

## [0.2.0] - 11/30/2019

### Added

- Added commands for setting up yubikeys, exporting public keys and adding new signing keys ([79])
- Created standardized yubikey prompt ([79])

### Changed

### Fixed

- Creation of new repositories made more robust ([79])

[79]: https://github.com/openlawlibrary/taf/pull/79

## [0.1.8] - 11/12/2019

### Added

- Numerous new git methods ([74], [75])
- Initial [pre-commit](https://pre-commit.com/) configuration (black + flake8 + bandit) ([69])
- Add changelog ([69])
- Add pull request template ([69])

### Changed

- Updated validation of branches ([73])
- Move tests to the main package ([72])
- Updated _travis_ script ([69])
- Remove python 3.6 support ([69])
- Use _f-strings_ instead of _format_ ([69])

### Fixed

[75]: https://github.com/openlawlibrary/taf/pull/75
[74]: https://github.com/openlawlibrary/taf/pull/74
[73]: https://github.com/openlawlibrary/taf/pull/73
[72]: https://github.com/openlawlibrary/taf/pull/72
[69]: https://github.com/openlawlibrary/taf/pull/69

## [0.1.7] - 09/30/2019

### Added

- Add helper method to check if given commit has ever been validated ([65])

### Changed

- Pass scheme argument when loading _timestamp_ and _snapshot_ keys ([66])
- Updated default logs location ([67])

### Fixed

[65]: https://github.com/openlawlibrary/taf/pull/65
[66]: https://github.com/openlawlibrary/taf/pull/66
[67]: https://github.com/openlawlibrary/taf/pull/67

## [0.1.6] - 09/05/2019

### Added

### Changed

- Update oll-tuf version ([63])
- Remove utils function for importing RSA keys and refactor other files ([63])

### Fixed

- Fix azure pipeline script (include _libusb_ in wheels) ([63])

[63]: https://github.com/openlawlibrary/taf/pull/63

## [0.1.5] - 08/29/2019

- Initial Version

[keepachangelog]: https://keepachangelog.com/en/1.0.0/
[semver]: https://semver.org/spec/v2.0.0.html

[Unreleased]: https://github.com/openlawlibrary/taf/compare/v0.8.0...HEAD
[0.8.0]: https://github.com/openlawlibrary/taf/compare/v0.7.2...v.0.8.0
[0.7.2]: https://github.com/openlawlibrary/taf/compare/v0.7.1...v0.7.2
[0.7.1]: https://github.com/openlawlibrary/taf/compare/v0.7.0...v0.7.1
[0.7.0]: https://github.com/openlawlibrary/taf/compare/v0.6.1...v0.7.0
[0.6.1]: https://github.com/openlawlibrary/taf/compare/v0.6.0...v0.6.1
[0.6.0]: https://github.com/openlawlibrary/taf/compare/v0.5.2...v0.6.0
[0.5.2]: https://github.com/openlawlibrary/taf/compare/v0.5.1...v0.5.2
[0.5.1]: https://github.com/openlawlibrary/taf/compare/v0.5.0...v0.5.1
[0.5.0]: https://github.com/openlawlibrary/taf/compare/v0.4.1...v0.5.0
[0.4.1]: https://github.com/openlawlibrary/taf/compare/v0.4.0...v0.4.1
[0.4.0]: https://github.com/openlawlibrary/taf/compare/v0.3.1...v0.4.0
[0.3.1]: https://github.com/openlawlibrary/taf/compare/v0.3.0...v0.3.1
[0.3.0]: https://github.com/openlawlibrary/taf/compare/v0.2.2...v0.3.0
[0.2.2]: https://github.com/openlawlibrary/taf/compare/v0.2.1...v0.2.2
[0.2.1]: https://github.com/openlawlibrary/taf/compare/v0.2.0...v0.2.1
[0.2.0]: https://github.com/openlawlibrary/taf/compare/v0.1.8...v0.2.0
[0.1.8]: https://github.com/openlawlibrary/taf/compare/v0.1.7...v0.1.8
[0.1.7]: https://github.com/openlawlibrary/taf/compare/v0.1.6...v0.1.7
[0.1.6]: https://github.com/openlawlibrary/taf/compare/v0.1.5...v0.1.6
[0.1.5]: https://github.com/openlawlibrary/taf/compare/7795682e5358f365c140aebde31230602a5d8f0b...v0.1.5<|MERGE_RESOLUTION|>--- conflicted
+++ resolved
@@ -9,14 +9,11 @@
 
 ### Added
 
-<<<<<<< HEAD
+- Added a command for checking validity of the inserted YubiKey's pin ([165])
 - Initial support for executing handlers. Handlers are scripts contained by auth repos which can be used to execute some code after successful/failed update of a repository and/or a host. ([164])
 - Implemented delegation of auth repositories - an auth repository can reference others by defining a special target file `dependencies.json`. Updater will pull all referenced repositories. ([164])
 - Provided a way of specifying hosts of repositories though a special target file called `hosts.json` ([164])
 - Verification of the initial commit of a repository given `out-of-band-authentication` commit either directly passed into the udater or stored in `dependencies.json` of the parent auth repo. ([164])
-=======
-- Added a command for checking validity of the inserted YubiKey's pin ([165])
->>>>>>> c68939a7
 - Raise an error if there are additional commits newer than the last authenticated commit if the updater is called with the check-authenticated flag ([161])
 - Added initial worktrees support to the updater ([161])
 - Added support for specifying location of the conf directory ([161])
@@ -24,10 +21,7 @@
 
 ### Changed
 
-<<<<<<< HEAD
 - Renamed `repo_name` and `repo_urls` attributes to `name` and `urls` and `additional_info` to `custom` ([164])
-=======
->>>>>>> c68939a7
 - Replaced authenticate-test-repo flag with an enum ([161])
 
 ### Fixed
@@ -35,10 +29,8 @@
 - Minor validation command fix ([161])
 
 
-<<<<<<< HEAD
-=======
 [165]: https://github.com/openlawlibrary/taf/pull/165
->>>>>>> c68939a7
+[164]: https://github.com/openlawlibrary/taf/pull/164
 [161]: https://github.com/openlawlibrary/taf/pull/161
 
 
