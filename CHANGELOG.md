# Changelog

All notable changes to this project will be documented in this file.

The format is based on [Keep a Changelog][keepachangelog],
and this project adheres to [Semantic Versioning][semver].

## [Unreleased]

### Added

- Add skip-keygen flag to taf init command ([668])

### Changed

### Fixed

<<<<<<< HEAD
[668]: https://github.com/openlawlibrary/taf/pull/668
=======
- fix: resolve circular import in `taf/api/utils/_conf.py` ([667])

[667]: https://github.com/openlawlibrary/taf/pull/667
>>>>>>> 454b6869

## [0.36.0]

### Added

### Changed

- Bump `pyscard` and `yubikey-manager` dependencies ([#666])

### Fixed

[666]: https://github.com/openlawlibrary/taf/pull/666

## [0.35.5]  - 09/02/2025

### Added

### Changed

### Fixed

- Fix(logging): pass on `KeyError` when disabling logging ([#663])

[663]: https://github.com/openlawlibrary/taf/pull/663

## [0.35.4] - 08/14/2025

### Added

### Changed

### Fixed

- Normalize targets file contents prior to hashing ([#660])

[660]: https://github.com/openlawlibrary/taf/pull/660

## [0.35.3] - 06/23/2025

## [Unreleased]

### Added

### Changed

### Fixed

- Fix pyscard in setup.py ([#656])

[655]: https://github.com/openlawlibrary/taf/pull/655

## [0.35.2] - 06/16/2025

### Added

### Changed

### Fixed

- Fix missing `log` file handler ([#655])
- Fix toml import for newer python (>= 3.11) ([#655])

[655]: https://github.com/openlawlibrary/taf/pull/655

## [0.35.1] - 06/13/2025

### Added

- Add `add_tracking_branch` configuration parameter to `synced_with_remote` ([#653])

### Changed

### Fixed

- Fix `taf.log` NOTICE log initialization ([#652])
- Add missing `tomli` dependency and pin `pyscard` ([#652])

[653]: https://github.com/openlawlibrary/taf/pull/653
[652]: https://github.com/openlawlibrary/taf/pull/652

## [0.35.0] - 06/09/2025

### Added

- Fix PIN lookup ([650])
- Unified YubiKey PIN lookup - read key pins from env vars ([643])
- Add `--run-scripts` flag to explicitly execute lifecycle handler scripts ([636])

### Changed

- Make pin interactive in `taf yubikey check-pin` ([634])
- Standardize `--commit-msg` parameter to commands ([634])
- Make `[y/N]` a hidden prompt and not a `click.confirm` prompt on role threshold reached ([634])

### Fixed

- Fix yk imports ([641])
- Fix YubiKey key prompt when incorrect pin entered ([627])
- Pin `pyscard` to `2.2.1` ([639])
- Fix YubiKey key prompt when incorrect pin entered ([627])

[650]: https://github.com/openlawlibrary/taf/pull/650
[643]: https://github.com/openlawlibrary/taf/pull/643
[641]: https://github.com/openlawlibrary/taf/pull/641
[636]: https://github.com/openlawlibrary/taf/pull/636
[639]: https://github.com/openlawlibrary/taf/pull/639
[634]: https://github.com/openlawlibrary/taf/pull/634
[627]: https://github.com/openlawlibrary/taf/pull/627

## [0.35.0a2] - 04/03/2025

### Added

- Add `keyid_hash_algorithms` to metadata keys ([621])

### Changed

### Fixed

- `key_management` decorator fixes ([617])

[621]: https://github.com/openlawlibrary/taf/pull/621
[617]: https://github.com/openlawlibrary/taf/pull/617

## [0.35.0a1] - 03/17/2025

### Added

- Add log rotation and log size limit ([613])
- Add yubikey debug logging statements ([613])
- Implement get all auth repos logic ([599])
- Add Commitish model ([596])
- Aadd tests for part of the git module ([596])
- Add a command for setting names of keys ([594])
- Add an option to specify names of keys using an external file ([594])
- Implement adaptive timeout for Git clone operations ([592])
- Check if repository is synced with remote before running API functions ([592])
- Add key names from config files to metadata during repository setup, following updates to TUF and securesystemslib ([583])
- Implement iteration over all inserted YubiKeys during metadata signing ([583])
- Implement a `PinManager` class to allow secure pin reuse across API functions and eliminated insecure global pin storage ([583])

### Changed

- Re-implement restore without using a feature not available in older versions of git ([592])

### Fixed

- Fix sort order in `manage_repo_and_signers` ([612])
- Optionally include yubikey cli group. Ensures that CLI can be used without ykman ([604])
- Fix setting names of keys when not stored in metadata files ([603])
- Ensure that every target role has a delegations attribute [595]
- Fix wrong default branch assignment for target repos [593]

[613]: https://github.com/openlawlibrary/taf/pull/613
[612]: https://github.com/openlawlibrary/taf/pull/612
[604]: https://github.com/openlawlibrary/taf/pull/604
[603]: https://github.com/openlawlibrary/taf/pull/603
[599]: https://github.com/openlawlibrary/taf/pull/599
[596]: https://github.com/openlawlibrary/taf/pull/596
[595]: https://github.com/openlawlibrary/taf/pull/595
[594]: https://github.com/openlawlibrary/taf/pull/594
[593]: https://github.com/openlawlibrary/taf/pull/593
[592]: https://github.com/openlawlibrary/taf/pull/592
[583]: https://github.com/openlawlibrary/taf/pull/583

## [0.34.1] - 02/11/2025

### Added

- Improved Git error messaging to provide clearer troubleshooting instructions for remote operations ([588])

### Changed


### Fixed

- Fixed loading from repositories cache ([590])

[590]: https://github.com/openlawlibrary/taf/pull/590
[588]: https://github.com/openlawlibrary/taf/pull/588


## [0.34.0] - 02/04/2025

### Added

- Added benchmark testing for test_clone_valid_happy_path ([584])
- Implement removal and rotation of keys ([561])

### Changed

- Transition to the newest version of TUF ([561])

### Fixed

[584]: https://github.com/openlawlibrary/taf/pull/584
[561]: https://github.com/openlawlibrary/taf/pull/561

## [0.33.2] - 02/04/2025

### Added

### Changed

### Fixed

- Fix `_is_repository_in_sync` check ([585])

[585]: https://github.com/openlawlibrary/taf/pull/585


## [0.33.1] - 01/09/2025

### Added

### Changed

### Fixed

- Run validation with --no-deps when pushing ([579])
- Do not update last validated commit if pushing to a branch other than the default branch ([577])
- Fix determining from which commit the update should start if the auth repo is in front of all target repos ([577])

[579]: https://github.com/openlawlibrary/taf/pull/579
[577]: https://github.com/openlawlibrary/taf/pull/577


## [0.33.0] - 12/23/2024

### Added

- Add tests for `get_last_remote_commit` and `reset_to_commit` ([573])
- Remove unused optional parameter from _yk_piv_ctrl ([572])
- Implement full partial update. Store last validated commit per repo ([559]))

### Changed

### Fixed

[573]: https://github.com/openlawlibrary/taf/pull/573
[572]: https://github.com/openlawlibrary/taf/pull/572
[559]: https://github.com/openlawlibrary/taf/pull/559


## [0.32.4] - 12/03/2024

### Added

### Changed

- Change log level for `repositoriesdb` messages ([569])

### Fixed

[569]: https://github.com/openlawlibrary/taf/pull/569

## [0.32.3] - 11/22/2024

### Added

### Changed

### Fixed

- Fix `get_last_remote_commit` - add missing value for parameter ([566])

[566]: https://github.com/openlawlibrary/taf/pull/566

## [0.32.2] - 11/20/2024

### Added

### Changed

- Make url optional for `get_last_remote_commit` ([564])

### Fixed

[564]: https://github.com/openlawlibrary/taf/pull/564

## [0.32.1] - 11/01/2024

### Added

### Changed

### Fixed

- Fix two git methods where `GitError` was not being instantiated correctly ([562])
- Fix determination of auth commits to be validated when starting the update from the beginning ([562])

[562]: https://github.com/openlawlibrary/taf/pull/562

## [0.32.0] - 10/23/2024

### Added


### Changed


### Fixed

- Fix specification of pygit2 version depending on the Python version ([558])
- Fix validation and listing targets of an auth repo that does not contain `mirrors.json` ([558])

[558]: https://github.com/openlawlibrary/taf/pull/558


## [0.31.2] - 10/16/2024

### Added

- Added a function for exporting `keys-description.json` ([550])
- Added support for cloning a new dependency when adding it to `dependencies.json` if it is not on disk ([550])
- Clean up authentication repository if an error occurs while running a cli command ([550])

### Changed

- Return a non-zero exit code with `sys.exit` when updater fails ([550])
- Rework addition of a new role and target repositories. Use `custom.json` files ([550])


### Fixed

- Minor `conf init` and detection of the authentication repository fixes ([550])
- Replace `info` logging calls with `notice` in API functions ([550])
- Use `mirrors.json` urls when cloning dependencies ([551])


[551]: https://github.com/openlawlibrary/taf/pull/551
[550]: https://github.com/openlawlibrary/taf/pull/550


## [0.31.1] - 10/03/2024

### Added

### Changed

### Fixed

- Fix `load_repositories` following a rework needed to support parallelization ([547])
- Fix `clone_from_disk` ([547])
- Fix pre-push hook ([547])

[547]: https://github.com/openlawlibrary/taf/pull/547


## [0.31.0] - 09/28/2024

### Added


- Added lxml to taf pyinstaller to execute arbitrary python scripts ([535])
- Added support for execution of executable files within the scripts directories ([529])
- Added yubikey_present parameter to keys description (Can be specified when generating keys) ([508])
- Removed 2048-bit key restriction [494]
- Allow for the displaying of varied levels of log and debug information based on the verbosity level ([493])
- Added new tests to test out of sync repositories and manual updates ([488], [504])
- Update when auth repo's top commit is behind last validated commit [490]
- Added lazy loading to CLI [481]
- Testing repositories with dependencies ([479], [487])
- Hid plaintext when users are prompted to insert YubiKey and press ENTER ([473])
- Added functionality for parallel execution of child repo during clone and update for performance enhancement ([472])
- New flag --force allowing forced updates ([471])
- Improved usability (TAF finds the repo if current directory has no repo, create a .taf directory to manage keys) ([466])
- Added git hook check for updater ([460])
- New flag --no-deps allowing users to only update the current repository and not update dependent repositories from dependencies.json ([455], [463])
- New flag --no-targets allowing users to skip target repository validation when validating the authentication repo ([455])
- New flag --no-upstream allowing users to skip upstream comparisons ([455], [463])
- Addition of logic to tuples (steps) and the run function in updater_pipeline.py to determine which steps, if any, will be skipped based on the usage of 
  the --no-targets flag ([455])
- Added --bare tags for repository cloning and updating ([459])
- Added workflow to build standalone executable of TAF ([447])

### Changed

- If in detached head state or an older branch, do not automatically checkout the newest one without force ([543])
- Move validation of the last validated commit to the pipeline from the update handler ([543])
- Default verbosity to 0 (NOTICE) level; add notice level update outcome logging ([538])
- Raise a more descriptive error if `pygit2` repository cannot be instantiated  ([485], [489])
- Enhanced commit_and_push for better error logging and update the last validated commit ([469])
- Generate public key from private key if .pub file is missing ([462])
- Port release workflow from Azure Pipelines to GitHub Actions ([458])
- Remove platform-specific builds, do not package DLLs which are no longer necessary ([458])

### Fixed

- Handle invalid last validated commit ([543])
- Fixes to executing taf handler scripts from a pyinstaller executable ([535])
- Fix `persisent` and `transient` NoneType error when running taf handlers ([535])
- Fix update status when a target repo was updated and the auth repo was not ([532])
- Fix merge-commit which wasn't updating the remote-tracking branch ([532])
- Fix removal of additional local commits ([532])
- Fix top-level authentication repository update to correctly update child auth repos ([528])
- Fix setup role when specifying public keys in keys-description ([511])
- `check_if_repositories_clean` error now returns a list of repositories which aren't clean, instead of a single repository ([525])


[543]: https://github.com/openlawlibrary/taf/pull/543
[538]: https://github.com/openlawlibrary/taf/pull/538
[535]: https://github.com/openlawlibrary/taf/pull/535
[532]: https://github.com/openlawlibrary/taf/pull/532
[529]: https://github.com/openlawlibrary/taf/pull/529
[528]: https://github.com/openlawlibrary/taf/pull/528
[525]: https://github.com/openlawlibrary/taf/pull/525
[511]: https://github.com/openlawlibrary/taf/pull/511
[508]: https://github.com/openlawlibrary/taf/pull/508
[504]: https://github.com/openlawlibrary/taf/pull/504
[494]: https://github.com/openlawlibrary/taf/pull/494
[493]: https://github.com/openlawlibrary/taf/pull/493
[490]: https://github.com/openlawlibrary/taf/pull/490
[489]: https://github.com/openlawlibrary/taf/pull/489
[488]: https://github.com/openlawlibrary/taf/pull/488
[487]: https://github.com/openlawlibrary/taf/pull/487
[485]: https://github.com/openlawlibrary/taf/pull/485
[481]: https://github.com/openlawlibrary/taf/pull/481
[479]: https://github.com/openlawlibrary/taf/pull/479
[473]: https://github.com/openlawlibrary/taf/pull/473
[472]: https://github.com/openlawlibrary/taf/pull/472
[471]: https://github.com/openlawlibrary/taf/pull/471
[469]: https://github.com/openlawlibrary/taf/pull/469
[466]: https://github.com/openlawlibrary/taf/pull/466
[463]: https://github.com/openlawlibrary/taf/pull/463
[462]: https://github.com/openlawlibrary/taf/pull/462
[460]: https://github.com/openlawlibrary/taf/pull/460
[459]: https://github.com/openlawlibrary/taf/pull/459
[458]: https://github.com/openlawlibrary/taf/pull/458
[455]: https://github.com/openlawlibrary/taf/pull/455
[447]: https://github.com/openlawlibrary/taf/pull/447


## [0.29.2] - 07/04/2024


### Added

- Use git remote show if symbolic-ref fails for default_branch ([457])
- Add a command for adding delegated paths to a role ([391])
- Check if metadata files at revision match those downloaded by TUF updater ([389])

### Changed

### Fixed
- Checking git repos existence and changing imprecise and undescriptive error messages accordingly 

- Fix `clone_or_pull` ([402])

[457]: https://github.com/openlawlibrary/taf/pull/457
[402]: https://github.com/openlawlibrary/taf/pull/402
[391]: https://github.com/openlawlibrary/taf/pull/391
[389]: https://github.com/openlawlibrary/taf/pull/389

## [0.30.3] - 08/29/2024

### Added

### Changed

### Fixed

- Move `yubikey_utils` module to include it in wheel ([516])

[516]: https://github.com/openlawlibrary/taf/pull/516

## [0.30.2] - 08/20/2024

### Added

- New flag --no-deps allowing users to only update the current repository and not update dependent repositories from dependencies.json ([455])
- New flag --no-targets allowing users to skip target repository validation when validating the authentication repo ([455])
- New flag --no-upstream allowing users to skip upstream comparisons ([455])

- Addition of logic to tuples (steps) and the run function in updater_pipeline.py to determine which steps, if any, will be skipped based on the usage of 
  the --no-targets flag ([455])

### Changed

### Fixed

[463]: https://github.com/openlawlibrary/taf/pull/463
[455]: https://github.com/openlawlibrary/taf/pull/455

## [0.30.1] - 07/23/2024

### Added

- Add info.json data loading ([476])

### Changed

### Fixed

- Build: use correct `sys.version_info` comparison when installing `pygit2` ([470])
- Validate branch can be modified with check branch length function ([470])

[476]: https://github.com/openlawlibrary/taf/pull/476
[470]: https://github.com/openlawlibrary/taf/pull/470


## [0.30.0] - 06/12/2024


### Added

- Support for Yubikey Manager 5.1.x ([444])
- Support for Python 3.11 and 3.12 ([440])
- Fix add_target_repo when signing role is the top-level targets role ([431])
- New git hook that validates repo before push ([423])
- New function taf repo status that prints the state of whole library ([422])
- New function taf roles list that lists all roles in an authentication repository ([421])
- Clone target repositories to temp ([412], [418])
- Add architecture overview documentation ([405])
- Add a command for adding delegated paths to a role ([391])
- Check if metadata files at revision match those downloaded by TUF updater ([389])

### Changed

- Updater testing framework rework [453]
- Update pytest version [453]
- Drop support for Python 3.7 [453]
- Dropped support for Yubikey Manager 4.x [444]
- Only load the latest mirrors.jon ([441])
- Fix generation of keys when they should be printed to the command line ([435])
- Made Updater faster through parallelization ([434])
- Reimplemented get_file_details function to not rely on old securesystemslib functions ([420])
- Check if repositories are clean before running the updater ([416])
- Only show merging commits messages if actually merging commits. Rework logic for checking if a commits should be merged ([404], [415])

### Fixed

- Fix YubiKey setup ([445])
- Fixes repeating error messages in taf repo create and manual entry of keys-description ([432])
- When checking if branch is synced, find first remote that works, instead of only trying the last remote url ([419])
- Disable check if metadata files at revision match ([403])
- Fix `clone_or_pull` ([402])

[453]: https://github.com/openlawlibrary/taf/pull/453
[445]: https://github.com/openlawlibrary/taf/pull/445
[444]: https://github.com/openlawlibrary/taf/pull/444
[440]: https://github.com/openlawlibrary/taf/pull/440
[435]: https://github.com/openlawlibrary/taf/pull/435
[434]: https://github.com/openlawlibrary/taf/pull/434
[432]: https://github.com/openlawlibrary/taf/pull/432
[431]: https://github.com/openlawlibrary/taf/pull/431
[423]: https://github.com/openlawlibrary/taf/pull/423
[422]: https://github.com/openlawlibrary/taf/pull/422
[421]: https://github.com/openlawlibrary/taf/pull/421
[420]: https://github.com/openlawlibrary/taf/pull/420
[419]: https://github.com/openlawlibrary/taf/pull/419
[418]: https://github.com/openlawlibrary/taf/pull/418
[416]: https://github.com/openlawlibrary/taf/pull/416
[415]: https://github.com/openlawlibrary/taf/pull/415
[412]: https://github.com/openlawlibrary/taf/pull/412
[405]: https://github.com/openlawlibrary/taf/pull/405
[404]: https://github.com/openlawlibrary/taf/pull/404
[403]: https://github.com/openlawlibrary/taf/pull/403
[402]: https://github.com/openlawlibrary/taf/pull/402
[391]: https://github.com/openlawlibrary/taf/pull/391
[389]: https://github.com/openlawlibrary/taf/pull/389


## [0.29.1] - 02/07/2024

### Added

- Add a test for updating a repositories which references other authentication repositories. Test repositories are set up programmatically ([386])

### Changed

- Update find_first_branch_matching_pattern return - only return name of the found branch and not all branches whose name did not match the pattern ([387])

### Fixed

- Validation of local repositories should not fail if there are no local branches (e.g. after a fresh clone) ([387])
- Fix GitError exception instantiations ([387])
- -Fix a minor bug where update status was incorrectly being set in case when a repository with only one commit is cloned ([386])

[387]: https://github.com/openlawlibrary/taf/pull/387
[386]: https://github.com/openlawlibrary/taf/pull/386


## [0.29.0] - 01/24/2024

### Added

- Print a warning if the conf file cannot be loaded when executing scripts ([384])
- Git: added a method for finding the newest branch whose name matches a certain pattern ([375])
- Git: added a check if remote already exists ([375])

### Changed

- Only clone repositories if target files exists ([381])
- Do not merge unauthenticated commits which are newer than the last authenticated commit if a repository can contain unauthenticated commits ([381])
- Partially update authentication repositories up to the last valid commit ([381])
- Check if there are uncommitted changes when running the updater ([377])
- Implement updater pipeline ([374])
- Improve error messages and error logging ([374])
- Update target repositories in a breadth-first way ([374])

### Fixed

- Fix update of repositories which reference other repositories ([384])
- Fix imports, do not require installation of yubikey-manager prior to running the update ([376])
- Git: fix the commit method so that it raises an error if nothing is committed ([375])

[381]: https://github.com/openlawlibrary/taf/pull/381
[377]: https://github.com/openlawlibrary/taf/pull/377
[376]: https://github.com/openlawlibrary/taf/pull/376
[375]: https://github.com/openlawlibrary/taf/pull/375
[374]: https://github.com/openlawlibrary/taf/pull/374

## [0.28.0] - 11/10/2023

### Added

- Implement tests for the functions which are directly called by the cli (API package) ([362])
- Add push flag to all functions that used to always automatically push to remote in order to be able to prevent that behavior ([362])
- Add a command for listing all roles (including delegated paths if applicable) whose metadata the inserted YubiKey can sign ([362])
- Added mypy static type checking to pre-commit hook ([360])

### Changed

- Docs: update readme, add acknowledgements ([365])
- Move add/remove dependencies to a separate module ([362])
- Move all API helper functions to separate modules ([362])
- Fixed errors reported by mypy ([360])

### Fixed

- Fix loading of keys and create repo when old yubikey flag is used ([370])
- Fix keys naming issue after adding a new signing key to a role that only had one signing key ([362])
- Fix removal of targets when removing a role ([362])

[370]: https://github.com/openlawlibrary/taf/pull/370
[365]: https://github.com/openlawlibrary/taf/pull/365
[362]: https://github.com/openlawlibrary/taf/pull/362
[360]: https://github.com/openlawlibrary/taf/pull/360

## [0.27.0] - 09/22/2023

### Added

- Automatically commit and push to remote unless a --no-commit flag is specified ([357])
- Adding typing information to api functions and the git module ([357])
- List keys of roles with additional information read from certificates command ([355])
- Export certificate from the inserted YubiKey ([355])
- Add signing keys given a public key when creating a new authentication repository ([354])
- Allow specification of names of YubiKeys in repository description json ([354])
- Model repository description json input using `attrs` and `cattrs` and its validation ([354])
- Add test for repo initialization when it is directly inside drive's root ([352])
- Add functions for adding/updating/removing dependencies to/from dependencies.json ([338])

### Changed

- Split tests into separate packages ([353])
- Minor add/remove target repository improvements ([351])
- Bump `cattrs` ([349])
- Improve CLI error handling ([346])
- Update signing keys loading. Add a flag for specifying if the user will be asked to manually enter a key ([346])
- Remove default branch specification from updater ([343])
- Updater: only load repositories defined in the newest version of repositories.json ([341])
- Updater: automatically determine url if local repository exists ([340])
- Remove hosts and hosts.json ([330])

### Fixed

- Fix list targets in case when the target repo is not up to date with remote ([357])
- Fix repositories.json update when adding new target repository ([351])
- Fix error when keystore path is not provided ([351])
- Make it possible to execute commands that don't require yubikey without installing yubikey-manager ([342])
- Fix commits per repositories function when same target commits are on different branches ([337])
- Add missing `write` flag to `taf targets sign` ([329])

[357]: https://github.com/openlawlibrary/taf/pull/357
[355]: https://github.com/openlawlibrary/taf/pull/355
[354]: https://github.com/openlawlibrary/taf/pull/354
[352]: https://github.com/openlawlibrary/taf/pull/352
[349]: https://github.com/openlawlibrary/taf/pull/349
[346]: https://github.com/openlawlibrary/taf/pull/346
[343]: https://github.com/openlawlibrary/taf/pull/343
[342]: https://github.com/openlawlibrary/taf/pull/342
[341]: https://github.com/openlawlibrary/taf/pull/341
[340]: https://github.com/openlawlibrary/taf/pull/340
[338]: https://github.com/openlawlibrary/taf/pull/338
[337]: https://github.com/openlawlibrary/taf/pull/337
[330]: https://github.com/openlawlibrary/taf/pull/330
[329]: https://github.com/openlawlibrary/taf/pull/329

## [0.26.1] - 08/29/2023

### Added

### Changed

- Bump `cattrs` ([349])

### Fixed


## [0.26.0] - 07/12/2023

### Added

- Add command for adding/removing roles ([314])

### Changed

- Docstirngs logging improvements ([325])
- Keystore path in roles_key_info calculated relative to where the json file is ([321])
- Try to sign using a yubikey before asking the user if they want to use a yubikey ([320])
- Split `developer_tool` into separate modules ([314], [321])

### Fixed

- Fix create repository ([325])

[325]: https://github.com/openlawlibrary/taf/pull/325
[321]: https://github.com/openlawlibrary/taf/pull/321
[320]: https://github.com/openlawlibrary/taf/pull/320
[314]: https://github.com/openlawlibrary/taf/pull/314

## [0.25.0] - 03/31/2023

### Added

### Changed

- Update license, release under agpl ([313])

### Fixed

- Fix execution of scripts ([311])

[313]: https://github.com/openlawlibrary/taf/pull/313
[311]: https://github.com/openlawlibrary/taf/pull/311

## [0.24.0] - 02/21/2023

### Added

- Add git methods for adding an remove remotes and check if merge conflicts occurred ([309])
- Add a command for updating and signing targets of specified typed ([308])

### Changed

### Fixed

- Use `generate_and_write_unencrypted_rsa_keypair` for no provided password ([305])

[309]: https://github.com/openlawlibrary/taf/pull/309
[308]: https://github.com/openlawlibrary/taf/pull/308
[305]: https://github.com/openlawlibrary/taf/pull/305

## [0.23.1] - 01/13/2023

### Added

### Changed

### Fixed

- Fix `clone_or_pull` method ([303])

[303]: https://github.com/openlawlibrary/taf/pull/303

## [0.23.0] - 12/27/2022

### Added

- Auto-detect default branch ([300])

### Changed

### Fixed

- Remove pytest11 default entrypoint ([301])

[301]: https://github.com/openlawlibrary/taf/pull/301
[300]: https://github.com/openlawlibrary/taf/pull/300

## [0.22.4] - 12/15/2022

### Added

### Changed

### Fixed

- Pin `pyOpenSSL` to newer version ([299])

[299]: https://github.com/openlawlibrary/taf/pull/299

## [0.22.3] - 12/14/2022

### Added

### Changed

### Fixed

- Add missing tuf import in `log.py` ([298])

[298]: https://github.com/openlawlibrary/taf/pull/298

## [0.22.2] - 12/14/2022

### Added

### Changed

### Fixed

- Remove _tuf_patches in `__init__.py` ([297])

[297]: https://github.com/openlawlibrary/taf/pull/297

### Added

### Changed

### Fixed

## [0.22.1] - 12/14/2022

### Added

### Changed

### Fixed

- Move _tuf_patches to repository lib ([296])

[296]: https://github.com/openlawlibrary/taf/pull/296

## [0.22.0] - 12/09/2022

### Added

### Changed

- Support first commits on branches with a missing branch file ([292])
- Upgrade cryptography version ([279])
- Turn expired metadata into a warning instead of an error by default ([275])
- Upgraded our TUF fork to newer version ([273])

### Fixed

- Pin securesystemslib and cryptography ([294])
- Use `is_test_repo` AuthRepository property in updater ([293])
- Remove leftover git worktree code in error handling ([291])
- Fix `get_role_repositories` to find common roles in both `repositories.json` and metadata ([286])
- Replace buggy `all_fetched_commits` with `all_commits_on_branch` ([285])
- Fix pygit2 performance regression ([283])
- Fix `taf metadata update-expiration-date --role snapshot` to include `root` ([282])
- Fix `all_commits_since_commit` to validate provided commit ([278])
- Remove pin for `PyOpenSSL` ([273])
- Fix `all_commits_since_commit` to validate provided commit ([278])
- Remove pin for `PyOpenSSL` ([273])

[294]: https://github.com/openlawlibrary/taf/pull/294
[293]: https://github.com/openlawlibrary/taf/pull/293
[292]: https://github.com/openlawlibrary/taf/pull/292
[291]: https://github.com/openlawlibrary/taf/pull/291
[286]: https://github.com/openlawlibrary/taf/pull/286
[285]: https://github.com/openlawlibrary/taf/pull/285
[283]: https://github.com/openlawlibrary/taf/pull/283
[282]: https://github.com/openlawlibrary/taf/pull/282
[279]: https://github.com/openlawlibrary/taf/pull/279
[278]: https://github.com/openlawlibrary/taf/pull/278
[275]: https://github.com/openlawlibrary/taf/pull/275
[273]: https://github.com/openlawlibrary/taf/pull/273

## [0.21.1] - 09/07/2022

### Added

### Changed

### Fixed

- Extended `top_commit_of_branch`, support references which are not branches, like HEAD ([270])
- Add pygit_repo error handling and fix couple of `git.py` logs ([269])

[270]: https://github.com/openlawlibrary/taf/pull/270
[269]: https://github.com/openlawlibrary/taf/pull/269

## [0.21.0] - 08/30/2022

### Added

- Add support for multiple branch and capstone files ([266])
- Add cli metadata command that checks if metadata roles are soon to expire ([261])
- Document a solution to a YubiKey communication issue ([257])

### Changed

- If target role expiration date is being updated, sign timestamp and snapshot automatically ([261])
- `--clients-auth-path` repo command improvements ([260])
- port a number of git functionalities to pygit2 ([227])
- Migrated yubikey-manager from v3.0.0 to v4.0.\* ([191])

### Fixed

- Do not remove authentication repository folder when running `taf repo validate` ([267])
- fix git push - remove pygit2 push implementation which does not fully support ssh ([263])
- Warn when git object cleanup fails (`idx`,`pack`) and include cleanup warning message ([259])

[267]: https://github.com/openlawlibrary/taf/pull/267
[266]: https://github.com/openlawlibrary/taf/pull/266
[263]: https://github.com/openlawlibrary/taf/pull/263
[261]: https://github.com/openlawlibrary/taf/pull/261
[260]: https://github.com/openlawlibrary/taf/pull/260
[259]: https://github.com/openlawlibrary/taf/pull/259
[257]: https://github.com/openlawlibrary/taf/pull/257
[227]: https://github.com/openlawlibrary/taf/pull/227
[191]: https://github.com/openlawlibrary/taf/pull/191

## [0.20.0] - 06/22/2022

### Added

### Changed

- Remove Python 3.6 support ([256])
- Remove pinned pynacl which is incompatible with Python 3.10 ([256])

### Fixed

[256]: https://github.com/openlawlibrary/taf/pull/256

## [0.19.0] - 06/14/2022

### Added

### Changed

- Loosen dependencies and pin pynacl ([254])

### Fixed

[254]: https://github.com/openlawlibrary/taf/pull/254

## [0.18.0] - 05/31/2022

### Added

- Add support for Python 3.10 ([247])

### Changed

- Enable exclusion of certain target repositories from the update process ([250])
- Update `_get_unchanged_targets_metadata` - `updated_roles` is now a list ([246])

### Fixed

- Fix `validate_branch` indentation error caused by [246] ([249])

[250]: https://github.com/openlawlibrary/taf/pull/250
[249]: https://github.com/openlawlibrary/taf/pull/249
[247]: https://github.com/openlawlibrary/taf/pull/247
[246]: https://github.com/openlawlibrary/taf/pull/246

## [0.17.0] - 05/04/2022

### Added

- Add auth commit to sorted_commits_and_branches_per_repositories ([240])
- Add --version option to cli ([239])
- Add TAF's repository classes and repositoriesdb's documentation ([237])
- Add `--ff-only` to git merge ([235])
- Added format-output flag to update repo cli ([234])
- Cache loaded git files ([228])
- Add a flag for generating performance reports of update calls and print total update execution time ([228])

### Changed

- Update `targets_at_revisions` - only update a list of roles if a metadata file was added ([228])

### Fixed

[240]: https://github.com/openlawlibrary/taf/pull/240
[239]: https://github.com/openlawlibrary/taf/pull/239
[237]: https://github.com/openlawlibrary/taf/pull/237
[235]: https://github.com/openlawlibrary/taf/pull/235
[234]: https://github.com/openlawlibrary/taf/pull/234
[228]: https://github.com/openlawlibrary/taf/pull/228

## [0.16.0] - 04/16/2022

### Added

- Add `allow_unsafe` flag to git repo class as a response to a recent git security fix ([229])

### Changed

- Remove `no_checkout=True` from `clone` ([226])
- Remove `--error-if-unauthenticated` flag ([220])
- Change `clients-auth-path` in `taf repo update` to optional. ([213])
- Only clone if directory is empty ([211])

### Fixed

- Fix updates of repos which only contain one commit ([219])
- Fixed `_validate_urls` and local validation ([216])

[229]: https://github.com/openlawlibrary/taf/pull/229
[226]: https://github.com/openlawlibrary/taf/pull/226
[220]: https://github.com/openlawlibrary/taf/pull/220
[219]: https://github.com/openlawlibrary/taf/pull/219
[216]: https://github.com/openlawlibrary/taf/pull/216
[213]: https://github.com/openlawlibrary/taf/pull/213
[211]: https://github.com/openlawlibrary/taf/pull/211

## [0.15.0] - 02/11/2022

### Added

- Docs: add `info.json` example ([236])
- `Update` handler pipeline, showcase mapping dict fields to class types with `attrs` + `cattrs`. ([206])
- Schema for update handler. ([206])
- Add `type` tests for `attrs` structuring. ([206])

### Changed

### Fixed

- perf: re-implementing slow git cmds with pygit2 ([207])
- Specify a list of repositories which shouldn't contain additional commits instead of just specifying a flag ([203])

### Fixed

- Update handler fix: return an empty list of targets if the targets folder does not exist ([208])
- pytest works when taf installed via wheel ([200])

[236]: https://github.com/openlawlibrary/taf/pull/236
[208]: https://github.com/openlawlibrary/taf/pull/208
[207]: https://github.com/openlawlibrary/taf/pull/207
[206]: https://github.com/openlawlibrary/taf/pull/206
[200]: https://github.com/openlawlibrary/taf/pull/200

## [0.14.0] - 01/25/2022

### Added

### Changed

- Specify a list of repositories which shouldn't contain additional commits instead of just specifying a flag ([203])

### Fixed

- Raise an error if a repository which should not contain additional commits does so ([203])
- Do not merge target commits if update as a whole will later fail ([203])

[203]: https://github.com/openlawlibrary/taf/pull/203

## [0.13.4] - 01/20/2022

### Added

### Changed

- Trim text read from the last_validated_commit file ([201])

### Fixed

[201]: https://github.com/openlawlibrary/taf/pull/201

## [0.13.3] - 11/18/2021

### Added

### Changed

- Update create local branch git command - remove checkout ([197])
- Iterate throuh all urls when checking if a local repo is synced with remote ([197])

### Fixed

[197]: https://github.com/openlawlibrary/taf/pull/197

## [0.13.2] - 11/11/2021

### Added

### Changed

- Remove commit checkout and checkout the latest branch for each target repository ([195])
- If top commit of the authentication repository is not the same as the `last_validated_commit`, validate the newer commits as if they were just pulled ([195])

### Fixed

[195]: https://github.com/openlawlibrary/taf/pull/195

## [0.13.1] - 10/22/2021

### Added

### Changed

### Fixed

- Pass default branch to sorted_commits_and_branches_per_repositories ([185])

[185]: https://github.com/openlawlibrary/taf/pull/185

## [0.13.0] - 10/20/2021

### Added

### Changed

- Pin cryptography and pyOpenSSL versions to keep compatibility with yubikey-manager 3.0.0 ([184])

### Fixed

[184]: https://github.com/openlawlibrary/taf/pull/184

## [0.12.0] - 10/18/2021

### Added

### Changed

- Updated cryptography version ([183])

### Fixed

- Fix validate local repo command ([183])

[183]: https://github.com/openlawlibrary/taf/pull/183

## [0.11.2] - 09/29/2021

### Added

### Changed

- Exclude test date from wheels ([182])

### Fixed

[182]: https://github.com/openlawlibrary/taf/pull/182

## [0.11.1] - 09/29/2021

### Added

### Changed

- Removed generate schema docs due to their long names causing issues on Windows when installing taf ([181])

### Fixed

[181]: https://github.com/openlawlibrary/taf/pull/181

## [0.11.0] - 09/28/2021

### Added

- Added support for skipping automatic checkout ([179])

### Changed

- Compare current head commit according to the auth repo and top commit of target repo and raise an error if they are different ([179])

### Fixed

- Automatically remove current and previous directories if they exist before instantiating tuf repo ([179])
- Fixed branch exists check. Avoid wrongly returning true if there is a warning ([179])
- Fixed update of repos which can contain unauhtenticated commits - combine fetched and existing commits ([179])
- Fixed handling of additional commits on a branch ([179])

[179]: https://github.com/openlawlibrary/taf/pull/179

## [0.10.1] - 08/16/2021

### Added

### Changed

- Do not raise an error if the hosts file is missing ([177])

### Fixed

[177]: https://github.com/openlawlibrary/taf/pull/177

## [0.10.0] - 07/20/2021

### Added

### Changed

- Update click to 7.1 ([176])

### Fixed

## [0.9.0] - 06/30/2021

### Added

- Initial support for executing handlers. Handlers are scripts contained by auth repos which can be used to execute some code after successful/failed update of a repository and/or a host. ([164])
- Implemented delegation of auth repositories - an auth repository can reference others by defining a special target file `dependencies.json`. Updater will pull all referenced repositories. ([164])
- Provided a way of specifying hosts of repositories though a special target file called `hosts.json` ([164])
- Verification of the initial commit of a repository given `out-of-band-authentication` commit either directly passed into the udater or stored in `dependencies.json` of the parent auth repo. ([164])

### Changed

- Renamed `repo_name` and `repo_urls` attributes to `name` and `urls` and `additional_info` to `custom` ([164])
- Reworked repository classes ([164])
- Transition from TravisCI to Github Actions ([173])

### Fixed

[176]: https://github.com/openlawlibrary/taf/pull/176
[173]: https://github.com/openlawlibrary/taf/pull/173
[164]: https://github.com/openlawlibrary/taf/pull/164

## [0.8.1] - 04/14/2021

### Added

- Added a command for checking validity of the inserted YubiKey's pin ([165])
- Raise an error if there are additional commits newer than the last authenticated commit if the updater is called with the check-authenticated flag ([161])
- Added initial worktrees support to the updater ([161])
- Added support for specifying location of the conf directory ([161])
- Added a function for disabling fie logging ([161])

### Changed

- Raise keystore error when key not found in keystore directory [166]
- Replaced authenticate-test-repo flag with an enum ([161])

### Fixed

- Minor validation command fix ([161])

[166]: https://github.com/openlawlibrary/taf/pull/166
[165]: https://github.com/openlawlibrary/taf/pull/165
[161]: https://github.com/openlawlibrary/taf/pull/161

## [0.8.0] - 02/09/2021

### Added

### Changed

- Pin cryptography version ([162])

### Fixed

[162]: https://github.com/openlawlibrary/taf/pull/162

## [0.7.2] - 11/11/2020

### Added

- Add a command for adding new new delegated roles ([158])

### Changed

### Fixed

[158]: https://github.com/openlawlibrary/taf/pull/158

## [0.7.1] - 10/28/2020

### Added

### Changed

- Small branches_containing_commit git method fix following git changes ([156])

### Fixed

[156]: https://github.com/openlawlibrary/taf/pull/156

## [0.7.0] - 10/16/2020

### Added

- Add support for fully disabling tuf logging ([154])
- Add support for including additional custom information when exporting historical data ([147])

### Changed

- Store authentication repo's path as key in `repositoriesdb` instead of its name ([153])

### Fixed

- Minor YubiKey mock fix ([153])
- Updated some git methods so that it is checked if the returned value is not `None` before calling strip ([153])

[154]: https://github.com/openlawlibrary/taf/pull/154
[153]: https://github.com/openlawlibrary/taf/pull/153
[147]: https://github.com/openlawlibrary/taf/pull/147

## [0.6.1] - 09/09/2020

### Added

- Get binary file from git (skip encoding) ([148])

### Changed

### Fixed

[148]: https://github.com/openlawlibrary/taf/pull/148

## [0.6.0] - 08/11/2020

### Added

- Git method for getting the first commit on a branch ([145])

### Changed

- Minor check capstone validation update ([145])
- Check if specified target repositories exist before trying to export historical commits data ([144])

### Fixed

[145]: https://github.com/openlawlibrary/taf/pull/145
[144]: https://github.com/openlawlibrary/taf/pull/144

## [0.5.2] - 07/21/2020

### Added

- Git method for removing remote tracking branches ([142])

### Changed

- Check remote repository when checking if a branch already exists ([142])

### Fixed

[142]: https://github.com/openlawlibrary/taf/pull/142

## [0.5.1] - 06/25/2020

### Added

### Changed

- Documentation updates ([140])
- Set `only_load_targets` parameter to `True` by default in `repositoriesdb` ([139])
- Use `_load_signing_keys` in `add_signing_key` ([138])
- Raise a nicer error when instantiating a TUF repository if it is invalid ([137])

### Fixed

- Fix loading targets metadata files in `repositoriesdb` ([139])

[140]: https://github.com/openlawlibrary/taf/pull/140
[139]: https://github.com/openlawlibrary/taf/pull/139
[138]: https://github.com/openlawlibrary/taf/pull/138
[137]: https://github.com/openlawlibrary/taf/pull/137

## [0.5.0] - 06/04/2020

### Added

- Add `repositoriesdb` tests ([134])
- Add support for defining urls using a separate `mirrors.json` file ([134])
- Add a command for exporting targets historical data ([133])

### Changed

- Updated `repositoriesdb` so that delegated target roles are taken into considerations when finding targets data ([134])
- `sorted_commits_and_branches_per_repositories` returns additional targets data and not just commits ([133])

### Fixed

[134]: https://github.com/openlawlibrary/taf/pull/134
[133]: https://github.com/openlawlibrary/taf/pull/133

## [0.4.1] - 05/12/2020

### Added

### Changed

- Error handling and logging improvements ([131])

### Fixed

[131]: https://github.com/openlawlibrary/taf/pull/131

## [0.4.0] - 05/01/2020

### Added

- Git method to create orphan branch ([129])
- Added updater check which verifies that metadata corresponding to the last commit has not yet expired ([124])
- Additional updater tests ([124])
- Added command for validating repositories without updating them ([124])
- Import error handling for `taf.yubikey` module ([120])
- Updater tests which validate updated root metadata ([118])
- New test cases for updating targets/delegations metadata ([116])
- Create empty targets directory before instantiating tuf repository if it does not exist ([114])
- When creating a new repository, print user's answers to setup question as json ([114])
- Sign all target files which are found inside the targets directory when creating a new repository ([114])

### Changed

- Minor logging updates ([126])
- Updater: Partial repo factory ([125])
- Logging formats ([120])
- Use common role of given targets during update of targets/delegations metadata ([116])
- Changed format of keys description json, as it can now contain roles' description under "roles" key and keystore path under "keystore" key ([114])

### Fixed

- Import errors (ykman) inside tests ([129])
- Fixed addition of new signing key so that this functionality works in case of delegated roles ([128])
- Fixed synced_with_remote ([121])
- Signing fixes with keystore keys ([120])
- Load signing keys minor fixes ([120] [117])
- Normalize target files when creating a new repository ([117])

[129]: https://github.com/openlawlibrary/taf/pull/129
[128]: https://github.com/openlawlibrary/taf/pull/128
[126]: https://github.com/openlawlibrary/taf/pull/126
[125]: https://github.com/openlawlibrary/taf/pull/125
[124]: https://github.com/openlawlibrary/taf/pull/124
[121]: https://github.com/openlawlibrary/taf/pull/121
[120]: https://github.com/openlawlibrary/taf/pull/120
[118]: https://github.com/openlawlibrary/taf/pull/118
[117]: https://github.com/openlawlibrary/taf/pull/117
[116]: https://github.com/openlawlibrary/taf/pull/116
[114]: https://github.com/openlawlibrary/taf/pull/114

## [0.3.1] - 03/21/2020

### Added

### Changed

- Move safely_get_json to base git repository class ([105])

### Fixed

- `update_role_keystores` fix ([112])
- `create_repo` fix ([111])
- Load repositories exits early if the authentication repo has not commits ([106])
- Fix `clone_or_pull` ([105])

[112]: https://github.com/openlawlibrary/taf/pull/112
[111]: https://github.com/openlawlibrary/taf/pull/111
[106]: https://github.com/openlawlibrary/taf/pull/106
[105]: https://github.com/openlawlibrary/taf/pull/105

## [0.3.0] - 03/03/2020

### Added

- Add a check if at least one rpeository was loaded ([102])
- Add `*args` and `**kwargs` arguments to repository classes ([102])
- Add a method for instantiating TUF repository at a given revision ([101])
- Add support for validating delegated target repositories to the updater ([101])
- Add delegations tests ([98])
- Add support for delegated targets roles ([97], [98], [99], [100])

### Changed

- Renamed `repo_name` to `name` and `repo_path` to `path` ([101])
- Updated `add_targets` so that it fully supports delegated roles ([98])
- Refactored tests so that it is possible to create and use more than one taf repository ([98])
- Separated commands into sub-commands ([96])
- Use `root-dir` and `namespace` instead of `target-dir` ([96])

### Fixed

- Fix init and create repo commands ([96])

[102]: https://github.com/openlawlibrary/taf/pull/102
[101]: https://github.com/openlawlibrary/taf/pull/101
[100]: https://github.com/openlawlibrary/taf/pull/100
[98]: https://github.com/openlawlibrary/taf/pull/98
[97]: https://github.com/openlawlibrary/taf/pull/97
[96]: https://github.com/openlawlibrary/taf/pull/96

## [0.2.2] - 01/06/2020

### Added

- Updater: support validation of multiple branches of target repositories ([91])
- Add a method which deletes all target files which are not specified in targets.json ([90])

### Changed

### Fixed

- Fix `update_target_repos_from_repositories_json` ([91])

[91]: https://github.com/openlawlibrary/taf/pull/91
[90]: https://github.com/openlawlibrary/taf/pull/90

## [0.2.1] - 12/19/2019

### Added

- Add `update_expiration_date` CLI command ([86])
- Add `set_remote_url` git method and branch as the input parameter of `list_commits` ([84])

### Changed

- Logging rework - use loguru library ([83])

### Fixed

- Fix `update_expiration_date_keystore` and `get_signable_metadata` ([86])
- Fix branch exists git function ([82])

[86]: https://github.com/openlawlibrary/taf/pull/86
[84]: https://github.com/openlawlibrary/taf/pull/84
[83]: https://github.com/openlawlibrary/taf/pull/83
[82]: https://github.com/openlawlibrary/taf/pull/82

## [0.2.0] - 11/30/2019

### Added

- Added commands for setting up yubikeys, exporting public keys and adding new signing keys ([79])
- Created standardized yubikey prompt ([79])

### Changed

### Fixed

- Creation of new repositories made more robust ([79])

[79]: https://github.com/openlawlibrary/taf/pull/79

## [0.1.8] - 11/12/2019

### Added

- Numerous new git methods ([74], [75])
- Initial [pre-commit](https://pre-commit.com/) configuration (black + flake8 + bandit) ([69])
- Add changelog ([69])
- Add pull request template ([69])

### Changed

- Updated validation of branches ([73])
- Move tests to the main package ([72])
- Updated _travis_ script ([69])
- Remove python 3.6 support ([69])
- Use _f-strings_ instead of _format_ ([69])

### Fixed

[75]: https://github.com/openlawlibrary/taf/pull/75
[74]: https://github.com/openlawlibrary/taf/pull/74
[73]: https://github.com/openlawlibrary/taf/pull/73
[72]: https://github.com/openlawlibrary/taf/pull/72
[69]: https://github.com/openlawlibrary/taf/pull/69

## [0.1.7] - 09/30/2019

### Added

- Add helper method to check if given commit has ever been validated ([65])

### Changed

- Pass scheme argument when loading _timestamp_ and _snapshot_ keys ([66])
- Updated default logs location ([67])

### Fixed

[65]: https://github.com/openlawlibrary/taf/pull/65
[66]: https://github.com/openlawlibrary/taf/pull/66
[67]: https://github.com/openlawlibrary/taf/pull/67

## [0.1.6] - 09/05/2019

### Added

### Changed

- Update oll-tuf version ([63])
- Remove utils function for importing RSA keys and refactor other files ([63])

### Fixed

- Fix azure pipeline script (include _libusb_ in wheels) ([63])

[63]: https://github.com/openlawlibrary/taf/pull/63

## [0.1.5] - 08/29/2019

- Initial Version

[keepachangelog]: https://keepachangelog.com/en/1.0.0/
[semver]: https://semver.org/spec/v2.0.0.html
[unreleased]: https://github.com/openlawlibrary/taf/compare/v0.36.0...HEAD
[0.36.0]: https://github.com/openlawlibrary/taf/compare/v0.35.5...v0.36.0
[0.35.5]: https://github.com/openlawlibrary/taf/compare/v0.35.4...v0.35.5
[0.35.4]: https://github.com/openlawlibrary/taf/compare/v0.35.3...v0.35.4
[0.35.3]: https://github.com/openlawlibrary/taf/compare/v0.35.2...v0.35.3
[0.35.2]: https://github.com/openlawlibrary/taf/compare/v0.35.1...v0.35.2
[0.35.1]: https://github.com/openlawlibrary/taf/compare/v0.35.0...v0.35.1
[0.35.0]: https://github.com/openlawlibrary/taf/compare/v0.35.0a2...v0.35.0
[0.35.0a2]: https://github.com/openlawlibrary/taf/compare/v0.35.0a1...v0.35.0a2
[0.35.0a1]: https://github.com/openlawlibrary/taf/compare/v0.34.1...v0.35.0a1
[0.34.1]: https://github.com/openlawlibrary/taf/compare/v0.34.0...v0.34.1
[0.34.0]: https://github.com/openlawlibrary/taf/compare/v0.33.2...v0.34.0
[0.33.2]: https://github.com/openlawlibrary/taf/compare/v0.33.1...v0.33.2
[0.33.1]: https://github.com/openlawlibrary/taf/compare/v0.33.0...v0.33.1
[0.33.0]: https://github.com/openlawlibrary/taf/compare/v0.32.4...v0.33.0
[0.32.4]: https://github.com/openlawlibrary/taf/compare/v0.32.3...v0.32.4
[0.32.3]: https://github.com/openlawlibrary/taf/compare/v0.32.2...v0.32.3
[0.32.2]: https://github.com/openlawlibrary/taf/compare/v0.32.1...v0.32.2
[0.32.1]: https://github.com/openlawlibrary/taf/compare/v0.32.0...v0.32.1
[0.32.0]: https://github.com/openlawlibrary/taf/compare/v0.31.2...v0.32.0
[0.31.2]: https://github.com/openlawlibrary/taf/compare/v0.31.1...v0.31.2
[0.31.1]: https://github.com/openlawlibrary/taf/compare/v0.31.0...v0.31.1
[0.31.0]: https://github.com/openlawlibrary/taf/compare/v0.30.2...0.31.0
[0.30.2]: https://github.com/openlawlibrary/taf/compare/v0.30.1...v0.30.2
[0.30.1]: https://github.com/openlawlibrary/taf/compare/v0.30.0...v0.30.1
[0.30.0]: https://github.com/openlawlibrary/taf/compare/v0.29.1...v0.30.0
[0.29.1]: https://github.com/openlawlibrary/taf/compare/v0.29.0...v0.29.1
[0.29.0]: https://github.com/openlawlibrary/taf/compare/v0.28.0...v0.29.0
[0.28.0]: https://github.com/openlawlibrary/taf/compare/v0.27.0...v0.28.0
[0.27.0]: https://github.com/openlawlibrary/taf/compare/v0.26.1...v0.27.0
[0.26.1]: https://github.com/openlawlibrary/taf/compare/v0.26.0...v0.26.1
[0.26.0]: https://github.com/openlawlibrary/taf/compare/v0.25.0...v0.26.0
[0.25.0]: https://github.com/openlawlibrary/taf/compare/v0.24.0...v0.25.0
[0.24.0]: https://github.com/openlawlibrary/taf/compare/v0.23.1...v0.24.0
[0.23.1]: https://github.com/openlawlibrary/taf/compare/v0.23.0...v0.23.1
[0.23.0]: https://github.com/openlawlibrary/taf/compare/v0.22.4...v0.23.0
[0.22.4]: https://github.com/openlawlibrary/taf/compare/v0.22.3...v0.22.4
[0.22.3]: https://github.com/openlawlibrary/taf/compare/v0.22.2...v0.22.3
[0.22.2]: https://github.com/openlawlibrary/taf/compare/v0.22.1...v0.22.2
[0.22.1]: https://github.com/openlawlibrary/taf/compare/v0.22.0...v0.22.1
[0.22.0]: https://github.com/openlawlibrary/taf/compare/v0.21.1...v0.22.0
[0.21.1]: https://github.com/openlawlibrary/taf/compare/v0.20.0...v0.21.1
[0.21.0]: https://github.com/openlawlibrary/taf/compare/v0.20.0...v0.21.0
[0.20.0]: https://github.com/openlawlibrary/taf/compare/v0.19.0...v0.20.0
[0.19.0]: https://github.com/openlawlibrary/taf/compare/v0.18.0...v0.19.0
[0.18.0]: https://github.com/openlawlibrary/taf/compare/v0.17.0...v0.18.0
[0.17.0]: https://github.com/openlawlibrary/taf/compare/v0.16.0...v0.17.0
[0.16.0]: https://github.com/openlawlibrary/taf/compare/v0.15.0...v0.16.0
[0.15.0]: https://github.com/openlawlibrary/taf/compare/v0.14.0...v0.15.0
[0.14.0]: https://github.com/openlawlibrary/taf/compare/v0.13.4...v0.14.0
[0.13.4]: https://github.com/openlawlibrary/taf/compare/v0.13.3...v0.13.4
[0.13.3]: https://github.com/openlawlibrary/taf/compare/v0.13.2...v0.13.3
[0.13.2]: https://github.com/openlawlibrary/taf/compare/v0.13.1...v0.13.2
[0.13.1]: https://github.com/openlawlibrary/taf/compare/v0.13.0...v0.13.1
[0.13.0]: https://github.com/openlawlibrary/taf/compare/v0.12.0...v0.13.0
[0.12.0]: https://github.com/openlawlibrary/taf/compare/v0.11.1...v0.12.0
[0.11.1]: https://github.com/openlawlibrary/taf/compare/v0.11.0...v0.11.1
[0.11.0]: https://github.com/openlawlibrary/taf/compare/v0.10.1...v0.11.0
[0.10.1]: https://github.com/openlawlibrary/taf/compare/v0.10.0...v0.10.1
[0.10.0]: https://github.com/openlawlibrary/taf/compare/v0.9.0...v0.10.0
[0.9.0]: https://github.com/openlawlibrary/taf/compare/v0.8.1...v0.9.0
[0.8.1]: https://github.com/openlawlibrary/taf/compare/v0.8.1...v0.8.1
[0.8.0]: https://github.com/openlawlibrary/taf/compare/v0.7.2...v.0.8.0
[0.7.2]: https://github.com/openlawlibrary/taf/compare/v0.7.1...v0.7.2
[0.7.1]: https://github.com/openlawlibrary/taf/compare/v0.7.0...v0.7.1
[0.7.0]: https://github.com/openlawlibrary/taf/compare/v0.6.1...v0.7.0
[0.6.1]: https://github.com/openlawlibrary/taf/compare/v0.6.0...v0.6.1
[0.6.0]: https://github.com/openlawlibrary/taf/compare/v0.5.2...v0.6.0
[0.5.2]: https://github.com/openlawlibrary/taf/compare/v0.5.1...v0.5.2
[0.5.1]: https://github.com/openlawlibrary/taf/compare/v0.5.0...v0.5.1
[0.5.0]: https://github.com/openlawlibrary/taf/compare/v0.4.1...v0.5.0
[0.4.1]: https://github.com/openlawlibrary/taf/compare/v0.4.0...v0.4.1
[0.4.0]: https://github.com/openlawlibrary/taf/compare/v0.3.1...v0.4.0
[0.3.1]: https://github.com/openlawlibrary/taf/compare/v0.3.0...v0.3.1
[0.3.0]: https://github.com/openlawlibrary/taf/compare/v0.2.2...v0.3.0
[0.2.2]: https://github.com/openlawlibrary/taf/compare/v0.2.1...v0.2.2
[0.2.1]: https://github.com/openlawlibrary/taf/compare/v0.2.0...v0.2.1
[0.2.0]: https://github.com/openlawlibrary/taf/compare/v0.1.8...v0.2.0
[0.1.8]: https://github.com/openlawlibrary/taf/compare/v0.1.7...v0.1.8
[0.1.7]: https://github.com/openlawlibrary/taf/compare/v0.1.6...v0.1.7
[0.1.6]: https://github.com/openlawlibrary/taf/compare/v0.1.5...v0.1.6
[0.1.5]: https://github.com/openlawlibrary/taf/compare/7795682e5358f365c140aebde31230602a5d8f0b...v0.1.5<|MERGE_RESOLUTION|>--- conflicted
+++ resolved
@@ -15,13 +15,10 @@
 
 ### Fixed
 
-<<<<<<< HEAD
+- fix: resolve circular import in `taf/api/utils/_conf.py` ([667])
+
 [668]: https://github.com/openlawlibrary/taf/pull/668
-=======
-- fix: resolve circular import in `taf/api/utils/_conf.py` ([667])
-
 [667]: https://github.com/openlawlibrary/taf/pull/667
->>>>>>> 454b6869
 
 ## [0.36.0]
 
