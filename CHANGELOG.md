# Changelog

All notable changes to this project will be documented in this file.

The format is based on [Keep a Changelog][keepachangelog],
and this project adheres to [Semantic Versioning][semver].

## [Unreleased]

### Added

- Added yubikey_present parameter to keys description (Can be specified when generating keys) ([508])
- Removed 2048-bit key restriction [494]
- Allow for the displaying of varied levels of log and debug information based on the verbosity level ([493])
- Added new tests to test out of sync repositories and manual updates ([488], [504])
- Update when auth repo's top commit is behind last validated commit [490]
- Added lazy loading to CLI [481]
- Testing repositories with dependencies ([479], [487])
- Hid plaintext when users are prompted to insert YubiKey and press ENTER ([473])
- Added functionality for parallel execution of child repo during clone and update for performance enhancement ([472])
- New flag --force allowing forced updates ([471])
- Improved usability (TAF finds the repo if current directory has no repo, create a .taf directory to manage keys) ([466])
- Added git hook check for updater ([460])
- New flag --no-deps allowing users to only update the current repository and not update dependent repositories from dependencies.json ([455], [463])
- New flag --no-targets allowing users to skip target repository validation when validating the authentication repo ([455])
- New flag --no-upstream allowing users to skip upstream comparisons ([455], [463])
- Addition of logic to tuples (steps) and the run function in updater_pipeline.py to determine which steps, if any, will be skipped based on the usage of 
  the --no-targets flag ([455])
- Added --bare tags for repository cloning and updating ([459])
- Added workflow to build standalone executable of TAF ([447])


### Changed

- Raise a more descriptive error if `pygit2` repository cannot be instantiated  ([485], [489])
- Enhanced commit_and_push for better error logging and update the last validated commit ([469])
- Generate public key from private key if .pub file is missing ([462])
- Port release workflow from Azure Pipelines to GitHub Actions ([458])
- Remove platform-specific builds, do not package DLLs which are no longer necessary ([458])

### Fixed

<<<<<<< HEAD
- Fix setup role when specifying public keys in keys-description ([511])

[511]: https://github.com/openlawlibrary/taf/pull/511
[508]: https://github.com/openlawlibrary/taf/pull/508
[504]: https://github.com/openlawlibrary/taf/pull/504
[494]: https://github.com/openlawlibrary/taf/pull/494
[493]: https://github.com/openlawlibrary/taf/pull/493
[490]: https://github.com/openlawlibrary/taf/pull/490
[489]: https://github.com/openlawlibrary/taf/pull/489
[488]: https://github.com/openlawlibrary/taf/pull/488
[487]: https://github.com/openlawlibrary/taf/pull/487
[485]: https://github.com/openlawlibrary/taf/pull/485
[481]: https://github.com/openlawlibrary/taf/pull/481
[479]: https://github.com/openlawlibrary/taf/pull/479
[473]: https://github.com/openlawlibrary/taf/pull/473
[472]: https://github.com/openlawlibrary/taf/pull/472
[471]: https://github.com/openlawlibrary/taf/pull/471
[469]: https://github.com/openlawlibrary/taf/pull/469
[466]: https://github.com/openlawlibrary/taf/pull/466
[463]: https://github.com/openlawlibrary/taf/pull/463
[462]: https://github.com/openlawlibrary/taf/pull/462
[460]: https://github.com/openlawlibrary/taf/pull/460
[459]: https://github.com/openlawlibrary/taf/pull/459
[458]: https://github.com/openlawlibrary/taf/pull/458
[455]: https://github.com/openlawlibrary/taf/pull/455
[447]: https://github.com/openlawlibrary/taf/pull/447


## [0.29.2] - 07/04/2024


### Added

- Use git remote show if symbolic-ref fails for default_branch ([457])
- Add a command for adding delegated paths to a role ([391])
- Check if metadata files at revision match those downloaded by TUF updater ([389])

### Changed

### Fixed
- Checking git repos existence and changing imprecise and undescriptive error messages accordingly 

- Fix `clone_or_pull` ([402])

[457]: https://github.com/openlawlibrary/taf/pull/457
[402]: https://github.com/openlawlibrary/taf/pull/402
[391]: https://github.com/openlawlibrary/taf/pull/391
[389]: https://github.com/openlawlibrary/taf/pull/389
=======
## [0.30.3] - 08/29/2024

### Added

### Changed

### Fixed

- Move `yubikey_utils` module to include it in wheel ([516])

[516]: https://github.com/openlawlibrary/taf/pull/516
>>>>>>> 0c12ee06

## [0.30.2] - 08/20/2024

### Added

- New flag --no-deps allowing users to only update the current repository and not update dependent repositories from dependencies.json ([455])
- New flag --no-targets allowing users to skip target repository validation when validating the authentication repo ([455])
- New flag --no-upstream allowing users to skip upstream comparisons ([455])

- Addition of logic to tuples (steps) and the run function in updater_pipeline.py to determine which steps, if any, will be skipped based on the usage of 
  the --no-targets flag ([455])

### Changed

### Fixed

[463]: https://github.com/openlawlibrary/taf/pull/463
[455]: https://github.com/openlawlibrary/taf/pull/455

## [0.30.1] - 07/23/2024

### Added

- Add info.json data loading ([476])

### Changed

### Fixed

- Build: use correct `sys.version_info` comparison when installing `pygit2` ([470])
- Validate branch can be modified with check branch length function ([470])

[476]: https://github.com/openlawlibrary/taf/pull/476
[470]: https://github.com/openlawlibrary/taf/pull/470


## [0.30.0] - 06/12/2024


### Added

- Support for Yubikey Manager 5.1.x ([444])
- Support for Python 3.11 and 3.12 ([440])
- Fix add_target_repo when signing role is the top-level targets role ([431])
- New git hook that validates repo before push ([423])
- New function taf repo status that prints the state of whole library ([422])
- New function taf roles list that lists all roles in an authentication repository ([421])
- Clone target repositories to temp ([412], [418])
- Add architecture overview documentation ([405])
- Add a command for adding delegated paths to a role ([391])
- Check if metadata files at revision match those downloaded by TUF updater ([389])

### Changed

- Updater testing framework rework [453]
- Update pytest version [453]
- Drop support for Python 3.7 [453]
- Dropped support for Yubikey Manager 4.x [444]
- Only load the latest mirrors.jon ([441])
- Fix generation of keys when they should be printed to the command line ([435])
- Made Updater faster through parallelization ([434])
- Reimplemented get_file_details function to not rely on old securesystemslib functions ([420])
- Check if repositories are clean before running the updater ([416])
- Only show merging commits messages if actually merging commits. Rework logic for checking if a commits should be merged ([404], [415])

### Fixed

- Fix YubiKey setup ([445])
- Fixes repeating error messages in taf repo create and manual entry of keys-description ([432])
- When checking if branch is synced, find first remote that works, instead of only trying the last remote url ([419])
- Disable check if metadata files at revision match ([403])
- Fix `clone_or_pull` ([402])

[453]: https://github.com/openlawlibrary/taf/pull/453
[445]: https://github.com/openlawlibrary/taf/pull/445
[444]: https://github.com/openlawlibrary/taf/pull/444
[440]: https://github.com/openlawlibrary/taf/pull/440
[435]: https://github.com/openlawlibrary/taf/pull/435
[434]: https://github.com/openlawlibrary/taf/pull/434
[432]: https://github.com/openlawlibrary/taf/pull/432
[431]: https://github.com/openlawlibrary/taf/pull/431
[423]: https://github.com/openlawlibrary/taf/pull/423
[422]: https://github.com/openlawlibrary/taf/pull/422
[421]: https://github.com/openlawlibrary/taf/pull/421
[420]: https://github.com/openlawlibrary/taf/pull/420
[419]: https://github.com/openlawlibrary/taf/pull/419
[418]: https://github.com/openlawlibrary/taf/pull/418
[416]: https://github.com/openlawlibrary/taf/pull/416
[415]: https://github.com/openlawlibrary/taf/pull/415
[412]: https://github.com/openlawlibrary/taf/pull/412
[405]: https://github.com/openlawlibrary/taf/pull/405
[404]: https://github.com/openlawlibrary/taf/pull/404
[403]: https://github.com/openlawlibrary/taf/pull/403
[402]: https://github.com/openlawlibrary/taf/pull/402
[391]: https://github.com/openlawlibrary/taf/pull/391
[389]: https://github.com/openlawlibrary/taf/pull/389


## [0.29.1] - 02/07/2024

### Added

- Add a test for updating a repositories which references other authentication repositories. Test repositories are set up programmatically ([386])

### Changed

- Update find_first_branch_matching_pattern return - only return name of the found branch and not all branches whose name did not match the pattern ([387])

### Fixed

- Validation of local repositories should not fail if there are no local branches (e.g. after a fresh clone) ([387])
- Fix GitError exception instantiations ([387])
- -Fix a minor bug where update status was incorrectly being set in case when a repository with only one commit is cloned ([386])

[387]: https://github.com/openlawlibrary/taf/pull/387
[386]: https://github.com/openlawlibrary/taf/pull/386


## [0.29.0] - 01/24/2024

### Added

- Print a warning if the conf file cannot be loaded when executing scripts ([384])
- Git: added a method for finding the newest branch whose name matches a certain pattern ([375])
- Git: added a check if remote already exists ([375])

### Changed

- Only clone repositories if target files exists ([381])
- Do not merge unauthenticated commits which are newer than the last authenticated commit if a repository can contain unauthenticated commits ([381])
- Partially update authentication repositories up to the last valid commit ([381])
- Check if there are uncommitted changes when running the updater ([377])
- Implement updater pipeline ([374])
- Improve error messages and error logging ([374])
- Update target repositories in a breadth-first way ([374])

### Fixed

- Fix update of repositories which reference other repositories ([384])
- Fix imports, do not require installation of yubikey-manager prior to running the update ([376])
- Git: fix the commit method so that it raises an error if nothing is committed ([375])

[381]: https://github.com/openlawlibrary/taf/pull/381
[377]: https://github.com/openlawlibrary/taf/pull/377
[376]: https://github.com/openlawlibrary/taf/pull/376
[375]: https://github.com/openlawlibrary/taf/pull/375
[374]: https://github.com/openlawlibrary/taf/pull/374

## [0.28.0] - 11/10/2023

### Added

- Implement tests for the functions which are directly called by the cli (API package) ([362])
- Add push flag to all functions that used to always automatically push to remote in order to be able to prevent that behavior ([362])
- Add a command for listing all roles (including delegated paths if applicable) whose metadata the inserted YubiKey can sign ([362])
- Added mypy static type checking to pre-commit hook ([360])

### Changed

- Docs: update readme, add acknowledgements ([365])
- Move add/remove dependencies to a separate module ([362])
- Move all API helper functions to separate modules ([362])
- Fixed errors reported by mypy ([360])

### Fixed

- Fix loading of keys and create repo when old yubikey flag is used ([370])
- Fix keys naming issue after adding a new signing key to a role that only had one signing key ([362])
- Fix removal of targets when removing a role ([362])

[370]: https://github.com/openlawlibrary/taf/pull/370
[365]: https://github.com/openlawlibrary/taf/pull/365
[362]: https://github.com/openlawlibrary/taf/pull/362
[360]: https://github.com/openlawlibrary/taf/pull/360

## [0.27.0] - 09/22/2023

### Added

- Automatically commit and push to remote unless a --no-commit flag is specified ([357])
- Adding typing information to api functions and the git module ([357])
- List keys of roles with additional information read from certificates command ([355])
- Export certificate from the inserted YubiKey ([355])
- Add signing keys given a public key when creating a new authentication repository ([354])
- Allow specification of names of YubiKeys in repository description json ([354])
- Model repository description json input using `attrs` and `cattrs` and its validation ([354])
- Add test for repo initialization when it is directly inside drive's root ([352])
- Add functions for adding/updating/removing dependencies to/from dependencies.json ([338])

### Changed

- Split tests into separate packages [(353)]
- Minor add/remove target repository improvements [(351)]
- Bump `cattrs` ([349])
- Improve CLI error handling ([346])
- Update signing keys loading. Add a flag for specifying if the user will be asked to manually enter a key ([346])
- Remove default branch specification from updater ([343])
- Updater: only load repositories defined in the newest version of repositories.json ([341])
- Updater: automatically determine url if local repository exists ([340])
- Remove hosts and hosts.json ([330])

### Fixed

- Fix list targets in case when the target repo is not up to date with remote ([357])
- Fix repositories.json update when adding new target repository [(351)]
- Fix error when keystore path is not provided [(351)]
- Make it possible to execute commands that don't require yubikey without installing yubikey-manager ([342])
- Fix commits per repositories function when same target commits are on different branches ([337])
- Add missing `write` flag to `taf targets sign` ([329])

[357]: https://github.com/openlawlibrary/taf/pull/357
[355]: https://github.com/openlawlibrary/taf/pull/355
[354]: https://github.com/openlawlibrary/taf/pull/354
[352]: https://github.com/openlawlibrary/taf/pull/352
[349]: https://github.com/openlawlibrary/taf/pull/349
[346]: https://github.com/openlawlibrary/taf/pull/346
[343]: https://github.com/openlawlibrary/taf/pull/343
[342]: https://github.com/openlawlibrary/taf/pull/342
[341]: https://github.com/openlawlibrary/taf/pull/341
[340]: https://github.com/openlawlibrary/taf/pull/340
[338]: https://github.com/openlawlibrary/taf/pull/338
[337]: https://github.com/openlawlibrary/taf/pull/337
[330]: https://github.com/openlawlibrary/taf/pull/330
[329]: https://github.com/openlawlibrary/taf/pull/329

## [0.26.1] - 08/29/2023

### Added

### Changed

- Bump `cattrs` ([349])

### Fixed


## [0.26.0] - 07/12/2023

### Added

- Add command for adding/removing roles ([314])

### Changed

- Docstirngs logging improvements ([325])
- Keystore path in roles_key_info calculated relative to where the json file is ([321])
- Try to sign using a yubikey before asking the user if they want to use a yubikey ([320])
- Split `developer_tool` into separate modules ([314], [321])

### Fixed

- Fix create repository ([325])

[325]: https://github.com/openlawlibrary/taf/pull/325
[321]: https://github.com/openlawlibrary/taf/pull/321
[320]: https://github.com/openlawlibrary/taf/pull/320
[314]: https://github.com/openlawlibrary/taf/pull/314

## [0.25.0] - 03/31/2023

### Added

### Changed

- Update license, release under agpl ([313])

### Fixed

- Fix execution of scripts ([311])

[313]: https://github.com/openlawlibrary/taf/pull/313
[311]: https://github.com/openlawlibrary/taf/pull/311

## [0.24.0] - 02/21/2023

### Added

- Add git methods for adding an remove remotes and check if merge conflicts occurred ([309])
- Add a command for updating and signing targets of specified typed ([308])

### Changed

### Fixed

- Use `generate_and_write_unencrypted_rsa_keypair` for no provided password ([305])

[309]: https://github.com/openlawlibrary/taf/pull/309
[308]: https://github.com/openlawlibrary/taf/pull/308
[305]: https://github.com/openlawlibrary/taf/pull/305

## [0.23.1] - 01/13/2023

### Added

### Changed

### Fixed

- Fix `clone_or_pull` method ([303])

[303]: https://github.com/openlawlibrary/taf/pull/303

## [0.23.0] - 12/27/2022

### Added

- Auto-detect default branch ([300])

### Changed

### Fixed

- Remove pytest11 default entrypoint ([301])

[301]: https://github.com/openlawlibrary/taf/pull/301
[300]: https://github.com/openlawlibrary/taf/pull/300

## [0.22.4] - 12/15/2022

### Added

### Changed

### Fixed

- Pin `pyOpenSSL` to newer version ([299])

[299]: https://github.com/openlawlibrary/taf/pull/299

## [0.22.3] - 12/14/2022

### Added

### Changed

### Fixed

- Add missing tuf import in `log.py` ([298])

[298]: https://github.com/openlawlibrary/taf/pull/298

## [0.22.2] - 12/14/2022

### Added

### Changed

### Fixed

- Remove _tuf_patches in `__init__.py` ([297])

[297]: https://github.com/openlawlibrary/taf/pull/297

### Added

### Changed

### Fixed

## [0.22.1] - 12/14/2022

### Added

### Changed

### Fixed

- Move _tuf_patches to repository lib ([296])

[296]: https://github.com/openlawlibrary/taf/pull/296

## [0.22.0] - 12/09/2022

### Added

### Changed

- Support first commits on branches with a missing branch file ([292])
- Upgrade cryptography version ([279])
- Turn expired metadata into a warning instead of an error by default ([275])
- Upgraded our TUF fork to newer version ([273])

### Fixed

- Pin securesystemslib and cryptography ([294])
- Use `is_test_repo` AuthRepository property in updater ([293])
- Remove leftover git worktree code in error handling ([291])
- Fix `get_role_repositories` to find common roles in both `repositories.json` and metadata ([286])
- Replace buggy `all_fetched_commits` with `all_commits_on_branch` ([285])
- Fix pygit2 performance regression ([283])
- Fix `taf metadata update-expiration-date --role snapshot` to include `root` ([282])
- Fix `all_commits_since_commit` to validate provided commit ([278])
- Remove pin for `PyOpenSSL` ([273])
- Fix `all_commits_since_commit` to validate provided commit ([278])
- Remove pin for `PyOpenSSL` ([273])

[294]: https://github.com/openlawlibrary/taf/pull/294
[293]: https://github.com/openlawlibrary/taf/pull/293
[292]: https://github.com/openlawlibrary/taf/pull/292
[291]: https://github.com/openlawlibrary/taf/pull/291
[286]: https://github.com/openlawlibrary/taf/pull/286
[285]: https://github.com/openlawlibrary/taf/pull/285
[283]: https://github.com/openlawlibrary/taf/pull/283
[282]: https://github.com/openlawlibrary/taf/pull/282
[279]: https://github.com/openlawlibrary/taf/pull/279
[278]: https://github.com/openlawlibrary/taf/pull/278
[275]: https://github.com/openlawlibrary/taf/pull/275
[273]: https://github.com/openlawlibrary/taf/pull/273

## [0.21.1] - 09/07/2022

### Added

### Changed

### Fixed

- Extended `top_commit_of_branch`, support references which are not branches, like HEAD ([270])
- Add pygit_repo error handling and fix couple of `git.py` logs ([269])

[270]: https://github.com/openlawlibrary/taf/pull/270
[269]: https://github.com/openlawlibrary/taf/pull/269

## [0.21.0] - 08/30/2022

### Added

- Add support for multiple branch and capstone files ([266])
- Add cli metadata command that checks if metadata roles are soon to expire ([261])
- Document a solution to a YubiKey communication issue ([257])

### Changed

- If target role expiration date is being updated, sign timestamp and snapshot automatically ([261])
- `--clients-auth-path` repo command improvements ([260])
- port a number of git functionalities to pygit2 ([227])
- Migrated yubikey-manager from v3.0.0 to v4.0.\* ([191])

### Fixed

- Do not remove authentication repository folder when running `taf repo validate` ([267])
- fix git push - remove pygit2 push implementation which does not fully support ssh ([263])
- Warn when git object cleanup fails (`idx`,`pack`) and include cleanup warning message ([259])

[267]: https://github.com/openlawlibrary/taf/pull/267
[266]: https://github.com/openlawlibrary/taf/pull/266
[263]: https://github.com/openlawlibrary/taf/pull/263
[261]: https://github.com/openlawlibrary/taf/pull/261
[260]: https://github.com/openlawlibrary/taf/pull/260
[259]: https://github.com/openlawlibrary/taf/pull/259
[257]: https://github.com/openlawlibrary/taf/pull/257
[227]: https://github.com/openlawlibrary/taf/pull/227
[191]: https://github.com/openlawlibrary/taf/pull/191

## [0.20.0] - 06/22/2022

### Added

### Changed

- Remove Python 3.6 support ([256])
- Remove pinned pynacl which is incompatible with Python 3.10 ([256])

### Fixed

[256]: https://github.com/openlawlibrary/taf/pull/256

## [0.19.0] - 06/14/2022

### Added

### Changed

- Loosen dependencies and pin pynacl ([254])

### Fixed

[254]: https://github.com/openlawlibrary/taf/pull/254

## [0.18.0] - 05/31/2022

### Added

- Add support for Python 3.10 ([247])

### Changed

- Enable exclusion of certain target repositories from the update process ([250])
- Update `_get_unchanged_targets_metadata` - `updated_roles` is now a list ([246])

### Fixed

- Fix `validate_branch` indentation error caused by [246] ([249])

[250]: https://github.com/openlawlibrary/taf/pull/250
[249]: https://github.com/openlawlibrary/taf/pull/249
[247]: https://github.com/openlawlibrary/taf/pull/247
[246]: https://github.com/openlawlibrary/taf/pull/246

## [0.17.0] - 05/04/2022

### Added

- Add auth commit to sorted_commits_and_branches_per_repositories ([240])
- Add --version option to cli ([239])
- Add TAF's repository classes and repositoriesdb's documentation ([237])
- Add `--ff-only` to git merge ([235])
- Added format-output flag to update repo cli ([234])
- Cache loaded git files ([228])
- Add a flag for generating performance reports of update calls and print total update execution time ([228])

### Changed

- Update `targets_at_revisions` - only update a list of roles if a metadata file was added ([228])

### Fixed

[240]: https://github.com/openlawlibrary/taf/pull/240
[239]: https://github.com/openlawlibrary/taf/pull/239
[237]: https://github.com/openlawlibrary/taf/pull/237
[235]: https://github.com/openlawlibrary/taf/pull/235
[234]: https://github.com/openlawlibrary/taf/pull/234
[228]: https://github.com/openlawlibrary/taf/pull/228

## [0.16.0] - 04/16/2022

### Added

- Add `allow_unsafe` flag to git repo class as a response to a recent git security fix ([229])

### Changed

- Remove `no_checkout=True` from `clone` ([226])
- Remove `--error-if-unauthenticated` flag ([220])
- Change `clients-auth-path` in `taf repo update` to optional. ([213])
- Only clone if directory is empty ([211])

### Fixed

- Fix updates of repos which only contain one commit ([219])
- Fixed `_validate_urls` and local validation ([216])

[229]: https://github.com/openlawlibrary/taf/pull/229
[226]: https://github.com/openlawlibrary/taf/pull/226
[220]: https://github.com/openlawlibrary/taf/pull/220
[219]: https://github.com/openlawlibrary/taf/pull/219
[216]: https://github.com/openlawlibrary/taf/pull/216
[213]: https://github.com/openlawlibrary/taf/pull/213
[211]: https://github.com/openlawlibrary/taf/pull/211

## [0.15.0] - 02/11/2022

### Added

- Docs: add `info.json` example ([236])
- `Update` handler pipeline, showcase mapping dict fields to class types with `attrs` + `cattrs`. ([206])
- Schema for update handler. ([206])
- Add `type` tests for `attrs` structuring. ([206])

### Changed

### Fixed

- perf: re-implementing slow git cmds with pygit2 ([207])
- Specify a list of repositories which shouldn't contain additional commits instead of just specifying a flag ([203])

### Fixed

- Update handler fix: return an empty list of targets if the targets folder does not exist ([208])
- pytest works when taf installed via wheel ([200])

[236]: https://github.com/openlawlibrary/taf/pull/236
[208]: https://github.com/openlawlibrary/taf/pull/208
[207]: https://github.com/openlawlibrary/taf/pull/207
[206]: https://github.com/openlawlibrary/taf/pull/206
[200]: https://github.com/openlawlibrary/taf/pull/200

## [0.14.0] - 01/25/2022

### Added

### Changed

- Specify a list of repositories which shouldn't contain additional commits instead of just specifying a flag ([203])

### Fixed

- Raise an error if a repository which should not contain additional commits does so ([203])
- Do not merge target commits if update as a whole will later fail ([203])

[203]: https://github.com/openlawlibrary/taf/pull/203

## [0.13.4] - 01/20/2022

### Added

### Changed

- Trim text read from the last_validated_commit file ([201])

### Fixed

[201]: https://github.com/openlawlibrary/taf/pull/201

## [0.13.3] - 11/18/2021

### Added

### Changed

- Update create local branch git command - remove checkout ([197])
- Iterate throuh all urls when checking if a local repo is synced with remote ([197])

### Fixed

[197]: https://github.com/openlawlibrary/taf/pull/197

## [0.13.2] - 11/11/2021

### Added

### Changed

- Remove commit checkout and checkout the latest branch for each target repository ([195])
- If top commit of the authentication repository is not the same as the `last_validated_commit`, validate the newer commits as if they were just pulled ([195])

### Fixed

[195]: https://github.com/openlawlibrary/taf/pull/195

## [0.13.1] - 10/22/2021

### Added

### Changed

### Fixed

- Pass default branch to sorted_commits_and_branches_per_repositories ([185])

[185]: https://github.com/openlawlibrary/taf/pull/185

## [0.13.0] - 10/20/2021

### Added

### Changed

- Pin cryptography and pyOpenSSL versions to keep compatibility with yubikey-manager 3.0.0 ([184])

### Fixed

[184]: https://github.com/openlawlibrary/taf/pull/184

## [0.12.0] - 10/18/2021

### Added

### Changed

- Updated cryptography version ([183])

### Fixed

- Fix validate local repo command ([183])

[183]: https://github.com/openlawlibrary/taf/pull/183

## [0.11.2] - 09/29/2021

### Added

### Changed

- Exclude test date from wheels ([182])

### Fixed

[182]: https://github.com/openlawlibrary/taf/pull/182

## [0.11.1] - 09/29/2021

### Added

### Changed

- Removed generate schema docs due to their long names causing issues on Windows when installing taf ([181])

### Fixed

[181]: https://github.com/openlawlibrary/taf/pull/181

## [0.11.0] - 09/28/2021

### Added

- Added support for skipping automatic checkout ([179])

### Changed

- Compare current head commit according to the auth repo and top commit of target repo and raise an error if they are different ([179])

### Fixed

- Automatically remove current and previous directories if they exist before instantiating tuf repo ([179])
- Fixed branch exists check. Avoid wrongly returning true if there is a warning ([179])
- Fixed update of repos which can contain unauhtenticated commits - combine fetched and existing commits ([179])
- Fixed handling of additional commits on a branch ([179])

[179]: https://github.com/openlawlibrary/taf/pull/179

## [0.10.1] - 08/16/2021

### Added

### Changed

- Do not raise an error if the hosts file is missing ([177])

### Fixed

[177]: https://github.com/openlawlibrary/taf/pull/177

## [0.10.0] - 07/20/2021

### Added

### Changed

- Update click to 7.1 ([176])

### Fixed

## [0.9.0] - 06/30/2021

### Added

- Initial support for executing handlers. Handlers are scripts contained by auth repos which can be used to execute some code after successful/failed update of a repository and/or a host. ([164])
- Implemented delegation of auth repositories - an auth repository can reference others by defining a special target file `dependencies.json`. Updater will pull all referenced repositories. ([164])
- Provided a way of specifying hosts of repositories though a special target file called `hosts.json` ([164])
- Verification of the initial commit of a repository given `out-of-band-authentication` commit either directly passed into the udater or stored in `dependencies.json` of the parent auth repo. ([164])

### Changed

- Renamed `repo_name` and `repo_urls` attributes to `name` and `urls` and `additional_info` to `custom` ([164])
- Reworked repository classes ([164])
- Transition from TravisCI to Github Actions ([173])

### Fixed

[176]: https://github.com/openlawlibrary/taf/pull/176
[173]: https://github.com/openlawlibrary/taf/pull/173
[164]: https://github.com/openlawlibrary/taf/pull/164

## [0.8.1] - 04/14/2021

### Added

- Added a command for checking validity of the inserted YubiKey's pin ([165])
- Raise an error if there are additional commits newer than the last authenticated commit if the updater is called with the check-authenticated flag ([161])
- Added initial worktrees support to the updater ([161])
- Added support for specifying location of the conf directory ([161])
- Added a function for disabling fie logging ([161])

### Changed

- Raise keystore error when key not found in keystore directory [166]
- Replaced authenticate-test-repo flag with an enum ([161])

### Fixed

- Minor validation command fix ([161])

[166]: https://github.com/openlawlibrary/taf/pull/166
[165]: https://github.com/openlawlibrary/taf/pull/165
[161]: https://github.com/openlawlibrary/taf/pull/161

## [0.8.0] - 02/09/2021

### Added

### Changed

- Pin cryptography version ([162])

### Fixed

[162]: https://github.com/openlawlibrary/taf/pull/162

## [0.7.2] - 11/11/2020

### Added

- Add a command for adding new new delegated roles ([158])

### Changed

### Fixed

[158]: https://github.com/openlawlibrary/taf/pull/158

## [0.7.1] - 10/28/2020

### Added

### Changed

- Small branches_containing_commit git method fix following git changes ([156])

### Fixed

[156]: https://github.com/openlawlibrary/taf/pull/156

## [0.7.0] - 10/16/2020

### Added

- Add support for fully disabling tuf logging ([154])
- Add support for including additional custom information when exporting historical data ([147])

### Changed

- Store authentication repo's path as key in `repositoriesdb` instead of its name ([153])

### Fixed

- Minor YubiKey mock fix ([153])
- Updated some git methods so that it is checked if the returned value is not `None` before calling strip ([153])

[154]: https://github.com/openlawlibrary/taf/pull/154
[153]: https://github.com/openlawlibrary/taf/pull/153
[147]: https://github.com/openlawlibrary/taf/pull/147

## [0.6.1] - 09/09/2020

### Added

- Get binary file from git (skip encoding) ([148])

### Changed

### Fixed

[148]: https://github.com/openlawlibrary/taf/pull/148

## [0.6.0] - 08/11/2020

### Added

- Git method for getting the first commit on a branch ([145])

### Changed

- Minor check capstone validation update ([145])
- Check if specified target repositories exist before trying to export historical commits data ([144])

### Fixed

[145]: https://github.com/openlawlibrary/taf/pull/145
[144]: https://github.com/openlawlibrary/taf/pull/144

## [0.5.2] - 07/21/2020

### Added

- Git method for removing remote tracking branches ([142])

### Changed

- Check remote repository when checking if a branch already exists ([142])

### Fixed

[142]: https://github.com/openlawlibrary/taf/pull/142

## [0.5.1] - 06/25/2020

### Added

### Changed

- Documentation updates ([140])
- Set `only_load_targets` parameter to `True` by default in `repositoriesdb` ([139])
- Use `_load_signing_keys` in `add_signing_key` ([138])
- Raise a nicer error when instantiating a TUF repository if it is invalid ([137])

### Fixed

- Fix loading targets metadata files in `repositoriesdb` ([139])

[140]: https://github.com/openlawlibrary/taf/pull/140
[139]: https://github.com/openlawlibrary/taf/pull/139
[138]: https://github.com/openlawlibrary/taf/pull/138
[137]: https://github.com/openlawlibrary/taf/pull/137

## [0.5.0] - 06/04/2020

### Added

- Add `repositoriesdb` tests ([134])
- Add support for defining urls using a separate `mirrors.json` file ([134])
- Add a command for exporting targets historical data ([133])

### Changed

- Updated `repositoriesdb` so that delegated target roles are taken into considerations when finding targets data ([134])
- `sorted_commits_and_branches_per_repositories` returns additional targets data and not just commits ([133])

### Fixed

[134]: https://github.com/openlawlibrary/taf/pull/134
[133]: https://github.com/openlawlibrary/taf/pull/133

## [0.4.1] - 05/12/2020

### Added

### Changed

- Error handling and logging improvements ([131])

### Fixed

[131]: https://github.com/openlawlibrary/taf/pull/131

## [0.4.0] - 05/01/2020

### Added

- Git method to create orphan branch ([129])
- Added updater check which verifies that metadata corresponding to the last commit has not yet expired ([124])
- Additional updater tests ([124])
- Added command for validating repositories without updating them ([124])
- Import error handling for `taf.yubikey` module ([120])
- Updater tests which validate updated root metadata ([118])
- New test cases for updating targets/delegations metadata ([116])
- Create empty targets directory before instantiating tuf repository if it does not exist ([114])
- When creating a new repository, print user's answers to setup question as json ([114])
- Sign all target files which are found inside the targets directory when creating a new repository ([114])

### Changed

- Minor logging updates ([126])
- Updater: Partial repo factory ([125])
- Logging formats ([120])
- Use common role of given targets during update of targets/delegations metadata ([116])
- Changed format of keys description json, as it can now contain roles' description under "roles" key and keystore path under "keystore" key ([114])

### Fixed

- Import errors (ykman) inside tests ([129])
- Fixed addition of new signing key so that this functionality works in case of delegated roles ([128])
- Fixed synced_with_remote ([121])
- Signing fixes with keystore keys ([120])
- Load signing keys minor fixes ([120] [117])
- Normalize target files when creating a new repository ([117])

[129]: https://github.com/openlawlibrary/taf/pull/129
[128]: https://github.com/openlawlibrary/taf/pull/128
[126]: https://github.com/openlawlibrary/taf/pull/126
[125]: https://github.com/openlawlibrary/taf/pull/125
[124]: https://github.com/openlawlibrary/taf/pull/124
[121]: https://github.com/openlawlibrary/taf/pull/121
[120]: https://github.com/openlawlibrary/taf/pull/120
[118]: https://github.com/openlawlibrary/taf/pull/118
[117]: https://github.com/openlawlibrary/taf/pull/117
[116]: https://github.com/openlawlibrary/taf/pull/116
[114]: https://github.com/openlawlibrary/taf/pull/114

## [0.3.1] - 03/21/2020

### Added

### Changed

- Move safely_get_json to base git repository class ([105])

### Fixed

- `update_role_keystores` fix ([112])
- `create_repo` fix ([111])
- Load repositories exits early if the authentication repo has not commits ([106])
- Fix `clone_or_pull` ([105])

[112]: https://github.com/openlawlibrary/taf/pull/112
[111]: https://github.com/openlawlibrary/taf/pull/111
[106]: https://github.com/openlawlibrary/taf/pull/106
[105]: https://github.com/openlawlibrary/taf/pull/105

## [0.3.0] - 03/03/2020

### Added

- Add a check if at least one rpeository was loaded ([102])
- Add `*args` and `**kwargs` arguments to repository classes ([102])
- Add a method for instantiating TUF repository at a given revision ([101])
- Add support for validating delegated target repositories to the updater ([101])
- Add delegations tests ([98])
- Add support for delegated targets roles ([97], [98], [99], [100])

### Changed

- Renamed `repo_name` to `name` and `repo_path` to `path` ([101])
- Updated `add_targets` so that it fully supports delegated roles ([98])
- Refactored tests so that it is possible to create and use more than one taf repository ([98])
- Separated commands into sub-commands ([96])
- Use `root-dir` and `namespace` instead of `target-dir` ([96])

### Fixed

- Fix init and create repo commands ([96])

[102]: https://github.com/openlawlibrary/taf/pull/102
[101]: https://github.com/openlawlibrary/taf/pull/101
[100]: https://github.com/openlawlibrary/taf/pull/100
[98]: https://github.com/openlawlibrary/taf/pull/98
[97]: https://github.com/openlawlibrary/taf/pull/97
[96]: https://github.com/openlawlibrary/taf/pull/96

## [0.2.2] - 01/06/2020

### Added

- Updater: support validation of multiple branches of target repositories ([91])
- Add a method which deletes all target files which are not specified in targets.json ([90])

### Changed

### Fixed

- Fix `update_target_repos_from_repositories_json` ([91])

[91]: https://github.com/openlawlibrary/taf/pull/91
[90]: https://github.com/openlawlibrary/taf/pull/90

## [0.2.1] - 12/19/2019

### Added

- Add `update_expiration_date` CLI command ([86])
- Add `set_remote_url` git method and branch as the input parameter of `list_commits` ([84])

### Changed

- Logging rework - use loguru library ([83])

### Fixed

- Fix `update_expiration_date_keystore` and `get_signable_metadata` ([86])
- Fix branch exists git function ([82])

[86]: https://github.com/openlawlibrary/taf/pull/86
[84]: https://github.com/openlawlibrary/taf/pull/84
[83]: https://github.com/openlawlibrary/taf/pull/83
[82]: https://github.com/openlawlibrary/taf/pull/82

## [0.2.0] - 11/30/2019

### Added

- Added commands for setting up yubikeys, exporting public keys and adding new signing keys ([79])
- Created standardized yubikey prompt ([79])

### Changed

### Fixed

- Creation of new repositories made more robust ([79])

[79]: https://github.com/openlawlibrary/taf/pull/79

## [0.1.8] - 11/12/2019

### Added

- Numerous new git methods ([74], [75])
- Initial [pre-commit](https://pre-commit.com/) configuration (black + flake8 + bandit) ([69])
- Add changelog ([69])
- Add pull request template ([69])

### Changed

- Updated validation of branches ([73])
- Move tests to the main package ([72])
- Updated _travis_ script ([69])
- Remove python 3.6 support ([69])
- Use _f-strings_ instead of _format_ ([69])

### Fixed

[75]: https://github.com/openlawlibrary/taf/pull/75
[74]: https://github.com/openlawlibrary/taf/pull/74
[73]: https://github.com/openlawlibrary/taf/pull/73
[72]: https://github.com/openlawlibrary/taf/pull/72
[69]: https://github.com/openlawlibrary/taf/pull/69

## [0.1.7] - 09/30/2019

### Added

- Add helper method to check if given commit has ever been validated ([65])

### Changed

- Pass scheme argument when loading _timestamp_ and _snapshot_ keys ([66])
- Updated default logs location ([67])

### Fixed

[65]: https://github.com/openlawlibrary/taf/pull/65
[66]: https://github.com/openlawlibrary/taf/pull/66
[67]: https://github.com/openlawlibrary/taf/pull/67

## [0.1.6] - 09/05/2019

### Added

### Changed

- Update oll-tuf version ([63])
- Remove utils function for importing RSA keys and refactor other files ([63])

### Fixed

- Fix azure pipeline script (include _libusb_ in wheels) ([63])

[63]: https://github.com/openlawlibrary/taf/pull/63

## [0.1.5] - 08/29/2019

- Initial Version

[keepachangelog]: https://keepachangelog.com/en/1.0.0/
[semver]: https://semver.org/spec/v2.0.0.html
[unreleased]: https://github.com/openlawlibrary/taf/compare/v0.30.3...HEAD
[0.30.3]: https://github.com/openlawlibrary/taf/compare/v0.30.2...v0.30.3
[0.30.2]: https://github.com/openlawlibrary/taf/compare/v0.30.1...v0.30.2
[0.30.1]: https://github.com/openlawlibrary/taf/compare/v0.30.0...v0.30.1
[0.30.0]: https://github.com/openlawlibrary/taf/compare/v0.29.1...v0.30.0
[0.29.1]: https://github.com/openlawlibrary/taf/compare/v0.29.0...v0.29.1
[0.29.0]: https://github.com/openlawlibrary/taf/compare/v0.28.0...v0.29.0
[0.28.0]: https://github.com/openlawlibrary/taf/compare/v0.27.0...v0.28.0
[0.27.0]: https://github.com/openlawlibrary/taf/compare/v0.26.1...v0.27.0
[0.26.1]: https://github.com/openlawlibrary/taf/compare/v0.26.0...v0.26.1
[0.26.0]: https://github.com/openlawlibrary/taf/compare/v0.25.0...v0.26.0
[0.25.0]: https://github.com/openlawlibrary/taf/compare/v0.24.0...v0.25.0
[0.24.0]: https://github.com/openlawlibrary/taf/compare/v0.23.1...v0.24.0
[0.23.1]: https://github.com/openlawlibrary/taf/compare/v0.23.0...v0.23.1
[0.23.0]: https://github.com/openlawlibrary/taf/compare/v0.22.4...v0.23.0
[0.22.4]: https://github.com/openlawlibrary/taf/compare/v0.22.3...v0.22.4
[0.22.3]: https://github.com/openlawlibrary/taf/compare/v0.22.2...v0.22.3
[0.22.2]: https://github.com/openlawlibrary/taf/compare/v0.22.1...v0.22.2
[0.22.1]: https://github.com/openlawlibrary/taf/compare/v0.22.0...v0.22.1
[0.22.0]: https://github.com/openlawlibrary/taf/compare/v0.21.1...v0.22.0
[0.21.1]: https://github.com/openlawlibrary/taf/compare/v0.20.0...v0.21.1
[0.21.0]: https://github.com/openlawlibrary/taf/compare/v0.20.0...v0.21.0
[0.20.0]: https://github.com/openlawlibrary/taf/compare/v0.19.0...v0.20.0
[0.19.0]: https://github.com/openlawlibrary/taf/compare/v0.18.0...v0.19.0
[0.18.0]: https://github.com/openlawlibrary/taf/compare/v0.17.0...v0.18.0
[0.17.0]: https://github.com/openlawlibrary/taf/compare/v0.16.0...v0.17.0
[0.16.0]: https://github.com/openlawlibrary/taf/compare/v0.15.0...v0.16.0
[0.15.0]: https://github.com/openlawlibrary/taf/compare/v0.14.0...v0.15.0
[0.14.0]: https://github.com/openlawlibrary/taf/compare/v0.13.4...v0.14.0
[0.13.4]: https://github.com/openlawlibrary/taf/compare/v0.13.3...v0.13.4
[0.13.3]: https://github.com/openlawlibrary/taf/compare/v0.13.2...v0.13.3
[0.13.2]: https://github.com/openlawlibrary/taf/compare/v0.13.1...v0.13.2
[0.13.1]: https://github.com/openlawlibrary/taf/compare/v0.13.0...v0.13.1
[0.13.0]: https://github.com/openlawlibrary/taf/compare/v0.12.0...v0.13.0
[0.12.0]: https://github.com/openlawlibrary/taf/compare/v0.11.1...v0.12.0
[0.11.1]: https://github.com/openlawlibrary/taf/compare/v0.11.0...v0.11.1
[0.11.0]: https://github.com/openlawlibrary/taf/compare/v0.10.1...v0.11.0
[0.10.1]: https://github.com/openlawlibrary/taf/compare/v0.10.0...v0.10.1
[0.10.0]: https://github.com/openlawlibrary/taf/compare/v0.9.0...v0.10.0
[0.9.0]: https://github.com/openlawlibrary/taf/compare/v0.8.1...v0.9.0
[0.8.1]: https://github.com/openlawlibrary/taf/compare/v0.8.1...v0.8.1
[0.8.0]: https://github.com/openlawlibrary/taf/compare/v0.7.2...v.0.8.0
[0.7.2]: https://github.com/openlawlibrary/taf/compare/v0.7.1...v0.7.2
[0.7.1]: https://github.com/openlawlibrary/taf/compare/v0.7.0...v0.7.1
[0.7.0]: https://github.com/openlawlibrary/taf/compare/v0.6.1...v0.7.0
[0.6.1]: https://github.com/openlawlibrary/taf/compare/v0.6.0...v0.6.1
[0.6.0]: https://github.com/openlawlibrary/taf/compare/v0.5.2...v0.6.0
[0.5.2]: https://github.com/openlawlibrary/taf/compare/v0.5.1...v0.5.2
[0.5.1]: https://github.com/openlawlibrary/taf/compare/v0.5.0...v0.5.1
[0.5.0]: https://github.com/openlawlibrary/taf/compare/v0.4.1...v0.5.0
[0.4.1]: https://github.com/openlawlibrary/taf/compare/v0.4.0...v0.4.1
[0.4.0]: https://github.com/openlawlibrary/taf/compare/v0.3.1...v0.4.0
[0.3.1]: https://github.com/openlawlibrary/taf/compare/v0.3.0...v0.3.1
[0.3.0]: https://github.com/openlawlibrary/taf/compare/v0.2.2...v0.3.0
[0.2.2]: https://github.com/openlawlibrary/taf/compare/v0.2.1...v0.2.2
[0.2.1]: https://github.com/openlawlibrary/taf/compare/v0.2.0...v0.2.1
[0.2.0]: https://github.com/openlawlibrary/taf/compare/v0.1.8...v0.2.0
[0.1.8]: https://github.com/openlawlibrary/taf/compare/v0.1.7...v0.1.8
[0.1.7]: https://github.com/openlawlibrary/taf/compare/v0.1.6...v0.1.7
[0.1.6]: https://github.com/openlawlibrary/taf/compare/v0.1.5...v0.1.6
[0.1.5]: https://github.com/openlawlibrary/taf/compare/7795682e5358f365c140aebde31230602a5d8f0b...v0.1.5<|MERGE_RESOLUTION|>--- conflicted
+++ resolved
@@ -40,7 +40,6 @@
 
 ### Fixed
 
-<<<<<<< HEAD
 - Fix setup role when specifying public keys in keys-description ([511])
 
 [511]: https://github.com/openlawlibrary/taf/pull/511
@@ -89,7 +88,7 @@
 [402]: https://github.com/openlawlibrary/taf/pull/402
 [391]: https://github.com/openlawlibrary/taf/pull/391
 [389]: https://github.com/openlawlibrary/taf/pull/389
-=======
+
 ## [0.30.3] - 08/29/2024
 
 ### Added
@@ -101,7 +100,6 @@
 - Move `yubikey_utils` module to include it in wheel ([516])
 
 [516]: https://github.com/openlawlibrary/taf/pull/516
->>>>>>> 0c12ee06
 
 ## [0.30.2] - 08/20/2024
 
